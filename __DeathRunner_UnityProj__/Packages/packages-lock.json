--- conflicted
+++ resolved
@@ -247,11 +247,7 @@
       "url": "https://packages.unity.com"
     },
     "com.unity.render-pipelines.core": {
-<<<<<<< HEAD
-      "version": "12.1.10",
-=======
       "version": "12.1.11",
->>>>>>> bf893a74
       "depth": 1,
       "source": "builtin",
       "dependencies": {
@@ -261,11 +257,7 @@
       }
     },
     "com.unity.render-pipelines.high-definition": {
-<<<<<<< HEAD
-      "version": "12.1.10",
-=======
       "version": "12.1.11",
->>>>>>> bf893a74
       "depth": 0,
       "source": "builtin",
       "dependencies": {
@@ -275,20 +267,6 @@
         "com.unity.modules.animation": "1.0.0",
         "com.unity.modules.imageconversion": "1.0.0",
         "com.unity.modules.terrain": "1.0.0",
-<<<<<<< HEAD
-        "com.unity.render-pipelines.core": "12.1.10",
-        "com.unity.shadergraph": "12.1.10",
-        "com.unity.visualeffectgraph": "12.1.10",
-        "com.unity.render-pipelines.high-definition-config": "12.1.10"
-      }
-    },
-    "com.unity.render-pipelines.high-definition-config": {
-      "version": "12.1.10",
-      "depth": 1,
-      "source": "builtin",
-      "dependencies": {
-        "com.unity.render-pipelines.core": "12.1.10"
-=======
         "com.unity.render-pipelines.core": "12.1.11",
         "com.unity.shadergraph": "12.1.11",
         "com.unity.visualeffectgraph": "12.1.11",
@@ -301,7 +279,6 @@
       "source": "builtin",
       "dependencies": {
         "com.unity.render-pipelines.core": "12.1.11"
->>>>>>> bf893a74
       }
     },
     "com.unity.scriptablebuildpipeline": {
@@ -318,30 +295,19 @@
       "dependencies": {},
       "url": "https://packages.unity.com"
     },
-<<<<<<< HEAD
     "com.unity.settings-manager": {
       "version": "1.0.3",
       "depth": 1,
       "source": "registry",
       "dependencies": {},
       "url": "https://packages.unity.com"
-=======
+    },
     "com.unity.shadergraph": {
       "version": "12.1.11",
       "depth": 1,
       "source": "builtin",
       "dependencies": {
         "com.unity.render-pipelines.core": "12.1.11",
-        "com.unity.searcher": "4.9.1"
-      }
->>>>>>> bf893a74
-    },
-    "com.unity.shadergraph": {
-      "version": "12.1.10",
-      "depth": 1,
-      "source": "builtin",
-      "dependencies": {
-        "com.unity.render-pipelines.core": "12.1.10",
         "com.unity.searcher": "4.9.1"
       }
     },
@@ -385,13 +351,12 @@
       }
     },
     "com.unity.visualeffectgraph": {
-<<<<<<< HEAD
-      "version": "12.1.10",
-      "depth": 1,
-      "source": "builtin",
-      "dependencies": {
-        "com.unity.shadergraph": "12.1.10",
-        "com.unity.render-pipelines.core": "12.1.10"
+      "version": "12.1.11",
+      "depth": 1,
+      "source": "builtin",
+      "dependencies": {
+        "com.unity.shadergraph": "12.1.11",
+        "com.unity.render-pipelines.core": "12.1.11"
       }
     },
     "org.nuget.system.buffers": {
@@ -425,15 +390,6 @@
       "source": "registry",
       "dependencies": {},
       "url": "https://package.openupm.com"
-=======
-      "version": "12.1.11",
-      "depth": 1,
-      "source": "builtin",
-      "dependencies": {
-        "com.unity.shadergraph": "12.1.11",
-        "com.unity.render-pipelines.core": "12.1.11"
-      }
->>>>>>> bf893a74
     },
     "com.unity.modules.ai": {
       "version": "1.0.0",
