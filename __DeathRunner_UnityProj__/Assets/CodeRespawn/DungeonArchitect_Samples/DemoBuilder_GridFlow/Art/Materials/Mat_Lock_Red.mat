--- conflicted
+++ resolved
@@ -1,82 +1,3 @@
-<<<<<<< HEAD
-%YAML 1.1
-%TAG !u! tag:unity3d.com,2011:
---- !u!21 &2100000
-Material:
-  serializedVersion: 6
-  m_ObjectHideFlags: 0
-  m_CorrespondingSourceObject: {fileID: 0}
-  m_PrefabInstance: {fileID: 0}
-  m_PrefabAsset: {fileID: 0}
-  m_Name: Mat_Lock_Red
-  m_Shader: {fileID: 46, guid: 0000000000000000f000000000000000, type: 0}
-  m_ShaderKeywords: 
-  m_LightmapFlags: 4
-  m_EnableInstancingVariants: 0
-  m_DoubleSidedGI: 0
-  m_CustomRenderQueue: -1
-  stringTagMap: {}
-  disabledShaderPasses: []
-  m_SavedProperties:
-    serializedVersion: 3
-    m_TexEnvs:
-    - _BumpMap:
-        m_Texture: {fileID: 0}
-        m_Scale: {x: 1, y: 1}
-        m_Offset: {x: 0, y: 0}
-    - _DetailAlbedoMap:
-        m_Texture: {fileID: 0}
-        m_Scale: {x: 1, y: 1}
-        m_Offset: {x: 0, y: 0}
-    - _DetailMask:
-        m_Texture: {fileID: 0}
-        m_Scale: {x: 1, y: 1}
-        m_Offset: {x: 0, y: 0}
-    - _DetailNormalMap:
-        m_Texture: {fileID: 0}
-        m_Scale: {x: 1, y: 1}
-        m_Offset: {x: 0, y: 0}
-    - _EmissionMap:
-        m_Texture: {fileID: 0}
-        m_Scale: {x: 1, y: 1}
-        m_Offset: {x: 0, y: 0}
-    - _MainTex:
-        m_Texture: {fileID: 0}
-        m_Scale: {x: 1, y: 1}
-        m_Offset: {x: 0, y: 0}
-    - _MetallicGlossMap:
-        m_Texture: {fileID: 0}
-        m_Scale: {x: 1, y: 1}
-        m_Offset: {x: 0, y: 0}
-    - _OcclusionMap:
-        m_Texture: {fileID: 0}
-        m_Scale: {x: 1, y: 1}
-        m_Offset: {x: 0, y: 0}
-    - _ParallaxMap:
-        m_Texture: {fileID: 0}
-        m_Scale: {x: 1, y: 1}
-        m_Offset: {x: 0, y: 0}
-    m_Floats:
-    - _BumpScale: 1
-    - _Cutoff: 0.5
-    - _DetailNormalMapScale: 1
-    - _DstBlend: 0
-    - _GlossMapScale: 1
-    - _Glossiness: 0.5
-    - _GlossyReflections: 1
-    - _Metallic: 0
-    - _Mode: 0
-    - _OcclusionStrength: 1
-    - _Parallax: 0.02
-    - _SmoothnessTextureChannel: 0
-    - _SpecularHighlights: 1
-    - _SrcBlend: 1
-    - _UVSec: 0
-    - _ZWrite: 1
-    m_Colors:
-    - _Color: {r: 1, g: 0, b: 0, a: 1}
-    - _EmissionColor: {r: 0, g: 0, b: 0, a: 1}
-=======
 %YAML 1.1
 %TAG !u! tag:unity3d.com,2011:
 --- !u!114 &-5885909469864619132
@@ -385,5 +306,4 @@
     - _UVDetailsMappingMask: {r: 1, g: 0, b: 0, a: 0}
     - _UVMappingMask: {r: 1, g: 0, b: 0, a: 0}
     - _UVMappingMaskEmissive: {r: 1, g: 0, b: 0, a: 0}
-  m_BuildTextureStacks: []
->>>>>>> bf893a74
+  m_BuildTextureStacks: []