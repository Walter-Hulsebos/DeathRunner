--- conflicted
+++ resolved
@@ -25,11 +25,7 @@
         m_Id: With3Levels
     supportVolumetrics: 1
     supportVolumetricClouds: 0
-<<<<<<< HEAD
-    supportLightLayers: 1
-=======
     supportLightLayers: 0
->>>>>>> bf893a74
     supportDistortion: 1
     supportTransparentBackface: 1
     supportTransparentDepthPrepass: 1
@@ -123,13 +119,8 @@
       bufferFormat: 74
     dynamicResolutionSettings:
       enabled: 1
-<<<<<<< HEAD
-      useMipBias: 0
-      enableDLSS: 0
-=======
       useMipBias: 1
       enableDLSS: 1
->>>>>>> bf893a74
       DLSSPerfQualitySetting: 0
       DLSSUseOptimalSettings: 1
       DLSSSharpness: 0.5
