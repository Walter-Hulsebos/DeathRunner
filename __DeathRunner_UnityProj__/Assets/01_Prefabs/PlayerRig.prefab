--- conflicted
+++ resolved
@@ -1,5465 +1,5350 @@
-%YAML 1.1
-%TAG !u! tag:unity3d.com,2011:
---- !u!1 &32549926
-GameObject:
-  m_ObjectHideFlags: 0
-  m_CorrespondingSourceObject: {fileID: 0}
-  m_PrefabInstance: {fileID: 0}
-  m_PrefabAsset: {fileID: 0}
-  serializedVersion: 6
-  m_Component:
-  - component: {fileID: 32549927}
-  - component: {fileID: 32549928}
-  m_Layer: 11
-  m_Name: Get Hit Player Feedbacks
-  m_TagString: Untagged
-  m_Icon: {fileID: 0}
-  m_NavMeshLayer: 0
-  m_StaticEditorFlags: 0
-  m_IsActive: 1
---- !u!4 &32549927
-Transform:
-  m_ObjectHideFlags: 0
-  m_CorrespondingSourceObject: {fileID: 0}
-  m_PrefabInstance: {fileID: 0}
-  m_PrefabAsset: {fileID: 0}
-  m_GameObject: {fileID: 32549926}
-  m_LocalRotation: {x: 0, y: 0, z: 0, w: 1}
-  m_LocalPosition: {x: 0, y: 0.86, z: 0}
-  m_LocalScale: {x: 1, y: 1, z: 1}
-  m_ConstrainProportionsScale: 0
-  m_Children: []
-  m_Father: {fileID: 2410215513429711715}
-  m_RootOrder: 5
-  m_LocalEulerAnglesHint: {x: 0, y: 0, z: 0}
---- !u!114 &32549928
-MonoBehaviour:
-  m_ObjectHideFlags: 0
-  m_CorrespondingSourceObject: {fileID: 0}
-  m_PrefabInstance: {fileID: 0}
-  m_PrefabAsset: {fileID: 0}
-  m_GameObject: {fileID: 32549926}
-  m_Enabled: 1
-  m_EditorHideFlags: 0
-  m_Script: {fileID: 11500000, guid: 6da43522623d4704e979466dc7650b65, type: 3}
-  m_Name: 
-  m_EditorClassIdentifier: 
-  Feedbacks: []
-  InitializationMode: 2
-  SafeMode: 3
-  Direction: 0
-  AutoChangeDirectionOnEnd: 0
-  AutoPlayOnStart: 0
-  AutoPlayOnEnable: 0
-  ForceTimescaleMode: 0
-  ForcedTimescaleMode: 1
-  DurationMultiplier: 1
-  RandomizeDuration: 0
-  RandomDurationMultiplier: {x: 0.5, y: 1.5}
-  DisplayFullDurationDetails: 0
-  PlayerTimescaleMode: 1
-  OnlyPlayIfWithinRange: 0
-  RangeCenter: {fileID: 0}
-  RangeDistance: 5
-  UseRangeFalloff: 0
-  RangeFalloff:
-    serializedVersion: 2
-    m_Curve:
-    - serializedVersion: 3
-      time: 0
-      value: 1
-      inSlope: 0
-      outSlope: 0
-      tangentMode: 0
-      weightedMode: 0
-      inWeight: 0
-      outWeight: 0
-    - serializedVersion: 3
-      time: 1
-      value: 0
-      inSlope: 0
-      outSlope: 0
-      tangentMode: 0
-      weightedMode: 0
-      inWeight: 0
-      outWeight: 0
-    m_PreInfinity: 2
-    m_PostInfinity: 2
-    m_RotationOrder: 4
-  RemapRangeFalloff: {x: 0, y: 1}
-  IgnoreRangeEvents: 0
-  CooldownDuration: 0
-  InitialDelay: 0
-  CanPlay: 1
-  CanPlayWhileAlreadyPlaying: 1
-  ChanceToPlay: 100
-  FeedbacksIntensity: 1
-  Events:
-    TriggerMMFeedbacksEvents: 0
-    TriggerUnityEvents: 1
-    OnPlay:
-      m_PersistentCalls:
-        m_Calls: []
-    OnPause:
-      m_PersistentCalls:
-        m_Calls: []
-    OnResume:
-      m_PersistentCalls:
-        m_Calls: []
-    OnRevert:
-      m_PersistentCalls:
-        m_Calls: []
-    OnComplete:
-      m_PersistentCalls:
-        m_Calls: []
-    OnRestoreInitialValues:
-      m_PersistentCalls:
-        m_Calls: []
-    OnSkipToTheEnd:
-      m_PersistentCalls:
-        m_Calls: []
-  DebugActive: 0
-  FeedbacksList:
-  - rid: 0
-  - rid: 1
-  - rid: 2
-  - rid: 3
-  KeepPlayModeChanges: 0
-  PerformanceMode: 0
-  ForceStopFeedbacksOnDisable: 1
-  PlayCount: 0
-  references:
-    version: 2
-    RefIds:
-    - rid: 0
-      type: {class: MMF_CinemachineImpulse, ns: MoreMountains.FeedbacksForThirdParty,
-        asm: MoreMountains.Feedbacks.Cinemachine}
-      data:
-        Active: 1
-        UniqueID: 621775363
-        Label: Cinemachine Impulse
-        ChannelMode: 0
-        Channel: 0
-        MMChannelDefinition: {fileID: 0}
-        Chance: 100
-        DisplayColor: {r: 0, g: 0, b: 0, a: 1}
-        Timing:
-          TimescaleMode: 0
-          ExcludeFromHoldingPauses: 0
-          ContributeToTotalDuration: 1
-          InitialDelay: 0
-          CooldownDuration: 0
-          InterruptsOnStop: 1
-          NumberOfRepeats: 0
-          RepeatForever: 0
-          DelayBetweenRepeats: 1
-          MMFeedbacksDirectionCondition: 0
-          PlayDirection: 0
-          ConstantIntensity: 0
-          UseIntensityInterval: 0
-          IntensityIntervalMin: 0
-          IntensityIntervalMax: 0
-          Sequence: {fileID: 0}
-          TrackID: 0
-          Quantized: 0
-          TargetBPM: 120
-        AutomatedTargetAcquisition:
-          Mode: 0
-          ChildIndex: 0
-        RandomizeOutput: 0
-        RandomMultiplier: {x: 0.8, y: 1}
-        RandomizeDuration: 0
-        RandomDurationMultiplier: {x: 0.5, y: 2}
-        UseRange: 0
-        RangeDistance: 5
-        UseRangeFalloff: 0
-        RangeFalloff:
-          serializedVersion: 2
-          m_Curve:
-          - serializedVersion: 3
-            time: 0
-            value: 1
-            inSlope: 0
-            outSlope: 0
-            tangentMode: 0
-            weightedMode: 0
-            inWeight: 0
-            outWeight: 0
-          - serializedVersion: 3
-            time: 1
-            value: 0
-            inSlope: 0
-            outSlope: 0
-            tangentMode: 0
-            weightedMode: 0
-            inWeight: 0
-            outWeight: 0
-          m_PreInfinity: 2
-          m_PostInfinity: 2
-          m_RotationOrder: 4
-        RemapRangeFalloff: {x: 0, y: 1}
-        Owner: {fileID: 32549928}
-        DebugActive: 0
-        m_ImpulseDefinition:
-          m_ImpulseChannel: 1
-          m_ImpulseShape: 2
-          m_CustomImpulseShape:
-            serializedVersion: 2
-            m_Curve: []
-            m_PreInfinity: 2
-            m_PostInfinity: 2
-            m_RotationOrder: 4
-          m_ImpulseDuration: 0.1
-          m_ImpulseType: 0
-          m_DissipationRate: 0
-          m_RawSignal: {fileID: 0}
-          m_AmplitudeGain: 1
-          m_FrequencyGain: 1
-          m_RepeatMode: 0
-          m_Randomize: 1
-          m_TimeEnvelope:
-            m_AttackShape:
-              serializedVersion: 2
-              m_Curve: []
-              m_PreInfinity: 2
-              m_PostInfinity: 2
-              m_RotationOrder: 4
-            m_DecayShape:
-              serializedVersion: 2
-              m_Curve: []
-              m_PreInfinity: 2
-              m_PostInfinity: 2
-              m_RotationOrder: 4
-            m_AttackTime: 0
-            m_SustainTime: 0.2
-            m_DecayTime: 0.7
-            m_ScaleWithImpact: 1
-            m_HoldForever: 0
-          m_ImpactRadius: 100
-          m_DirectionMode: 0
-          m_DissipationMode: 2
-          m_DissipationDistance: 100
-          m_PropagationSpeed: 343
-        Velocity: {x: 0, y: 0.5, z: 0}
-        ClearImpulseOnStop: 0
-    - rid: 1
-      type: {class: MMF_Flicker, ns: MoreMountains.Feedbacks, asm: MoreMountains.Feedbacks}
-      data:
-        Active: 0
-        UniqueID: 42077928
-        Label: Flicker
-        ChannelMode: 0
-        Channel: 0
-        MMChannelDefinition: {fileID: 0}
-        Chance: 100
-        DisplayColor: {r: 0, g: 0, b: 0, a: 1}
-        Timing:
-          TimescaleMode: 0
-          ExcludeFromHoldingPauses: 0
-          ContributeToTotalDuration: 1
-          InitialDelay: 0
-          CooldownDuration: 0
-          InterruptsOnStop: 1
-          NumberOfRepeats: 0
-          RepeatForever: 0
-          DelayBetweenRepeats: 1
-          MMFeedbacksDirectionCondition: 0
-          PlayDirection: 0
-          ConstantIntensity: 0
-          UseIntensityInterval: 0
-          IntensityIntervalMin: 0
-          IntensityIntervalMax: 0
-          Sequence: {fileID: 0}
-          TrackID: 0
-          Quantized: 0
-          TargetBPM: 120
-        AutomatedTargetAcquisition:
-          Mode: 0
-          ChildIndex: 0
-        RandomizeOutput: 0
-        RandomMultiplier: {x: 0.8, y: 1}
-        RandomizeDuration: 0
-        RandomDurationMultiplier: {x: 0.5, y: 2}
-        UseRange: 0
-        RangeDistance: 5
-        UseRangeFalloff: 0
-        RangeFalloff:
-          serializedVersion: 2
-          m_Curve:
-          - serializedVersion: 3
-            time: 0
-            value: 1
-            inSlope: 0
-            outSlope: 0
-            tangentMode: 0
-            weightedMode: 0
-            inWeight: 0
-            outWeight: 0
-          - serializedVersion: 3
-            time: 1
-            value: 0
-            inSlope: 0
-            outSlope: 0
-            tangentMode: 0
-            weightedMode: 0
-            inWeight: 0
-            outWeight: 0
-          m_PreInfinity: 2
-          m_PostInfinity: 2
-          m_RotationOrder: 4
-        RemapRangeFalloff: {x: 0, y: 1}
-        Owner: {fileID: 32549928}
-        DebugActive: 0
-        BoundRenderer: {fileID: 1499374449625817777}
-        Mode: 0
-        PropertyName: _Tint
-        FlickerDuration: 0.05
-        FlickerOctave: 0.05
-        FlickerColor: {r: 1.4980392, g: 0.30588236, b: 0, a: 1}
-        MaterialIndexes: 0000000001000000
-        UseMaterialPropertyBlocks: 0
-        SpriteRendererTextureProperty: _MainTex
-    - rid: 2
-      type: {class: MMF_FreezeFrame, ns: MoreMountains.Feedbacks, asm: MoreMountains.Feedbacks}
-      data:
-        Active: 1
-        UniqueID: 669022897
-        Label: Freeze Frame
-        ChannelMode: 0
-        Channel: 0
-        MMChannelDefinition: {fileID: 0}
-        Chance: 100
-        DisplayColor: {r: 0, g: 0, b: 0, a: 1}
-        Timing:
-          TimescaleMode: 0
-          ExcludeFromHoldingPauses: 0
-          ContributeToTotalDuration: 1
-          InitialDelay: 0
-          CooldownDuration: 0
-          InterruptsOnStop: 1
-          NumberOfRepeats: 0
-          RepeatForever: 0
-          DelayBetweenRepeats: 1
-          MMFeedbacksDirectionCondition: 0
-          PlayDirection: 0
-          ConstantIntensity: 0
-          UseIntensityInterval: 0
-          IntensityIntervalMin: 0
-          IntensityIntervalMax: 0
-          Sequence: {fileID: 0}
-          TrackID: 0
-          Quantized: 0
-          TargetBPM: 120
-        AutomatedTargetAcquisition:
-          Mode: 0
-          ChildIndex: 0
-        RandomizeOutput: 0
-        RandomMultiplier: {x: 0.8, y: 1}
-        RandomizeDuration: 0
-        RandomDurationMultiplier: {x: 0.5, y: 2}
-        UseRange: 0
-        RangeDistance: 5
-        UseRangeFalloff: 0
-        RangeFalloff:
-          serializedVersion: 2
-          m_Curve:
-          - serializedVersion: 3
-            time: 0
-            value: 1
-            inSlope: 0
-            outSlope: 0
-            tangentMode: 0
-            weightedMode: 0
-            inWeight: 0
-            outWeight: 0
-          - serializedVersion: 3
-            time: 1
-            value: 0
-            inSlope: 0
-            outSlope: 0
-            tangentMode: 0
-            weightedMode: 0
-            inWeight: 0
-            outWeight: 0
-          m_PreInfinity: 2
-          m_PostInfinity: 2
-          m_RotationOrder: 4
-        RemapRangeFalloff: {x: 0, y: 1}
-        Owner: {fileID: 32549928}
-        DebugActive: 0
-        FreezeFrameDuration: 0.07
-        MinimumTimescaleThreshold: 0.07
-    - rid: 3
-      type: {class: MMF_ParticlesInstantiation, ns: MoreMountains.Feedbacks, asm: MoreMountains.Feedbacks}
-      data:
-        Active: 1
-        UniqueID: 1692781763
-        Label: Particles Instantiation
-        ChannelMode: 0
-        Channel: 0
-        MMChannelDefinition: {fileID: 0}
-        Chance: 100
-        DisplayColor: {r: 0, g: 0, b: 0, a: 1}
-        Timing:
-          TimescaleMode: 0
-          ExcludeFromHoldingPauses: 0
-          ContributeToTotalDuration: 1
-          InitialDelay: 0
-          CooldownDuration: 0
-          InterruptsOnStop: 1
-          NumberOfRepeats: 0
-          RepeatForever: 0
-          DelayBetweenRepeats: 1
-          MMFeedbacksDirectionCondition: 0
-          PlayDirection: 0
-          ConstantIntensity: 0
-          UseIntensityInterval: 0
-          IntensityIntervalMin: 0
-          IntensityIntervalMax: 0
-          Sequence: {fileID: 0}
-          TrackID: 0
-          Quantized: 0
-          TargetBPM: 120
-        AutomatedTargetAcquisition:
-          Mode: 0
-          ChildIndex: 0
-        RandomizeOutput: 0
-        RandomMultiplier: {x: 0.8, y: 1}
-        RandomizeDuration: 0
-        RandomDurationMultiplier: {x: 0.5, y: 2}
-        UseRange: 0
-        RangeDistance: 5
-        UseRangeFalloff: 0
-        RangeFalloff:
-          serializedVersion: 2
-          m_Curve:
-          - serializedVersion: 3
-            time: 0
-            value: 1
-            inSlope: 0
-            outSlope: 0
-            tangentMode: 0
-            weightedMode: 0
-            inWeight: 0
-            outWeight: 0
-          - serializedVersion: 3
-            time: 1
-            value: 0
-            inSlope: 0
-            outSlope: 0
-            tangentMode: 0
-            weightedMode: 0
-            inWeight: 0
-            outWeight: 0
-          m_PreInfinity: 2
-          m_PostInfinity: 2
-          m_RotationOrder: 4
-        RemapRangeFalloff: {x: 0, y: 1}
-        Owner: {fileID: 32549928}
-        DebugActive: 0
-        Mode: 0
-        DeclaredDuration: 0
-        ObjectPoolSize: 5
-        MutualizePools: 0
-        ParentTransform: {fileID: 0}
-        CachedRecycle: 1
-        ParticlesPrefab: {fileID: 19874822, guid: 20e2a4ae01640ec4fb3ae3cb2e77694c,
-          type: 3}
-        RandomParticlePrefabs: []
-        ForceSetActiveOnPlay: 0
-        StopOnReset: 0
-        PositionMode: 1
-        InstantiateParticlesPosition: {fileID: 3197482094939865238}
-        TargetWorldPosition: {x: 0, y: 0, z: 0}
-        Offset: {x: 0, y: 0, z: 0}
-        NestParticles: 1
-        ApplyRotation: 0
-        ApplyScale: 0
---- !u!1 &52137612
-GameObject:
-  m_ObjectHideFlags: 0
-  m_CorrespondingSourceObject: {fileID: 0}
-  m_PrefabInstance: {fileID: 0}
-  m_PrefabAsset: {fileID: 0}
-  serializedVersion: 6
-  m_Component:
-  - component: {fileID: 52137613}
-  - component: {fileID: 52137617}
-  - component: {fileID: 52137615}
-  m_Layer: 6
-  m_Name: ScytheHitbox
-  m_TagString: PlayerHitbox
-  m_Icon: {fileID: 0}
-  m_NavMeshLayer: 0
-  m_StaticEditorFlags: 0
-  m_IsActive: 1
---- !u!4 &52137613
-Transform:
-  m_ObjectHideFlags: 0
-  m_CorrespondingSourceObject: {fileID: 0}
-  m_PrefabInstance: {fileID: 0}
-  m_PrefabAsset: {fileID: 0}
-  m_GameObject: {fileID: 52137612}
-  m_LocalRotation: {x: 0.0000001452863, y: -0.00000032782546, z: -0.000000022351736,
-    w: 1}
-  m_LocalPosition: {x: -0.022, y: 0.232, z: 0.277}
-  m_LocalScale: {x: 1.1412685, y: 1.2455082, z: 1.3128463}
-  m_ConstrainProportionsScale: 0
-  m_Children: []
-  m_Father: {fileID: 4118973102930041646}
-  m_RootOrder: 2
-  m_LocalEulerAnglesHint: {x: 0, y: 0, z: 0}
---- !u!65 &52137617
-BoxCollider:
-  m_ObjectHideFlags: 0
-  m_CorrespondingSourceObject: {fileID: 0}
-  m_PrefabInstance: {fileID: 0}
-  m_PrefabAsset: {fileID: 0}
-  m_GameObject: {fileID: 52137612}
-  m_Material: {fileID: 0}
-  m_IsTrigger: 1
-  m_Enabled: 1
-  serializedVersion: 2
-  m_Size: {x: 1, y: 1, z: 1}
-  m_Center: {x: 0, y: 0, z: 0}
---- !u!114 &52137615
-MonoBehaviour:
-  m_ObjectHideFlags: 0
-  m_CorrespondingSourceObject: {fileID: 0}
-  m_PrefabInstance: {fileID: 0}
-  m_PrefabAsset: {fileID: 0}
-  m_GameObject: {fileID: 52137612}
-  m_Enabled: 1
-  m_EditorHideFlags: 0
-  m_Script: {fileID: 11500000, guid: f9f40c90471a42c8a5cac30f8224936c, type: 3}
-  m_Name: 
-  m_EditorClassIdentifier: 
-  tagToDamage: Enemy
-  damageInflicted: 1
---- !u!1 &209246021
-GameObject:
-  m_ObjectHideFlags: 0
-  m_CorrespondingSourceObject: {fileID: 0}
-  m_PrefabInstance: {fileID: 0}
-  m_PrefabAsset: {fileID: 0}
-  serializedVersion: 6
-  m_Component:
-  - component: {fileID: 209246022}
-  - component: {fileID: 209246025}
-  - component: {fileID: 209246024}
-  m_Layer: 6
-  m_Name: Sphere
-  m_TagString: Untagged
-  m_Icon: {fileID: 0}
-  m_NavMeshLayer: 0
-  m_StaticEditorFlags: 0
-  m_IsActive: 1
---- !u!4 &209246022
-Transform:
-  m_ObjectHideFlags: 0
-  m_CorrespondingSourceObject: {fileID: 0}
-  m_PrefabInstance: {fileID: 0}
-  m_PrefabAsset: {fileID: 0}
-  m_GameObject: {fileID: 209246021}
-  m_LocalRotation: {x: 0, y: 0, z: 0, w: 1}
-  m_LocalPosition: {x: 0, y: 0, z: 0}
-  m_LocalScale: {x: 0.25, y: 0.25, z: 0.25}
-  m_ConstrainProportionsScale: 1
-  m_Children: []
-  m_Father: {fileID: 1037352631}
-  m_RootOrder: 0
-  m_LocalEulerAnglesHint: {x: 0, y: 0, z: 0}
---- !u!33 &209246025
-MeshFilter:
-  m_ObjectHideFlags: 0
-  m_CorrespondingSourceObject: {fileID: 0}
-  m_PrefabInstance: {fileID: 0}
-  m_PrefabAsset: {fileID: 0}
-  m_GameObject: {fileID: 209246021}
-  m_Mesh: {fileID: 10207, guid: 0000000000000000e000000000000000, type: 0}
---- !u!23 &209246024
-MeshRenderer:
-  m_ObjectHideFlags: 0
-  m_CorrespondingSourceObject: {fileID: 0}
-  m_PrefabInstance: {fileID: 0}
-  m_PrefabAsset: {fileID: 0}
-  m_GameObject: {fileID: 209246021}
-  m_Enabled: 1
-<<<<<<< HEAD
-  m_CastShadows: 0
-=======
-  m_CastShadows: 1
->>>>>>> 37fe9fe9
-  m_ReceiveShadows: 1
-  m_DynamicOccludee: 1
-  m_StaticShadowCaster: 0
-  m_MotionVectors: 1
-  m_LightProbeUsage: 1
-  m_ReflectionProbeUsage: 1
-  m_RayTracingMode: 2
-  m_RayTraceProcedural: 0
-  m_RenderingLayerMask: 257
-  m_RendererPriority: 0
-  m_Materials:
-  - {fileID: 2100000, guid: 73c176f402d2c2f4d929aa5da7585d17, type: 2}
-  m_StaticBatchInfo:
-    firstSubMesh: 0
-    subMeshCount: 0
-  m_StaticBatchRoot: {fileID: 0}
-  m_ProbeAnchor: {fileID: 0}
-  m_LightProbeVolumeOverride: {fileID: 0}
-  m_ScaleInLightmap: 1
-  m_ReceiveGI: 1
-  m_PreserveUVs: 0
-  m_IgnoreNormalsForChartDetection: 0
-  m_ImportantGI: 0
-  m_StitchLightmapSeams: 1
-  m_SelectedEditorRenderState: 3
-  m_MinimumChartSize: 4
-  m_AutoUVMaxDistance: 0.5
-  m_AutoUVMaxAngle: 89
-  m_LightmapParameters: {fileID: 0}
-  m_SortingLayerID: 0
-  m_SortingLayer: 0
-  m_SortingOrder: 0
-  m_AdditionalVertexStreams: {fileID: 0}
---- !u!1 &663746490
-GameObject:
-  m_ObjectHideFlags: 0
-  m_CorrespondingSourceObject: {fileID: 0}
-  m_PrefabInstance: {fileID: 0}
-  m_PrefabAsset: {fileID: 0}
-  serializedVersion: 6
-  m_Component:
-  - component: {fileID: 663746491}
-  - component: {fileID: 663746493}
-  - component: {fileID: 663746492}
-  m_Layer: 6
-  m_Name: cm
-  m_TagString: Untagged
-  m_Icon: {fileID: 0}
-  m_NavMeshLayer: 0
-  m_StaticEditorFlags: 0
-  m_IsActive: 1
---- !u!4 &663746491
-Transform:
-  m_ObjectHideFlags: 0
-  m_CorrespondingSourceObject: {fileID: 0}
-  m_PrefabInstance: {fileID: 0}
-  m_PrefabAsset: {fileID: 0}
-  m_GameObject: {fileID: 663746490}
-  m_LocalRotation: {x: -0.20341176, y: 0.5200611, z: -0.12908937, w: 0.81944865}
-  m_LocalPosition: {x: 0, y: 0.000015258789, z: 707.1068}
-  m_LocalScale: {x: 1, y: 1, z: 1}
-  m_ConstrainProportionsScale: 0
-  m_Children: []
-  m_Father: {fileID: 1187890990}
-  m_RootOrder: 0
-  m_LocalEulerAnglesHint: {x: 0, y: 0, z: 0}
---- !u!114 &663746493
-MonoBehaviour:
-  m_ObjectHideFlags: 0
-  m_CorrespondingSourceObject: {fileID: 0}
-  m_PrefabInstance: {fileID: 0}
-  m_PrefabAsset: {fileID: 0}
-  m_GameObject: {fileID: 663746490}
-  m_Enabled: 1
-  m_EditorHideFlags: 0
-  m_Script: {fileID: 11500000, guid: ac0b09e7857660247b1477e93731de29, type: 3}
-  m_Name: 
-  m_EditorClassIdentifier: 
---- !u!114 &663746492
-MonoBehaviour:
-  m_ObjectHideFlags: 0
-  m_CorrespondingSourceObject: {fileID: 0}
-  m_PrefabInstance: {fileID: 0}
-  m_PrefabAsset: {fileID: 0}
-  m_GameObject: {fileID: 663746490}
-  m_Enabled: 1
-  m_EditorHideFlags: 0
-  m_Script: {fileID: 11500000, guid: 6ad980451443d70438faac0bc6c235a0, type: 3}
-  m_Name: 
-  m_EditorClassIdentifier: 
-  m_TrackedObjectOffset: {x: 0, y: 0, z: 0}
-  m_LookaheadTime: 0
-  m_LookaheadSmoothing: 0
-  m_LookaheadIgnoreY: 0
-  m_XDamping: 0.25
-  m_YDamping: 0.5
-  m_ZDamping: 1
-  m_TargetMovementOnly: 1
-  m_ScreenX: 0.5005208
-  m_ScreenY: 0.4981481
-  m_CameraDistance: 7
-  m_DeadZoneWidth: 0
-  m_DeadZoneHeight: 0.04074074
-  m_DeadZoneDepth: 0
-  m_UnlimitedSoftZone: 0
-  m_SoftZoneWidth: 0.8
-  m_SoftZoneHeight: 0.8
-  m_BiasX: 0
-  m_BiasY: 0
-  m_CenterOnActivate: 1
-  m_GroupFramingMode: 2
-  m_AdjustmentMode: 2
-  m_GroupFramingSize: 0.8
-  m_MaxDollyIn: 5000
-  m_MaxDollyOut: 5000
-  m_MinimumDistance: 1
-  m_MaximumDistance: 5000
-  m_MinimumFOV: 3
-  m_MaximumFOV: 60
-  m_MinimumOrthoSize: 1
-  m_MaximumOrthoSize: 5000
---- !u!1 &668681869
-GameObject:
-  m_ObjectHideFlags: 0
-  m_CorrespondingSourceObject: {fileID: 0}
-  m_PrefabInstance: {fileID: 0}
-  m_PrefabAsset: {fileID: 0}
-  serializedVersion: 6
-  m_Component:
-  - component: {fileID: 668681870}
-  - component: {fileID: 668681872}
-  - component: {fileID: 668681871}
-  m_Layer: 0
-  m_Name: Point Light
-  m_TagString: Untagged
-  m_Icon: {fileID: 0}
-  m_NavMeshLayer: 0
-  m_StaticEditorFlags: 0
-  m_IsActive: 1
---- !u!4 &668681870
-Transform:
-  m_ObjectHideFlags: 0
-  m_CorrespondingSourceObject: {fileID: 0}
-  m_PrefabInstance: {fileID: 0}
-  m_PrefabAsset: {fileID: 0}
-  m_GameObject: {fileID: 668681869}
-  m_LocalRotation: {x: 0, y: 0, z: 0, w: 1}
-  m_LocalPosition: {x: -0.0411, y: -0.1152, z: -0.0873}
-  m_LocalScale: {x: 1, y: 1, z: 1}
-  m_ConstrainProportionsScale: 0
-  m_Children:
-  - {fileID: 8456759187977970368}
-  m_Father: {fileID: 2296105010891869665}
-  m_RootOrder: 0
-  m_LocalEulerAnglesHint: {x: 0, y: 0, z: 0}
---- !u!108 &668681872
-Light:
-  m_ObjectHideFlags: 0
-  m_CorrespondingSourceObject: {fileID: 0}
-  m_PrefabInstance: {fileID: 0}
-  m_PrefabAsset: {fileID: 0}
-  m_GameObject: {fileID: 668681869}
-  m_Enabled: 1
-  serializedVersion: 10
-  m_Type: 2
-  m_Shape: 0
-  m_Color: {r: 1, g: 0, b: 0.35239124, a: 1}
-  m_Intensity: 429.32312
-  m_Range: 10
-  m_SpotAngle: 30
-  m_InnerSpotAngle: 21.80208
-  m_CookieSize: 10
-  m_Shadows:
-    m_Type: 0
-    m_Resolution: -1
-    m_CustomResolution: -1
-    m_Strength: 1
-    m_Bias: 0.05
-    m_NormalBias: 0.4
-    m_NearPlane: 0.2
-    m_CullingMatrixOverride:
-      e00: 1
-      e01: 0
-      e02: 0
-      e03: 0
-      e10: 0
-      e11: 1
-      e12: 0
-      e13: 0
-      e20: 0
-      e21: 0
-      e22: 1
-      e23: 0
-      e30: 0
-      e31: 0
-      e32: 0
-      e33: 1
-    m_UseCullingMatrixOverride: 0
-  m_Cookie: {fileID: 0}
-  m_DrawHalo: 0
-  m_Flare: {fileID: 0}
-  m_RenderMode: 0
-  m_CullingMask:
-    serializedVersion: 2
-    m_Bits: 4294967295
-  m_RenderingLayerMask: 1
-  m_Lightmapping: 4
-  m_LightShadowCasterMode: 2
-  m_AreaSize: {x: 0.5, y: 0.5}
-  m_BounceIntensity: 1
-  m_ColorTemperature: 5057
-  m_UseColorTemperature: 1
-  m_BoundingSphereOverride: {x: 0, y: 0, z: 0, w: 0}
-  m_UseBoundingSphereOverride: 0
-  m_UseViewFrustumForShadowCasterCull: 1
-  m_ShadowRadius: 0
-  m_ShadowAngle: 0
---- !u!114 &668681871
-MonoBehaviour:
-  m_ObjectHideFlags: 0
-  m_CorrespondingSourceObject: {fileID: 0}
-  m_PrefabInstance: {fileID: 0}
-  m_PrefabAsset: {fileID: 0}
-  m_GameObject: {fileID: 668681869}
-  m_Enabled: 1
-  m_EditorHideFlags: 0
-  m_Script: {fileID: 11500000, guid: 7a68c43fe1f2a47cfa234b5eeaa98012, type: 3}
-  m_Name: 
-  m_EditorClassIdentifier: 
-  m_Intensity: 5395.0337
-  m_EnableSpotReflector: 1
-  m_LuxAtDistance: 1
-  m_InnerSpotPercent: 0
-  m_SpotIESCutoffPercent: 100
-  m_LightDimmer: 1
-  m_VolumetricDimmer: 1
-  m_LightUnit: 0
-  m_FadeDistance: 10000
-  m_VolumetricFadeDistance: 10000
-  m_AffectDiffuse: 1
-  m_AffectSpecular: 1
-  m_NonLightmappedOnly: 0
-  m_ShapeWidth: 0.5
-  m_ShapeHeight: 0.5
-  m_AspectRatio: 1
-  m_ShapeRadius: 0.025
-  m_SoftnessScale: 1
-  m_UseCustomSpotLightShadowCone: 0
-  m_CustomSpotLightShadowCone: 30
-  m_MaxSmoothness: 0.99
-  m_ApplyRangeAttenuation: 1
-  m_DisplayAreaLightEmissiveMesh: 0
-  m_AreaLightCookie: {fileID: 0}
-  m_IESPoint: {fileID: 0}
-  m_IESSpot: {fileID: 0}
-  m_IncludeForRayTracing: 1
-  m_AreaLightShadowCone: 120
-  m_UseScreenSpaceShadows: 0
-  m_InteractsWithSky: 1
-  m_AngularDiameter: 0.5
-  m_FlareSize: 2
-  m_FlareTint: {r: 1, g: 1, b: 1, a: 1}
-  m_FlareFalloff: 4
-  m_SurfaceTexture: {fileID: 0}
-  m_SurfaceTint: {r: 1, g: 1, b: 1, a: 1}
-  m_Distance: 1.5e+11
-  m_UseRayTracedShadows: 0
-  m_NumRayTracingSamples: 4
-  m_FilterTracedShadow: 1
-  m_FilterSizeTraced: 16
-  m_SunLightConeAngle: 0.5
-  m_LightShadowRadius: 0.5
-  m_SemiTransparentShadow: 0
-  m_ColorShadow: 1
-  m_DistanceBasedFiltering: 0
-  m_EvsmExponent: 15
-  m_EvsmLightLeakBias: 0
-  m_EvsmVarianceBias: 0.00001
-  m_EvsmBlurPasses: 0
-  m_LightlayersMask: 1
-  m_LinkShadowLayers: 1
-  m_ShadowNearPlane: 0.1
-  m_BlockerSampleCount: 24
-  m_FilterSampleCount: 16
-  m_MinFilterSize: 0.1
-  m_KernelSize: 5
-  m_LightAngle: 1
-  m_MaxDepthBias: 0.001
-  m_ShadowResolution:
-    m_Override: 512
-    m_UseOverride: 1
-    m_Level: 0
-  m_ShadowDimmer: 1
-  m_VolumetricShadowDimmer: 1
-  m_ShadowFadeDistance: 10000
-  m_UseContactShadow:
-    m_Override: 0
-    m_UseOverride: 1
-    m_Level: 0
-  m_RayTracedContactShadow: 0
-  m_ShadowTint: {r: 0, g: 0, b: 0, a: 1}
-  m_PenumbraTint: 0
-  m_NormalBias: 0.75
-  m_SlopeBias: 0.5
-  m_ShadowUpdateMode: 0
-  m_AlwaysDrawDynamicShadows: 0
-  m_UpdateShadowOnLightMovement: 0
-  m_CachedShadowTranslationThreshold: 0.01
-  m_CachedShadowAngularThreshold: 0.5
-  m_BarnDoorAngle: 90
-  m_BarnDoorLength: 0.05
-  m_preserveCachedShadow: 0
-  m_OnDemandShadowRenderOnPlacement: 1
-  m_ShadowCascadeRatios:
-  - 0.05
-  - 0.2
-  - 0.3
-  m_ShadowCascadeBorders:
-  - 0.2
-  - 0.2
-  - 0.2
-  - 0.2
-  m_ShadowAlgorithm: 0
-  m_ShadowVariant: 0
-  m_ShadowPrecision: 0
-  useOldInspector: 0
-  useVolumetric: 1
-  featuresFoldout: 1
-  m_AreaLightEmissiveMeshShadowCastingMode: 0
-  m_AreaLightEmissiveMeshMotionVectorGenerationMode: 0
-  m_AreaLightEmissiveMeshLayer: -1
-  m_Version: 11
-  m_ObsoleteShadowResolutionTier: 1
-  m_ObsoleteUseShadowQualitySettings: 0
-  m_ObsoleteCustomShadowResolution: 512
-  m_ObsoleteContactShadows: 0
-  m_PointlightHDType: 0
-  m_SpotLightShape: 0
-  m_AreaLightShape: 0
---- !u!1 &780803035
-GameObject:
-  m_ObjectHideFlags: 0
-  m_CorrespondingSourceObject: {fileID: 0}
-  m_PrefabInstance: {fileID: 0}
-  m_PrefabAsset: {fileID: 0}
-  serializedVersion: 6
-  m_Component:
-  - component: {fileID: 780803037}
-  - component: {fileID: 780803039}
-  - component: {fileID: 780803038}
-  - component: {fileID: 780803040}
-  m_Layer: 6
-  m_Name: -AllowNextAttack-
-  m_TagString: Untagged
-  m_Icon: {fileID: 0}
-  m_NavMeshLayer: 0
-  m_StaticEditorFlags: 2147483647
-  m_IsActive: 1
---- !u!4 &780803037
-Transform:
-  m_ObjectHideFlags: 0
-  m_CorrespondingSourceObject: {fileID: 0}
-  m_PrefabInstance: {fileID: 0}
-  m_PrefabAsset: {fileID: 0}
-  m_GameObject: {fileID: 780803035}
-  m_LocalRotation: {x: -0, y: -0, z: -0, w: 1}
-  m_LocalPosition: {x: 0, y: 0, z: 0}
-  m_LocalScale: {x: 1, y: 1, z: 1}
-  m_ConstrainProportionsScale: 0
-  m_Children: []
-  m_Father: {fileID: 2410215513735583749}
-  m_RootOrder: 6
-  m_LocalEulerAnglesHint: {x: 0, y: 0, z: 0}
---- !u!114 &780803039
-MonoBehaviour:
-  m_ObjectHideFlags: 0
-  m_CorrespondingSourceObject: {fileID: 0}
-  m_PrefabInstance: {fileID: 0}
-  m_PrefabAsset: {fileID: 0}
-  m_GameObject: {fileID: 780803035}
-  m_Enabled: 1
-  m_EditorHideFlags: 0
-  m_Script: {fileID: 11500000, guid: e5554e6c479a4dafbd86e3ece00169a9, type: 3}
-  m_Name: 
-  m_EditorClassIdentifier: 
-  _component: {fileID: 780803038}
---- !u!114 &780803038
-MonoBehaviour:
-  m_ObjectHideFlags: 0
-  m_CorrespondingSourceObject: {fileID: 0}
-  m_PrefabInstance: {fileID: 0}
-  m_PrefabAsset: {fileID: 0}
-  m_GameObject: {fileID: 780803035}
-  m_Enabled: 1
-  m_EditorHideFlags: 0
-  m_Script: {fileID: 11500000, guid: b178bdd9bde14366a896b14319f56a92, type: 3}
-  m_Name: 
-  m_EditorClassIdentifier: 
-  _stackTrace:
-    Enabled: 0
-  _event: {fileID: 0}
-  _eventHolder:
-    _event: {fileID: 11400000, guid: 6e155574923ad9e4d9c5f2918209ee63, type: 2}
-    _eventInstancer: {fileID: 0}
-    _type: 0
-  _response:
-    _persistentListeners:
-    - _persistentArguments: []
-      _target: {fileID: 780803040}
-      _isStatic: 0
-      CallState: 2
-      _staticType:
-        GuidAssignmentFailed: 0
-        GUID: 
-        _typeNameAndAssembly: 
-        _suppressLogs: 0
-      _methodName: PlayFeedbacks
-    Expanded: 1
---- !u!114 &780803040
-MonoBehaviour:
-  m_ObjectHideFlags: 0
-  m_CorrespondingSourceObject: {fileID: 0}
-  m_PrefabInstance: {fileID: 0}
-  m_PrefabAsset: {fileID: 0}
-  m_GameObject: {fileID: 780803035}
-  m_Enabled: 1
-  m_EditorHideFlags: 0
-  m_Script: {fileID: 11500000, guid: 6da43522623d4704e979466dc7650b65, type: 3}
-  m_Name: 
-  m_EditorClassIdentifier: 
-  Feedbacks: []
-  InitializationMode: 2
-  SafeMode: 3
-  Direction: 0
-  AutoChangeDirectionOnEnd: 0
-  AutoPlayOnStart: 0
-  AutoPlayOnEnable: 0
-  ForceTimescaleMode: 0
-  ForcedTimescaleMode: 1
-  DurationMultiplier: 1
-  RandomizeDuration: 0
-  RandomDurationMultiplier: {x: 0.5, y: 1.5}
-  DisplayFullDurationDetails: 0
-  PlayerTimescaleMode: 1
-  OnlyPlayIfWithinRange: 0
-  RangeCenter: {fileID: 0}
-  RangeDistance: 5
-  UseRangeFalloff: 0
-  RangeFalloff:
-    serializedVersion: 2
-    m_Curve:
-    - serializedVersion: 3
-      time: 0
-      value: 1
-      inSlope: 0
-      outSlope: 0
-      tangentMode: 0
-      weightedMode: 0
-      inWeight: 0
-      outWeight: 0
-    - serializedVersion: 3
-      time: 1
-      value: 0
-      inSlope: 0
-      outSlope: 0
-      tangentMode: 0
-      weightedMode: 0
-      inWeight: 0
-      outWeight: 0
-    m_PreInfinity: 2
-    m_PostInfinity: 2
-    m_RotationOrder: 4
-  RemapRangeFalloff: {x: 0, y: 1}
-  IgnoreRangeEvents: 0
-  CooldownDuration: 0
-  InitialDelay: 0
-  CanPlay: 1
-  CanPlayWhileAlreadyPlaying: 1
-  ChanceToPlay: 100
-  FeedbacksIntensity: 1
-  Events:
-    TriggerMMFeedbacksEvents: 0
-    TriggerUnityEvents: 1
-    OnPlay:
-      m_PersistentCalls:
-        m_Calls: []
-    OnPause:
-      m_PersistentCalls:
-        m_Calls: []
-    OnResume:
-      m_PersistentCalls:
-        m_Calls: []
-    OnRevert:
-      m_PersistentCalls:
-        m_Calls: []
-    OnComplete:
-      m_PersistentCalls:
-        m_Calls: []
-    OnRestoreInitialValues:
-      m_PersistentCalls:
-        m_Calls: []
-    OnSkipToTheEnd:
-      m_PersistentCalls:
-        m_Calls: []
-  DebugActive: 0
-  FeedbacksList:
-  - rid: 6832162380803735556
-  KeepPlayModeChanges: 0
-  PerformanceMode: 0
-  ForceStopFeedbacksOnDisable: 1
-  PlayCount: 0
-  references:
-    version: 2
-    RefIds:
-    - rid: 6832162380803735556
-      type: {class: MMF_Sound, ns: MoreMountains.Feedbacks, asm: MoreMountains.Feedbacks.MMTools}
-      data:
-        Active: 0
-        UniqueID: -295618768
-        Label: Sound
-        ChannelMode: 0
-        Channel: 0
-        MMChannelDefinition: {fileID: 0}
-        Chance: 100
-        DisplayColor: {r: 0, g: 0, b: 0, a: 1}
-        Timing:
-          TimescaleMode: 0
-          ExcludeFromHoldingPauses: 0
-          ContributeToTotalDuration: 1
-          InitialDelay: 0
-          CooldownDuration: 0
-          InterruptsOnStop: 1
-          NumberOfRepeats: 0
-          RepeatForever: 0
-          DelayBetweenRepeats: 1
-          MMFeedbacksDirectionCondition: 0
-          PlayDirection: 0
-          ConstantIntensity: 0
-          UseIntensityInterval: 0
-          IntensityIntervalMin: 0
-          IntensityIntervalMax: 0
-          Sequence: {fileID: 0}
-          TrackID: 0
-          Quantized: 0
-          TargetBPM: 120
-        AutomatedTargetAcquisition:
-          Mode: 0
-          ChildIndex: 0
-        RandomizeOutput: 0
-        RandomMultiplier: {x: 0.8, y: 1}
-        RandomizeDuration: 0
-        RandomDurationMultiplier: {x: 0.5, y: 2}
-        UseRange: 0
-        RangeDistance: 5
-        UseRangeFalloff: 0
-        RangeFalloff:
-          serializedVersion: 2
-          m_Curve:
-          - serializedVersion: 3
-            time: 0
-            value: 1
-            inSlope: 0
-            outSlope: 0
-            tangentMode: 0
-            weightedMode: 0
-            inWeight: 0
-            outWeight: 0
-          - serializedVersion: 3
-            time: 1
-            value: 0
-            inSlope: 0
-            outSlope: 0
-            tangentMode: 0
-            weightedMode: 0
-            inWeight: 0
-            outWeight: 0
-          m_PreInfinity: 2
-          m_PostInfinity: 2
-          m_RotationOrder: 4
-        RemapRangeFalloff: {x: 0, y: 1}
-        Owner: {fileID: 780803040}
-        DebugActive: 0
-        Sfx: {fileID: 8300000, guid: 7336cd5e6e4f74693ac6c4b607b671ef, type: 3}
-        RandomSfx: []
-        TestPlayButton:
-          ButtonText: Debug Play Sound
-        TestStopButton:
-          ButtonText: Debug Stop Sound
-        PlayMethod: 1
-        PoolSize: 10
-        StopSoundOnFeedbackStop: 1
-        MinVolume: 1
-        MaxVolume: 1
-        MinPitch: 1
-        MaxPitch: 1
-        SfxAudioMixerGroup: {fileID: 0}
-        Priority: 128
-        PanStereo: 0
-        SpatialBlend: 0
-        DopplerLevel: 1
-        Spread: 0
-        RolloffMode: 0
-        MinDistance: 1
-        MaxDistance: 500
-        UseCustomRolloffCurve: 0
-        CustomRolloffCurve:
-          serializedVersion: 2
-          m_Curve: []
-          m_PreInfinity: 2
-          m_PostInfinity: 2
-          m_RotationOrder: 4
-        UseSpatialBlendCurve: 0
-        SpatialBlendCurve:
-          serializedVersion: 2
-          m_Curve: []
-          m_PreInfinity: 2
-          m_PostInfinity: 2
-          m_RotationOrder: 4
-        UseReverbZoneMixCurve: 0
-        ReverbZoneMixCurve:
-          serializedVersion: 2
-          m_Curve: []
-          m_PreInfinity: 2
-          m_PostInfinity: 2
-          m_RotationOrder: 4
-        UseSpreadCurve: 0
-        SpreadCurve:
-          serializedVersion: 2
-          m_Curve: []
-          m_PreInfinity: 2
-          m_PostInfinity: 2
-          m_RotationOrder: 4
---- !u!1 &797213318
-GameObject:
-  m_ObjectHideFlags: 0
-  m_CorrespondingSourceObject: {fileID: 0}
-  m_PrefabInstance: {fileID: 0}
-  m_PrefabAsset: {fileID: 0}
-  serializedVersion: 6
-  m_Component:
-  - component: {fileID: 797213319}
-  - component: {fileID: 797213321}
-  - component: {fileID: 797213320}
-  m_Layer: 0
-  m_Name: Point Light
-  m_TagString: Untagged
-  m_Icon: {fileID: 0}
-  m_NavMeshLayer: 0
-  m_StaticEditorFlags: 0
-  m_IsActive: 1
---- !u!4 &797213319
-Transform:
-  m_ObjectHideFlags: 0
-  m_CorrespondingSourceObject: {fileID: 0}
-  m_PrefabInstance: {fileID: 0}
-  m_PrefabAsset: {fileID: 0}
-  m_GameObject: {fileID: 797213318}
-  m_LocalRotation: {x: -0.16393936, y: -0.09481012, z: 0.42114606, w: 0.88700116}
-<<<<<<< HEAD
-  m_LocalPosition: {x: -0.046, y: 1.556, z: 0.53}
-=======
-  m_LocalPosition: {x: -0.046, y: 2.023, z: 0.346}
->>>>>>> 37fe9fe9
-  m_LocalScale: {x: 3.0452828, y: 3.9153337, z: 3.9153328}
-  m_ConstrainProportionsScale: 0
-  m_Children: []
-  m_Father: {fileID: 2410215513429711715}
-  m_RootOrder: 7
-  m_LocalEulerAnglesHint: {x: 0, y: 0, z: 0}
---- !u!108 &797213321
-Light:
-  m_ObjectHideFlags: 0
-  m_CorrespondingSourceObject: {fileID: 0}
-  m_PrefabInstance: {fileID: 0}
-  m_PrefabAsset: {fileID: 0}
-  m_GameObject: {fileID: 797213318}
-  m_Enabled: 1
-  serializedVersion: 10
-  m_Type: 2
-  m_Shape: 0
-  m_Color: {r: 1, g: 0, b: 0.35239124, a: 1}
-  m_Intensity: 429.32312
-  m_Range: 10
-  m_SpotAngle: 30
-  m_InnerSpotAngle: 21.80208
-  m_CookieSize: 10
-  m_Shadows:
-    m_Type: 0
-    m_Resolution: -1
-    m_CustomResolution: -1
-    m_Strength: 1
-    m_Bias: 0.05
-    m_NormalBias: 0.4
-    m_NearPlane: 0.2
-    m_CullingMatrixOverride:
-      e00: 1
-      e01: 0
-      e02: 0
-      e03: 0
-      e10: 0
-      e11: 1
-      e12: 0
-      e13: 0
-      e20: 0
-      e21: 0
-      e22: 1
-      e23: 0
-      e30: 0
-      e31: 0
-      e32: 0
-      e33: 1
-    m_UseCullingMatrixOverride: 0
-  m_Cookie: {fileID: 0}
-  m_DrawHalo: 0
-  m_Flare: {fileID: 0}
-  m_RenderMode: 0
-  m_CullingMask:
-    serializedVersion: 2
-    m_Bits: 4294967295
-  m_RenderingLayerMask: 1
-  m_Lightmapping: 4
-  m_LightShadowCasterMode: 2
-  m_AreaSize: {x: 0.5, y: 0.5}
-  m_BounceIntensity: 1
-  m_ColorTemperature: 5057
-  m_UseColorTemperature: 1
-  m_BoundingSphereOverride: {x: 0, y: 0, z: 0, w: 0}
-  m_UseBoundingSphereOverride: 0
-  m_UseViewFrustumForShadowCasterCull: 1
-  m_ShadowRadius: 0
-  m_ShadowAngle: 0
---- !u!114 &797213320
-MonoBehaviour:
-  m_ObjectHideFlags: 0
-  m_CorrespondingSourceObject: {fileID: 0}
-  m_PrefabInstance: {fileID: 0}
-  m_PrefabAsset: {fileID: 0}
-  m_GameObject: {fileID: 797213318}
-  m_Enabled: 1
-  m_EditorHideFlags: 0
-  m_Script: {fileID: 11500000, guid: 7a68c43fe1f2a47cfa234b5eeaa98012, type: 3}
-  m_Name: 
-  m_EditorClassIdentifier: 
-  m_Intensity: 5395.0337
-  m_EnableSpotReflector: 1
-  m_LuxAtDistance: 1
-  m_InnerSpotPercent: 0
-  m_SpotIESCutoffPercent: 100
-  m_LightDimmer: 1
-  m_VolumetricDimmer: 1
-  m_LightUnit: 0
-  m_FadeDistance: 10000
-  m_VolumetricFadeDistance: 10000
-  m_AffectDiffuse: 1
-  m_AffectSpecular: 1
-  m_NonLightmappedOnly: 0
-  m_ShapeWidth: 0.5
-  m_ShapeHeight: 0.5
-  m_AspectRatio: 1
-  m_ShapeRadius: 0.025
-  m_SoftnessScale: 1
-  m_UseCustomSpotLightShadowCone: 0
-  m_CustomSpotLightShadowCone: 30
-  m_MaxSmoothness: 0.99
-  m_ApplyRangeAttenuation: 1
-  m_DisplayAreaLightEmissiveMesh: 0
-  m_AreaLightCookie: {fileID: 0}
-  m_IESPoint: {fileID: 0}
-  m_IESSpot: {fileID: 0}
-  m_IncludeForRayTracing: 1
-  m_AreaLightShadowCone: 120
-  m_UseScreenSpaceShadows: 0
-  m_InteractsWithSky: 1
-  m_AngularDiameter: 0.5
-  m_FlareSize: 2
-  m_FlareTint: {r: 1, g: 1, b: 1, a: 1}
-  m_FlareFalloff: 4
-  m_SurfaceTexture: {fileID: 0}
-  m_SurfaceTint: {r: 1, g: 1, b: 1, a: 1}
-  m_Distance: 1.5e+11
-  m_UseRayTracedShadows: 0
-  m_NumRayTracingSamples: 4
-  m_FilterTracedShadow: 1
-  m_FilterSizeTraced: 16
-  m_SunLightConeAngle: 0.5
-  m_LightShadowRadius: 0.5
-  m_SemiTransparentShadow: 0
-  m_ColorShadow: 1
-  m_DistanceBasedFiltering: 0
-  m_EvsmExponent: 15
-  m_EvsmLightLeakBias: 0
-  m_EvsmVarianceBias: 0.00001
-  m_EvsmBlurPasses: 0
-  m_LightlayersMask: 1
-  m_LinkShadowLayers: 1
-  m_ShadowNearPlane: 0.1
-  m_BlockerSampleCount: 24
-  m_FilterSampleCount: 16
-  m_MinFilterSize: 0.1
-  m_KernelSize: 5
-  m_LightAngle: 1
-  m_MaxDepthBias: 0.001
-  m_ShadowResolution:
-    m_Override: 512
-    m_UseOverride: 1
-    m_Level: 0
-  m_ShadowDimmer: 1
-  m_VolumetricShadowDimmer: 1
-  m_ShadowFadeDistance: 10000
-  m_UseContactShadow:
-    m_Override: 0
-    m_UseOverride: 1
-    m_Level: 0
-  m_RayTracedContactShadow: 0
-  m_ShadowTint: {r: 0, g: 0, b: 0, a: 1}
-  m_PenumbraTint: 0
-  m_NormalBias: 0.75
-  m_SlopeBias: 0.5
-  m_ShadowUpdateMode: 0
-  m_AlwaysDrawDynamicShadows: 0
-  m_UpdateShadowOnLightMovement: 0
-  m_CachedShadowTranslationThreshold: 0.01
-  m_CachedShadowAngularThreshold: 0.5
-  m_BarnDoorAngle: 90
-  m_BarnDoorLength: 0.05
-  m_preserveCachedShadow: 0
-  m_OnDemandShadowRenderOnPlacement: 1
-  m_ShadowCascadeRatios:
-  - 0.05
-  - 0.2
-  - 0.3
-  m_ShadowCascadeBorders:
-  - 0.2
-  - 0.2
-  - 0.2
-  - 0.2
-  m_ShadowAlgorithm: 0
-  m_ShadowVariant: 0
-  m_ShadowPrecision: 0
-  useOldInspector: 0
-  useVolumetric: 1
-  featuresFoldout: 1
-  m_AreaLightEmissiveMeshShadowCastingMode: 0
-  m_AreaLightEmissiveMeshMotionVectorGenerationMode: 0
-  m_AreaLightEmissiveMeshLayer: -1
-  m_Version: 11
-  m_ObsoleteShadowResolutionTier: 1
-  m_ObsoleteUseShadowQualitySettings: 0
-  m_ObsoleteCustomShadowResolution: 512
-  m_ObsoleteContactShadows: 0
-  m_PointlightHDType: 0
-  m_SpotLightShape: 0
-  m_AreaLightShape: 0
---- !u!1 &909374412
-GameObject:
-  m_ObjectHideFlags: 0
-  m_CorrespondingSourceObject: {fileID: 0}
-  m_PrefabInstance: {fileID: 0}
-  m_PrefabAsset: {fileID: 0}
-  serializedVersion: 6
-  m_Component:
-  - component: {fileID: 909374413}
-  - component: {fileID: 909374415}
-  - component: {fileID: 909374414}
-  m_Layer: 6
-  m_Name: AmbientWeaponLight.001
-  m_TagString: Untagged
-  m_Icon: {fileID: 0}
-  m_NavMeshLayer: 0
-  m_StaticEditorFlags: 0
-  m_IsActive: 1
---- !u!4 &909374413
-Transform:
-  m_ObjectHideFlags: 0
-  m_CorrespondingSourceObject: {fileID: 0}
-  m_PrefabInstance: {fileID: 0}
-  m_PrefabAsset: {fileID: 0}
-  m_GameObject: {fileID: 909374412}
-  m_LocalRotation: {x: -0.0048798616, y: -0.68998796, z: 0.7224288, w: -0.04460534}
-  m_LocalPosition: {x: 0.00027621412, y: -0.0039528795, z: -0.0018441755}
-  m_LocalScale: {x: 0.004240456, y: 0.0042404565, z: 0.004240457}
-  m_ConstrainProportionsScale: 0
-  m_Children: []
-  m_Father: {fileID: 543450651691404941}
-  m_RootOrder: 1
-  m_LocalEulerAnglesHint: {x: 0, y: 0, z: 0}
---- !u!108 &909374415
-Light:
-  m_ObjectHideFlags: 0
-  m_CorrespondingSourceObject: {fileID: 0}
-  m_PrefabInstance: {fileID: 0}
-  m_PrefabAsset: {fileID: 0}
-  m_GameObject: {fileID: 909374412}
-  m_Enabled: 1
-  serializedVersion: 10
-  m_Type: 2
-  m_Shape: 0
-  m_Color: {r: 0.34509805, g: 0.2235294, b: 0.77254903, a: 1}
-  m_Intensity: 2124.3774
-  m_Range: 10
-  m_SpotAngle: 30
-  m_InnerSpotAngle: 21.80208
-  m_CookieSize: 10
-  m_Shadows:
-    m_Type: 1
-    m_Resolution: -1
-    m_CustomResolution: -1
-    m_Strength: 1
-    m_Bias: 0.05
-    m_NormalBias: 0.4
-    m_NearPlane: 0.2
-    m_CullingMatrixOverride:
-      e00: 1
-      e01: 0
-      e02: 0
-      e03: 0
-      e10: 0
-      e11: 1
-      e12: 0
-      e13: 0
-      e20: 0
-      e21: 0
-      e22: 1
-      e23: 0
-      e30: 0
-      e31: 0
-      e32: 0
-      e33: 1
-    m_UseCullingMatrixOverride: 0
-  m_Cookie: {fileID: 0}
-  m_DrawHalo: 0
-  m_Flare: {fileID: 0}
-  m_RenderMode: 0
-  m_CullingMask:
-    serializedVersion: 2
-    m_Bits: 4294967295
-  m_RenderingLayerMask: 1
-  m_Lightmapping: 4
-  m_LightShadowCasterMode: 2
-  m_AreaSize: {x: 0.5, y: 0.5}
-  m_BounceIntensity: 1
-  m_ColorTemperature: 6570
-  m_UseColorTemperature: 1
-  m_BoundingSphereOverride: {x: 0, y: 0, z: 0, w: 0}
-  m_UseBoundingSphereOverride: 0
-  m_UseViewFrustumForShadowCasterCull: 1
-  m_ShadowRadius: 0.5
-  m_ShadowAngle: 0
---- !u!114 &909374414
-MonoBehaviour:
-  m_ObjectHideFlags: 0
-  m_CorrespondingSourceObject: {fileID: 0}
-  m_PrefabInstance: {fileID: 0}
-  m_PrefabAsset: {fileID: 0}
-  m_GameObject: {fileID: 909374412}
-  m_Enabled: 1
-  m_EditorHideFlags: 0
-  m_Script: {fileID: 11500000, guid: 7a68c43fe1f2a47cfa234b5eeaa98012, type: 3}
-  m_Name: 
-  m_EditorClassIdentifier: 
-  m_Intensity: 26695.715
-  m_EnableSpotReflector: 1
-  m_LuxAtDistance: 1
-  m_InnerSpotPercent: 0
-  m_SpotIESCutoffPercent: 100
-  m_LightDimmer: 1
-  m_VolumetricDimmer: 2
-  m_LightUnit: 0
-  m_FadeDistance: 10000
-  m_VolumetricFadeDistance: 10000
-  m_AffectDiffuse: 1
-  m_AffectSpecular: 1
-  m_NonLightmappedOnly: 0
-  m_ShapeWidth: 0.5
-  m_ShapeHeight: 0.5
-  m_AspectRatio: 1
-  m_ShapeRadius: 0.5
-  m_SoftnessScale: 1
-  m_UseCustomSpotLightShadowCone: 0
-  m_CustomSpotLightShadowCone: 30
-  m_MaxSmoothness: 0.99
-  m_ApplyRangeAttenuation: 1
-  m_DisplayAreaLightEmissiveMesh: 0
-  m_AreaLightCookie: {fileID: 0}
-  m_IESPoint: {fileID: 0}
-  m_IESSpot: {fileID: 0}
-  m_IncludeForRayTracing: 1
-  m_AreaLightShadowCone: 120
-  m_UseScreenSpaceShadows: 0
-  m_InteractsWithSky: 1
-  m_AngularDiameter: 0.5
-  m_FlareSize: 2
-  m_FlareTint: {r: 1, g: 1, b: 1, a: 1}
-  m_FlareFalloff: 4
-  m_SurfaceTexture: {fileID: 0}
-  m_SurfaceTint: {r: 1, g: 1, b: 1, a: 1}
-  m_Distance: 1.5e+11
-  m_UseRayTracedShadows: 0
-  m_NumRayTracingSamples: 4
-  m_FilterTracedShadow: 1
-  m_FilterSizeTraced: 16
-  m_SunLightConeAngle: 0.5
-  m_LightShadowRadius: 0.5
-  m_SemiTransparentShadow: 0
-  m_ColorShadow: 1
-  m_DistanceBasedFiltering: 0
-  m_EvsmExponent: 15
-  m_EvsmLightLeakBias: 0
-  m_EvsmVarianceBias: 0.00001
-  m_EvsmBlurPasses: 0
-  m_LightlayersMask: 1
-  m_LinkShadowLayers: 1
-  m_ShadowNearPlane: 1
-  m_BlockerSampleCount: 24
-  m_FilterSampleCount: 16
-  m_MinFilterSize: 0.1
-  m_KernelSize: 5
-  m_LightAngle: 1
-  m_MaxDepthBias: 0.001
-  m_ShadowResolution:
-    m_Override: 512
-    m_UseOverride: 0
-    m_Level: 2
-  m_ShadowDimmer: 1
-  m_VolumetricShadowDimmer: 1
-  m_ShadowFadeDistance: 10000
-  m_UseContactShadow:
-    m_Override: 0
-    m_UseOverride: 1
-    m_Level: 0
-  m_RayTracedContactShadow: 0
-  m_ShadowTint: {r: 0, g: 0, b: 0, a: 1}
-  m_PenumbraTint: 0
-  m_NormalBias: 0.75
-  m_SlopeBias: 0.5
-  m_ShadowUpdateMode: 0
-  m_AlwaysDrawDynamicShadows: 0
-  m_UpdateShadowOnLightMovement: 0
-  m_CachedShadowTranslationThreshold: 0.01
-  m_CachedShadowAngularThreshold: 0.5
-  m_BarnDoorAngle: 90
-  m_BarnDoorLength: 0.05
-  m_preserveCachedShadow: 0
-  m_OnDemandShadowRenderOnPlacement: 1
-  m_ShadowCascadeRatios:
-  - 0.05
-  - 0.2
-  - 0.3
-  m_ShadowCascadeBorders:
-  - 0.2
-  - 0.2
-  - 0.2
-  - 0.2
-  m_ShadowAlgorithm: 0
-  m_ShadowVariant: 0
-  m_ShadowPrecision: 0
-  useOldInspector: 0
-  useVolumetric: 1
-  featuresFoldout: 1
-  m_AreaLightEmissiveMeshShadowCastingMode: 0
-  m_AreaLightEmissiveMeshMotionVectorGenerationMode: 0
-  m_AreaLightEmissiveMeshLayer: -1
-  m_Version: 11
-  m_ObsoleteShadowResolutionTier: 1
-  m_ObsoleteUseShadowQualitySettings: 0
-  m_ObsoleteCustomShadowResolution: 512
-  m_ObsoleteContactShadows: 0
-  m_PointlightHDType: 0
-  m_SpotLightShape: 0
-  m_AreaLightShape: 0
---- !u!1 &965624110
-GameObject:
-  m_ObjectHideFlags: 1
-  m_CorrespondingSourceObject: {fileID: 0}
-  m_PrefabInstance: {fileID: 0}
-  m_PrefabAsset: {fileID: 0}
-  serializedVersion: 6
-  m_Component:
-  - component: {fileID: 965624111}
-  - component: {fileID: 965624112}
-  m_Layer: 0
-  m_Name: NameContainer(EditorOnly)
-  m_TagString: EditorOnly
-  m_Icon: {fileID: 0}
-  m_NavMeshLayer: 0
-  m_StaticEditorFlags: 0
-  m_IsActive: 1
---- !u!4 &965624111
-Transform:
-  m_ObjectHideFlags: 1
-  m_CorrespondingSourceObject: {fileID: 0}
-  m_PrefabInstance: {fileID: 0}
-  m_PrefabAsset: {fileID: 0}
-  m_GameObject: {fileID: 965624110}
-  m_LocalRotation: {x: 0, y: 0, z: 0, w: 1}
-  m_LocalPosition: {x: 0, y: 0, z: 0}
-  m_LocalScale: {x: 1, y: 1, z: 1}
-  m_ConstrainProportionsScale: 0
-  m_Children: []
-  m_Father: {fileID: 2410215513429711715}
-  m_RootOrder: 8
-  m_LocalEulerAnglesHint: {x: 0, y: 0, z: 0}
---- !u!114 &965624112
-MonoBehaviour:
-  m_ObjectHideFlags: 1
-  m_CorrespondingSourceObject: {fileID: 0}
-  m_PrefabInstance: {fileID: 0}
-  m_PrefabAsset: {fileID: 0}
-  m_GameObject: {fileID: 965624110}
-  m_Enabled: 1
-  m_EditorHideFlags: 0
-  m_Script: {fileID: 11500000, guid: 190d9e9918d0aaf48a103a2bb6995059, type: 3}
-  m_Name: 
-  m_EditorClassIdentifier: 
-  nameOverride: LongDash Move Anim Handler
-  tooltipOverride: 
-  target: {fileID: 610366622}
---- !u!1 &1037352630
-GameObject:
-  m_ObjectHideFlags: 0
-  m_CorrespondingSourceObject: {fileID: 0}
-  m_PrefabInstance: {fileID: 0}
-  m_PrefabAsset: {fileID: 0}
-  serializedVersion: 6
-  m_Component:
-  - component: {fileID: 1037352631}
-  m_Layer: 6
-  m_Name: PlayerLookAt
-  m_TagString: Untagged
-  m_Icon: {fileID: 0}
-  m_NavMeshLayer: 0
-  m_StaticEditorFlags: 0
-  m_IsActive: 1
---- !u!4 &1037352631
-Transform:
-  m_ObjectHideFlags: 0
-  m_CorrespondingSourceObject: {fileID: 0}
-  m_PrefabInstance: {fileID: 0}
-  m_PrefabAsset: {fileID: 0}
-  m_GameObject: {fileID: 1037352630}
-  m_LocalRotation: {x: 0, y: 0, z: 0, w: 1}
-  m_LocalPosition: {x: 0, y: 0, z: 0}
-  m_LocalScale: {x: 1, y: 1, z: 1}
-  m_ConstrainProportionsScale: 0
-  m_Children:
-  - {fileID: 209246022}
-  m_Father: {fileID: 2410215513735583749}
-  m_RootOrder: 4
-  m_LocalEulerAnglesHint: {x: 0, y: 0, z: 0}
---- !u!1 &1187890989
-GameObject:
-  m_ObjectHideFlags: 0
-  m_CorrespondingSourceObject: {fileID: 0}
-  m_PrefabInstance: {fileID: 0}
-  m_PrefabAsset: {fileID: 0}
-  serializedVersion: 6
-  m_Component:
-  - component: {fileID: 1187890990}
-  - component: {fileID: 1187890992}
-  - component: {fileID: 1187890991}
-  m_Layer: 6
-  m_Name: 'Camera: Cinematic'
-  m_TagString: Untagged
-  m_Icon: {fileID: 0}
-  m_NavMeshLayer: 0
-  m_StaticEditorFlags: 0
-  m_IsActive: 1
---- !u!4 &1187890990
-Transform:
-  m_ObjectHideFlags: 0
-  m_CorrespondingSourceObject: {fileID: 0}
-  m_PrefabInstance: {fileID: 0}
-  m_PrefabAsset: {fileID: 0}
-  m_GameObject: {fileID: 1187890989}
-  m_LocalRotation: {x: 0.2379853, y: 0.585599, z: -0.16800095, w: 0.7564474}
-<<<<<<< HEAD
-  m_LocalPosition: {x: 13.411942, y: 5.4496946, z: 111.34689}
-=======
-  m_LocalPosition: {x: -5.648155, y: 5.4497094, z: -1.4031296}
->>>>>>> 37fe9fe9
-  m_LocalScale: {x: 1, y: 1, z: 1}
-  m_ConstrainProportionsScale: 0
-  m_Children:
-  - {fileID: 663746491}
-  m_Father: {fileID: 2410215513735583749}
-  m_RootOrder: 8
-  m_LocalEulerAnglesHint: {x: 33.835, y: 76.005, z: 1.694}
---- !u!114 &1187890992
-MonoBehaviour:
-  m_ObjectHideFlags: 0
-  m_CorrespondingSourceObject: {fileID: 0}
-  m_PrefabInstance: {fileID: 0}
-  m_PrefabAsset: {fileID: 0}
-  m_GameObject: {fileID: 1187890989}
-  m_Enabled: 1
-  m_EditorHideFlags: 0
-  m_Script: {fileID: 11500000, guid: 45e653bab7fb20e499bda25e1b646fea, type: 3}
-  m_Name: 
-  m_EditorClassIdentifier: 
-  m_ExcludedPropertiesInInspector:
-  - m_Script
-  m_LockStageInInspector: 
-  m_StreamingVersion: 20170927
-  m_Priority: 20
-  m_StandbyUpdate: 2
-  m_LookAt: {fileID: 0}
-  m_Follow: {fileID: 5898839069180947905}
-  m_Lens:
-    FieldOfView: 40
-    OrthographicSize: 5
-    NearClipPlane: 1
-    FarClipPlane: 500
-    Dutch: 0
-    ModeOverride: 0
-    LensShift: {x: 0, y: 0}
-    GateFit: 2
-    m_SensorSize: {x: 1, y: 1}
-    Iso: 200
-    ShutterSpeed: 0.005
-    Aperture: 16
-    BladeCount: 5
-    Curvature: {x: 2, y: 11}
-    BarrelClipping: 0.25
-    Anamorphism: 0
-  m_Transitions:
-    m_BlendHint: 0
-    m_InheritPosition: 0
-    m_OnCameraLive:
-      m_PersistentCalls:
-        m_Calls: []
-  m_LegacyBlendHint: 0
-  m_ComponentOwner: {fileID: 663746491}
---- !u!114 &1187890991
-MonoBehaviour:
-  m_ObjectHideFlags: 0
-  m_CorrespondingSourceObject: {fileID: 0}
-  m_PrefabInstance: {fileID: 0}
-  m_PrefabAsset: {fileID: 0}
-  m_GameObject: {fileID: 1187890989}
-  m_Enabled: 1
-  m_EditorHideFlags: 0
-  m_Script: {fileID: 11500000, guid: 00b2d199b96b516448144ab30fb26aed, type: 3}
-  m_Name: 
-  m_EditorClassIdentifier: 
-  m_ApplyAfter: 1
-  m_ChannelMask: 1
-  m_Gain: 1
-  m_Use2DDistance: 0
-  m_UseCameraSpace: 0
-  m_ReactionSettings:
-    m_SecondaryNoise: {fileID: 0}
-    m_AmplitudeGain: 0
-    m_FrequencyGain: 0
-    m_Duration: 0
-    m_NoiseOffsets: {x: 424.97058, y: -843.4258, z: 484.73166}
---- !u!1 &1748438298
-GameObject:
-  m_ObjectHideFlags: 0
-  m_CorrespondingSourceObject: {fileID: 0}
-  m_PrefabInstance: {fileID: 0}
-  m_PrefabAsset: {fileID: 0}
-  serializedVersion: 6
-  m_Component:
-  - component: {fileID: 1748438299}
-  - component: {fileID: 1748438301}
-  - component: {fileID: 1748438300}
-  m_Layer: 6
-  m_Name: Cube
-  m_TagString: Untagged
-  m_Icon: {fileID: 0}
-  m_NavMeshLayer: 0
-  m_StaticEditorFlags: 0
-  m_IsActive: 0
---- !u!4 &1748438299
-Transform:
-  m_ObjectHideFlags: 0
-  m_CorrespondingSourceObject: {fileID: 0}
-  m_PrefabInstance: {fileID: 0}
-  m_PrefabAsset: {fileID: 0}
-  m_GameObject: {fileID: 1748438298}
-  m_LocalRotation: {x: 0, y: 0, z: 0, w: 1}
-  m_LocalPosition: {x: 0, y: 0, z: 0.5}
-  m_LocalScale: {x: 0.1, y: 0.1, z: 1}
-  m_ConstrainProportionsScale: 0
-  m_Children: []
-  m_Father: {fileID: 2410215513429711715}
-  m_RootOrder: 3
-  m_LocalEulerAnglesHint: {x: 0, y: 0, z: 0}
---- !u!33 &1748438301
-MeshFilter:
-  m_ObjectHideFlags: 0
-  m_CorrespondingSourceObject: {fileID: 0}
-  m_PrefabInstance: {fileID: 0}
-  m_PrefabAsset: {fileID: 0}
-  m_GameObject: {fileID: 1748438298}
-  m_Mesh: {fileID: 10202, guid: 0000000000000000e000000000000000, type: 0}
---- !u!23 &1748438300
-MeshRenderer:
-  m_ObjectHideFlags: 0
-  m_CorrespondingSourceObject: {fileID: 0}
-  m_PrefabInstance: {fileID: 0}
-  m_PrefabAsset: {fileID: 0}
-  m_GameObject: {fileID: 1748438298}
-  m_Enabled: 1
-  m_CastShadows: 1
-  m_ReceiveShadows: 1
-  m_DynamicOccludee: 1
-  m_StaticShadowCaster: 0
-  m_MotionVectors: 1
-  m_LightProbeUsage: 1
-  m_ReflectionProbeUsage: 1
-  m_RayTracingMode: 2
-  m_RayTraceProcedural: 0
-  m_RenderingLayerMask: 257
-  m_RendererPriority: 0
-  m_Materials:
-  - {fileID: 2100000, guid: 73c176f402d2c2f4d929aa5da7585d17, type: 2}
-  m_StaticBatchInfo:
-    firstSubMesh: 0
-    subMeshCount: 0
-  m_StaticBatchRoot: {fileID: 0}
-  m_ProbeAnchor: {fileID: 0}
-  m_LightProbeVolumeOverride: {fileID: 0}
-  m_ScaleInLightmap: 1
-  m_ReceiveGI: 1
-  m_PreserveUVs: 0
-  m_IgnoreNormalsForChartDetection: 0
-  m_ImportantGI: 0
-  m_StitchLightmapSeams: 1
-  m_SelectedEditorRenderState: 3
-  m_MinimumChartSize: 4
-  m_AutoUVMaxDistance: 0.5
-  m_AutoUVMaxAngle: 89
-  m_LightmapParameters: {fileID: 0}
-  m_SortingLayerID: 0
-  m_SortingLayer: 0
-  m_SortingOrder: 0
-  m_AdditionalVertexStreams: {fileID: 0}
---- !u!1 &1804067145
-GameObject:
-  m_ObjectHideFlags: 0
-  m_CorrespondingSourceObject: {fileID: 0}
-  m_PrefabInstance: {fileID: 0}
-  m_PrefabAsset: {fileID: 0}
-  serializedVersion: 6
-  m_Component:
-  - component: {fileID: 1804067146}
-  m_Layer: 6
-  m_Name: Muzzle
-  m_TagString: Untagged
-  m_Icon: {fileID: 0}
-  m_NavMeshLayer: 0
-  m_StaticEditorFlags: 0
-  m_IsActive: 1
---- !u!4 &1804067146
-Transform:
-  m_ObjectHideFlags: 0
-  m_CorrespondingSourceObject: {fileID: 0}
-  m_PrefabInstance: {fileID: 0}
-  m_PrefabAsset: {fileID: 0}
-  m_GameObject: {fileID: 1804067145}
-  m_LocalRotation: {x: 0, y: 0, z: 0, w: 1}
-  m_LocalPosition: {x: 0, y: 1.408, z: 0.235}
-  m_LocalScale: {x: 1, y: 1, z: 1}
-  m_ConstrainProportionsScale: 0
-  m_Children: []
-  m_Father: {fileID: 2410215513429711715}
-  m_RootOrder: 4
-  m_LocalEulerAnglesHint: {x: 0, y: 0, z: 0}
---- !u!1 &41194566079009247
-GameObject:
-  m_ObjectHideFlags: 0
-  m_CorrespondingSourceObject: {fileID: 0}
-  m_PrefabInstance: {fileID: 0}
-  m_PrefabAsset: {fileID: 0}
-  serializedVersion: 6
-  m_Component:
-  - component: {fileID: 3644243820756923822}
-  - component: {fileID: 8786814540646736269}
-  - component: {fileID: 1110192096419592210}
-  m_Layer: 6
-  m_Name: 'Camera: Normal Time'
-  m_TagString: ActionCamera
-  m_Icon: {fileID: 0}
-  m_NavMeshLayer: 0
-  m_StaticEditorFlags: 0
-  m_IsActive: 1
---- !u!4 &3644243820756923822
-Transform:
-  m_ObjectHideFlags: 0
-  m_CorrespondingSourceObject: {fileID: 0}
-  m_PrefabInstance: {fileID: 0}
-  m_PrefabAsset: {fileID: 0}
-  m_GameObject: {fileID: 41194566079009247}
-  m_LocalRotation: {x: 0.29883054, y: 0.6408686, z: -0.29884186, w: 0.6408442}
-<<<<<<< HEAD
-  m_LocalPosition: {x: 9.418213, y: 13.050655, z: 112.75037}
-=======
-  m_LocalPosition: {x: -9.641817, y: 13.050667, z: 0.00036799908}
->>>>>>> 37fe9fe9
-  m_LocalScale: {x: 1, y: 1, z: 1}
-  m_ConstrainProportionsScale: 0
-  m_Children:
-  - {fileID: 1536494870832696033}
-  m_Father: {fileID: 2410215513735583749}
-  m_RootOrder: 1
-  m_LocalEulerAnglesHint: {x: 50, y: 90.002, z: 0}
---- !u!114 &8786814540646736269
-MonoBehaviour:
-  m_ObjectHideFlags: 0
-  m_CorrespondingSourceObject: {fileID: 0}
-  m_PrefabInstance: {fileID: 0}
-  m_PrefabAsset: {fileID: 0}
-  m_GameObject: {fileID: 41194566079009247}
-  m_Enabled: 1
-  m_EditorHideFlags: 0
-  m_Script: {fileID: 11500000, guid: 45e653bab7fb20e499bda25e1b646fea, type: 3}
-  m_Name: 
-  m_EditorClassIdentifier: 
-  m_ExcludedPropertiesInInspector:
-  - m_Script
-  m_LockStageInInspector: 
-  m_StreamingVersion: 20170927
-  m_Priority: 10
-  m_StandbyUpdate: 2
-  m_LookAt: {fileID: 0}
-  m_Follow: {fileID: 5898839069180947905}
-  m_Lens:
-    FieldOfView: 40
-    OrthographicSize: 5
-    NearClipPlane: 5
-    FarClipPlane: 500
-    Dutch: 0
-    ModeOverride: 0
-    LensShift: {x: 0, y: 0}
-    GateFit: 2
-    m_SensorSize: {x: 1, y: 1}
-    Iso: 200
-    ShutterSpeed: 0.005
-    Aperture: 16
-    BladeCount: 5
-    Curvature: {x: 2, y: 11}
-    BarrelClipping: 0.25
-    Anamorphism: 0
-  m_Transitions:
-    m_BlendHint: 0
-    m_InheritPosition: 0
-    m_OnCameraLive:
-      m_PersistentCalls:
-        m_Calls: []
-  m_LegacyBlendHint: 0
-  m_ComponentOwner: {fileID: 1536494870832696033}
---- !u!114 &1110192096419592210
-MonoBehaviour:
-  m_ObjectHideFlags: 0
-  m_CorrespondingSourceObject: {fileID: 0}
-  m_PrefabInstance: {fileID: 0}
-  m_PrefabAsset: {fileID: 0}
-  m_GameObject: {fileID: 41194566079009247}
-  m_Enabled: 1
-  m_EditorHideFlags: 0
-  m_Script: {fileID: 11500000, guid: 00b2d199b96b516448144ab30fb26aed, type: 3}
-  m_Name: 
-  m_EditorClassIdentifier: 
-  m_ApplyAfter: 1
-  m_ChannelMask: 1
-  m_Gain: 1
-  m_Use2DDistance: 0
-  m_UseCameraSpace: 0
-  m_ReactionSettings:
-    m_SecondaryNoise: {fileID: 0}
-    m_AmplitudeGain: 0
-    m_FrequencyGain: 0
-    m_Duration: 0
-    m_NoiseOffsets: {x: 424.97058, y: -843.4258, z: 484.73166}
---- !u!1 &619415757098822227
-GameObject:
-  m_ObjectHideFlags: 0
-  m_CorrespondingSourceObject: {fileID: 0}
-  m_PrefabInstance: {fileID: 0}
-  m_PrefabAsset: {fileID: 0}
-  serializedVersion: 6
-  m_Component:
-  - component: {fileID: 939591606388758874}
-  - component: {fileID: 3509297825157596848}
-  - component: {fileID: 4182337163124120623}
-  m_Layer: 20
-  m_Name: MiniMapPlayer
-  m_TagString: Untagged
-  m_Icon: {fileID: 0}
-  m_NavMeshLayer: 0
-  m_StaticEditorFlags: 0
-  m_IsActive: 1
---- !u!4 &939591606388758874
-Transform:
-  m_ObjectHideFlags: 0
-  m_CorrespondingSourceObject: {fileID: 0}
-  m_PrefabInstance: {fileID: 0}
-  m_PrefabAsset: {fileID: 0}
-  m_GameObject: {fileID: 619415757098822227}
-  m_LocalRotation: {x: 0, y: 0, z: 0, w: 1}
-  m_LocalPosition: {x: 0, y: 13, z: 0}
-  m_LocalScale: {x: 2.4761, y: 2.4761, z: 2.4761}
-  m_ConstrainProportionsScale: 0
-  m_Children: []
-  m_Father: {fileID: 2410215513429711715}
-  m_RootOrder: 2
-  m_LocalEulerAnglesHint: {x: 0, y: 0, z: 0}
---- !u!33 &3509297825157596848
-MeshFilter:
-  m_ObjectHideFlags: 0
-  m_CorrespondingSourceObject: {fileID: 0}
-  m_PrefabInstance: {fileID: 0}
-  m_PrefabAsset: {fileID: 0}
-  m_GameObject: {fileID: 619415757098822227}
-  m_Mesh: {fileID: 10207, guid: 0000000000000000e000000000000000, type: 0}
---- !u!23 &4182337163124120623
-MeshRenderer:
-  m_ObjectHideFlags: 0
-  m_CorrespondingSourceObject: {fileID: 0}
-  m_PrefabInstance: {fileID: 0}
-  m_PrefabAsset: {fileID: 0}
-  m_GameObject: {fileID: 619415757098822227}
-  m_Enabled: 1
-  m_CastShadows: 0
-  m_ReceiveShadows: 1
-  m_DynamicOccludee: 1
-  m_StaticShadowCaster: 0
-  m_MotionVectors: 1
-  m_LightProbeUsage: 1
-  m_ReflectionProbeUsage: 1
-  m_RayTracingMode: 2
-  m_RayTraceProcedural: 0
-  m_RenderingLayerMask: 257
-  m_RendererPriority: 0
-  m_Materials:
-  - {fileID: 2100000, guid: 11910ed4d93f4e648905849f05747ba4, type: 2}
-  m_StaticBatchInfo:
-    firstSubMesh: 0
-    subMeshCount: 0
-  m_StaticBatchRoot: {fileID: 0}
-  m_ProbeAnchor: {fileID: 0}
-  m_LightProbeVolumeOverride: {fileID: 0}
-  m_ScaleInLightmap: 1
-  m_ReceiveGI: 1
-  m_PreserveUVs: 0
-  m_IgnoreNormalsForChartDetection: 0
-  m_ImportantGI: 0
-  m_StitchLightmapSeams: 1
-  m_SelectedEditorRenderState: 3
-  m_MinimumChartSize: 4
-  m_AutoUVMaxDistance: 0.5
-  m_AutoUVMaxAngle: 89
-  m_LightmapParameters: {fileID: 0}
-  m_SortingLayerID: 0
-  m_SortingLayer: 0
-  m_SortingOrder: 0
-  m_AdditionalVertexStreams: {fileID: 0}
---- !u!1 &694370369325398921
-GameObject:
-  m_ObjectHideFlags: 0
-  m_CorrespondingSourceObject: {fileID: 0}
-  m_PrefabInstance: {fileID: 0}
-  m_PrefabAsset: {fileID: 0}
-  serializedVersion: 6
-  m_Component:
-  - component: {fileID: 1635734182930347289}
-  - component: {fileID: 3894476383814958808}
-  - component: {fileID: 1863071827}
-  m_Layer: 6
-  m_Name: ScytheHitbox
-  m_TagString: Untagged
-  m_Icon: {fileID: 0}
-  m_NavMeshLayer: 0
-  m_StaticEditorFlags: 0
-  m_IsActive: 1
---- !u!4 &1635734182930347289
-Transform:
-  m_ObjectHideFlags: 0
-  m_CorrespondingSourceObject: {fileID: 0}
-  m_PrefabInstance: {fileID: 0}
-  m_PrefabAsset: {fileID: 0}
-  m_GameObject: {fileID: 694370369325398921}
-  m_LocalRotation: {x: 0.020638669, y: -0.6962638, z: 0.7170083, w: 0.026265407}
-  m_LocalPosition: {x: 0.000047264402, y: -0.0034905146, z: -0.001379139}
-  m_LocalScale: {x: 0.0010469266, y: 0.005281532, z: 0.0030127966}
-  m_ConstrainProportionsScale: 0
-  m_Children: []
-  m_Father: {fileID: 3284924992968384922}
-  m_RootOrder: 2
-  m_LocalEulerAnglesHint: {x: 0, y: 0, z: 0}
---- !u!65 &3894476383814958808
-BoxCollider:
-  m_ObjectHideFlags: 0
-  m_CorrespondingSourceObject: {fileID: 0}
-  m_PrefabInstance: {fileID: 0}
-  m_PrefabAsset: {fileID: 0}
-  m_GameObject: {fileID: 694370369325398921}
-  m_Material: {fileID: 0}
-  m_IsTrigger: 1
-  m_Enabled: 1
-  serializedVersion: 2
-  m_Size: {x: 1, y: 1, z: 1}
-  m_Center: {x: 0, y: 0, z: 0}
---- !u!114 &1863071827
-MonoBehaviour:
-  m_ObjectHideFlags: 0
-  m_CorrespondingSourceObject: {fileID: 0}
-  m_PrefabInstance: {fileID: 0}
-  m_PrefabAsset: {fileID: 0}
-  m_GameObject: {fileID: 694370369325398921}
-  m_Enabled: 1
-  m_EditorHideFlags: 0
-  m_Script: {fileID: 11500000, guid: f9f40c90471a42c8a5cac30f8224936c, type: 3}
-  m_Name: 
-  m_EditorClassIdentifier: 
-  tagToDamage: Enemy
-  damageInflicted: 1
---- !u!1 &762215014701460122
-GameObject:
-  m_ObjectHideFlags: 0
-  m_CorrespondingSourceObject: {fileID: 0}
-  m_PrefabInstance: {fileID: 0}
-  m_PrefabAsset: {fileID: 0}
-  serializedVersion: 6
-  m_Component:
-  - component: {fileID: 7173083362241454783}
-  - component: {fileID: 2582969555508087035}
-  - component: {fileID: 1857986037353288360}
-  - component: {fileID: 2144330553908740244}
-  m_Layer: 6
-  m_Name: cm
-  m_TagString: Untagged
-  m_Icon: {fileID: 0}
-  m_NavMeshLayer: 0
-  m_StaticEditorFlags: 0
-  m_IsActive: 1
---- !u!4 &7173083362241454783
-Transform:
-  m_ObjectHideFlags: 0
-  m_CorrespondingSourceObject: {fileID: 0}
-  m_PrefabInstance: {fileID: 0}
-  m_PrefabAsset: {fileID: 0}
-  m_GameObject: {fileID: 762215014701460122}
-  m_LocalRotation: {x: -0.20341176, y: 0.5200611, z: -0.12908937, w: 0.81944865}
-  m_LocalPosition: {x: 0, y: 0.000015258789, z: 707.1068}
-  m_LocalScale: {x: 1, y: 1, z: 1}
-  m_ConstrainProportionsScale: 0
-  m_Children: []
-  m_Father: {fileID: 6211667294877458533}
-  m_RootOrder: 0
-  m_LocalEulerAnglesHint: {x: 0, y: 0, z: 0}
---- !u!114 &2582969555508087035
-MonoBehaviour:
-  m_ObjectHideFlags: 0
-  m_CorrespondingSourceObject: {fileID: 0}
-  m_PrefabInstance: {fileID: 0}
-  m_PrefabAsset: {fileID: 0}
-  m_GameObject: {fileID: 762215014701460122}
-  m_Enabled: 1
-  m_EditorHideFlags: 0
-  m_Script: {fileID: 11500000, guid: ac0b09e7857660247b1477e93731de29, type: 3}
-  m_Name: 
-  m_EditorClassIdentifier: 
---- !u!114 &1857986037353288360
-MonoBehaviour:
-  m_ObjectHideFlags: 0
-  m_CorrespondingSourceObject: {fileID: 0}
-  m_PrefabInstance: {fileID: 0}
-  m_PrefabAsset: {fileID: 0}
-  m_GameObject: {fileID: 762215014701460122}
-  m_Enabled: 1
-  m_EditorHideFlags: 0
-  m_Script: {fileID: 11500000, guid: 6ad980451443d70438faac0bc6c235a0, type: 3}
-  m_Name: 
-  m_EditorClassIdentifier: 
-  m_TrackedObjectOffset: {x: 0, y: 0, z: 0}
-  m_LookaheadTime: 0
-  m_LookaheadSmoothing: 0
-  m_LookaheadIgnoreY: 0
-  m_XDamping: 0.25
-  m_YDamping: 0.5
-  m_ZDamping: 1
-  m_TargetMovementOnly: 1
-  m_ScreenX: 0.5
-  m_ScreenY: 0.5
-  m_CameraDistance: 20
-  m_DeadZoneWidth: 0
-  m_DeadZoneHeight: 0.05
-  m_DeadZoneDepth: 0
-  m_UnlimitedSoftZone: 0
-  m_SoftZoneWidth: 0.8
-  m_SoftZoneHeight: 0.8
-  m_BiasX: 0
-  m_BiasY: 0
-  m_CenterOnActivate: 1
-  m_GroupFramingMode: 2
-  m_AdjustmentMode: 0
-  m_GroupFramingSize: 0.8
-  m_MaxDollyIn: 5000
-  m_MaxDollyOut: 5000
-  m_MinimumDistance: 1
-  m_MaximumDistance: 5000
-  m_MinimumFOV: 3
-  m_MaximumFOV: 60
-  m_MinimumOrthoSize: 1
-  m_MaximumOrthoSize: 5000
---- !u!114 &2144330553908740244
-MonoBehaviour:
-  m_ObjectHideFlags: 0
-  m_CorrespondingSourceObject: {fileID: 0}
-  m_PrefabInstance: {fileID: 0}
-  m_PrefabAsset: {fileID: 0}
-  m_GameObject: {fileID: 762215014701460122}
-  m_Enabled: 1
-  m_EditorHideFlags: 0
-  m_Script: {fileID: 11500000, guid: 68bb026fafb42b14791938953eaace77, type: 3}
-  m_Name: 
-  m_EditorClassIdentifier: 
-  m_NoiseProfile: {fileID: 11400000, guid: 46965f9cbaf525742a6da4c2172a99cd, type: 2}
-  m_PivotOffset: {x: 0, y: 0, z: 0}
-  m_AmplitudeGain: 0.1
-  m_FrequencyGain: 20
-  mNoiseOffsets: {x: -130.19336, y: 659.5947, z: -431.91232}
---- !u!1 &1316086864900969931
-GameObject:
-  m_ObjectHideFlags: 0
-  m_CorrespondingSourceObject: {fileID: 0}
-  m_PrefabInstance: {fileID: 0}
-  m_PrefabAsset: {fileID: 0}
-  serializedVersion: 6
-  m_Component:
-  - component: {fileID: 1536494870832696033}
-  - component: {fileID: 3462697014822975441}
-  - component: {fileID: 4452244443711061921}
-  m_Layer: 6
-  m_Name: cm
-  m_TagString: Untagged
-  m_Icon: {fileID: 0}
-  m_NavMeshLayer: 0
-  m_StaticEditorFlags: 0
-  m_IsActive: 1
---- !u!4 &1536494870832696033
-Transform:
-  m_ObjectHideFlags: 0
-  m_CorrespondingSourceObject: {fileID: 0}
-  m_PrefabInstance: {fileID: 0}
-  m_PrefabAsset: {fileID: 0}
-  m_GameObject: {fileID: 1316086864900969931}
-  m_LocalRotation: {x: -0.20341176, y: 0.5200611, z: -0.12908937, w: 0.81944865}
-  m_LocalPosition: {x: 0, y: 0.000015258789, z: 707.1068}
-  m_LocalScale: {x: 1, y: 1, z: 1}
-  m_ConstrainProportionsScale: 0
-  m_Children: []
-  m_Father: {fileID: 3644243820756923822}
-  m_RootOrder: 0
-  m_LocalEulerAnglesHint: {x: 0, y: 0, z: 0}
---- !u!114 &3462697014822975441
-MonoBehaviour:
-  m_ObjectHideFlags: 0
-  m_CorrespondingSourceObject: {fileID: 0}
-  m_PrefabInstance: {fileID: 0}
-  m_PrefabAsset: {fileID: 0}
-  m_GameObject: {fileID: 1316086864900969931}
-  m_Enabled: 1
-  m_EditorHideFlags: 0
-  m_Script: {fileID: 11500000, guid: ac0b09e7857660247b1477e93731de29, type: 3}
-  m_Name: 
-  m_EditorClassIdentifier: 
---- !u!114 &4452244443711061921
-MonoBehaviour:
-  m_ObjectHideFlags: 0
-  m_CorrespondingSourceObject: {fileID: 0}
-  m_PrefabInstance: {fileID: 0}
-  m_PrefabAsset: {fileID: 0}
-  m_GameObject: {fileID: 1316086864900969931}
-  m_Enabled: 1
-  m_EditorHideFlags: 0
-  m_Script: {fileID: 11500000, guid: 6ad980451443d70438faac0bc6c235a0, type: 3}
-  m_Name: 
-  m_EditorClassIdentifier: 
-  m_TrackedObjectOffset: {x: 0, y: 0, z: 0}
-  m_LookaheadTime: 0
-  m_LookaheadSmoothing: 0
-  m_LookaheadIgnoreY: 0
-  m_XDamping: 0.25
-  m_YDamping: 0.5
-  m_ZDamping: 1
-  m_TargetMovementOnly: 1
-  m_ScreenX: 0.5
-  m_ScreenY: 0.5
-  m_CameraDistance: 15
-  m_DeadZoneWidth: 0
-  m_DeadZoneHeight: 0.05
-  m_DeadZoneDepth: 0
-  m_UnlimitedSoftZone: 0
-  m_SoftZoneWidth: 0.8
-  m_SoftZoneHeight: 0.8
-  m_BiasX: 0
-  m_BiasY: 0
-  m_CenterOnActivate: 1
-  m_GroupFramingMode: 2
-  m_AdjustmentMode: 0
-  m_GroupFramingSize: 0.8
-  m_MaxDollyIn: 5000
-  m_MaxDollyOut: 5000
-  m_MinimumDistance: 1
-  m_MaximumDistance: 5000
-  m_MinimumFOV: 3
-  m_MaximumFOV: 60
-  m_MinimumOrthoSize: 1
-  m_MaximumOrthoSize: 5000
---- !u!1 &2410215513009397359
-GameObject:
-  m_ObjectHideFlags: 0
-  m_CorrespondingSourceObject: {fileID: 0}
-  m_PrefabInstance: {fileID: 0}
-  m_PrefabAsset: {fileID: 0}
-  serializedVersion: 6
-  m_Component:
-  - component: {fileID: 2410215513009397354}
-  - component: {fileID: 2410215513009397357}
-  - component: {fileID: 2410215513009397355}
-  - component: {fileID: 4042733115268636055}
-  - component: {fileID: 480912706662992130}
-  - component: {fileID: 731569367}
-  m_Layer: 6
-  m_Name: Main Camera
-  m_TagString: MainCamera
-  m_Icon: {fileID: 0}
-  m_NavMeshLayer: 0
-  m_StaticEditorFlags: 0
-  m_IsActive: 1
---- !u!4 &2410215513009397354
-Transform:
-  m_ObjectHideFlags: 0
-  m_CorrespondingSourceObject: {fileID: 0}
-  m_PrefabInstance: {fileID: 0}
-  m_PrefabAsset: {fileID: 0}
-  m_GameObject: {fileID: 2410215513009397359}
-  m_LocalRotation: {x: 0.2379853, y: 0.585599, z: -0.16800095, w: 0.7564474}
-<<<<<<< HEAD
-  m_LocalPosition: {x: 13.411942, y: 5.4496946, z: 111.34689}
-=======
-  m_LocalPosition: {x: 13.411852, y: 5.449713, z: 111.3469}
->>>>>>> 37fe9fe9
-  m_LocalScale: {x: 1, y: 1, z: 1}
-  m_ConstrainProportionsScale: 0
-  m_Children: []
-  m_Father: {fileID: 2410215513735583749}
-  m_RootOrder: 0
-  m_LocalEulerAnglesHint: {x: 45, y: -45, z: 0}
---- !u!20 &2410215513009397357
-Camera:
-  m_ObjectHideFlags: 0
-  m_CorrespondingSourceObject: {fileID: 0}
-  m_PrefabInstance: {fileID: 0}
-  m_PrefabAsset: {fileID: 0}
-  m_GameObject: {fileID: 2410215513009397359}
-  m_Enabled: 1
-  serializedVersion: 2
-  m_ClearFlags: 1
-  m_BackGroundColor: {r: 0.19215687, g: 0.3019608, b: 0.4745098, a: 0}
-  m_projectionMatrixMode: 1
-  m_GateFitMode: 2
-  m_FOVAxisMode: 0
-  m_SensorSize: {x: 36, y: 24}
-  m_LensShift: {x: 0, y: 0}
-  m_FocalLength: 50
-  m_NormalizedViewPortRect:
-    serializedVersion: 2
-    x: 0
-    y: 0
-    width: 1
-    height: 1
-  near clip plane: 1
-  far clip plane: 500
-  field of view: 40
-  orthographic: 0
-  orthographic size: 5
-  m_Depth: -1
-  m_CullingMask:
-    serializedVersion: 2
-    m_Bits: 1048575
-  m_RenderingPath: -1
-  m_TargetTexture: {fileID: 0}
-  m_TargetDisplay: 0
-  m_TargetEye: 3
-  m_HDR: 0
-  m_AllowMSAA: 0
-  m_AllowDynamicResolution: 0
-  m_ForceIntoRT: 0
-  m_OcclusionCulling: 0
-  m_StereoConvergence: 10
-  m_StereoSeparation: 0.022
---- !u!114 &2410215513009397355
-MonoBehaviour:
-  m_ObjectHideFlags: 0
-  m_CorrespondingSourceObject: {fileID: 0}
-  m_PrefabInstance: {fileID: 0}
-  m_PrefabAsset: {fileID: 0}
-  m_GameObject: {fileID: 2410215513009397359}
-  m_Enabled: 1
-  m_EditorHideFlags: 0
-  m_Script: {fileID: 11500000, guid: 23c1ce4fb46143f46bc5cb5224c934f6, type: 3}
-  m_Name: 
-  m_EditorClassIdentifier: 
-  clearColorMode: 0
-  backgroundColorHDR: {r: 0.025, g: 0.07, b: 0.19, a: 0}
-  clearDepth: 1
-  volumeLayerMask:
-    serializedVersion: 2
-    m_Bits: 1
-  volumeAnchorOverride: {fileID: 0}
-  antialiasing: 1
-  SMAAQuality: 2
-  dithering: 0
-  stopNaNs: 0
-  taaSharpenStrength: 0.5
-  TAAQuality: 1
-  taaHistorySharpening: 0.35
-  taaAntiFlicker: 0.5
-  taaMotionVectorRejection: 0
-  taaAntiHistoryRinging: 0
-  taaBaseBlendFactor: 0.875
-  taaJitterScale: 1
-  physicalParameters:
-    m_Iso: 200
-    m_ShutterSpeed: 0.005
-    m_Aperture: 16
-    m_FocusDistance: 10
-    m_BladeCount: 5
-    m_Curvature: {x: 2, y: 11}
-    m_BarrelClipping: 0.25
-    m_Anamorphism: 0
-  flipYMode: 0
-  xrRendering: 1
-  fullscreenPassthrough: 0
-  allowDynamicResolution: 0
-  customRenderingSettings: 0
-  invertFaceCulling: 0
-  probeLayerMask:
-    serializedVersion: 2
-    m_Bits: 4294967295
-  hasPersistentHistory: 0
-  allowDeepLearningSuperSampling: 1
-  deepLearningSuperSamplingUseCustomQualitySettings: 0
-  deepLearningSuperSamplingQuality: 0
-  deepLearningSuperSamplingUseCustomAttributes: 0
-  deepLearningSuperSamplingUseOptimalSettings: 1
-  deepLearningSuperSamplingSharpening: 0
-  exposureTarget: {fileID: 0}
-  materialMipBias: 0
-  m_RenderingPathCustomFrameSettings:
-    bitDatas:
-      data1: 72198262773251917
-      data2: 13763000468760363032
-    lodBias: 1
-    lodBiasMode: 0
-    lodBiasQualityLevel: 0
-    maximumLODLevel: 0
-    maximumLODLevelMode: 0
-    maximumLODLevelQualityLevel: 0
-    sssQualityMode: 0
-    sssQualityLevel: 0
-    sssCustomSampleBudget: 20
-    msaaMode: 9
-    materialQuality: 0
-  renderingPathCustomFrameSettingsOverrideMask:
-    mask:
-      data1: 0
-      data2: 0
-  defaultFrameSettings: 0
-  m_Version: 8
-  m_ObsoleteRenderingPath: 0
-  m_ObsoleteFrameSettings:
-    overrides: 0
-    enableShadow: 0
-    enableContactShadows: 0
-    enableShadowMask: 0
-    enableSSR: 0
-    enableSSAO: 0
-    enableSubsurfaceScattering: 0
-    enableTransmission: 0
-    enableAtmosphericScattering: 0
-    enableVolumetrics: 0
-    enableReprojectionForVolumetrics: 0
-    enableLightLayers: 0
-    enableExposureControl: 1
-    diffuseGlobalDimmer: 0
-    specularGlobalDimmer: 0
-    shaderLitMode: 0
-    enableDepthPrepassWithDeferredRendering: 0
-    enableTransparentPrepass: 0
-    enableMotionVectors: 0
-    enableObjectMotionVectors: 0
-    enableDecals: 0
-    enableRoughRefraction: 0
-    enableTransparentPostpass: 0
-    enableDistortion: 0
-    enablePostprocess: 0
-    enableOpaqueObjects: 0
-    enableTransparentObjects: 0
-    enableRealtimePlanarReflection: 0
-    enableMSAA: 0
-    enableAsyncCompute: 0
-    runLightListAsync: 0
-    runSSRAsync: 0
-    runSSAOAsync: 0
-    runContactShadowsAsync: 0
-    runVolumeVoxelizationAsync: 0
-    lightLoopSettings:
-      overrides: 0
-      enableDeferredTileAndCluster: 0
-      enableComputeLightEvaluation: 0
-      enableComputeLightVariants: 0
-      enableComputeMaterialVariants: 0
-      enableFptlForForwardOpaque: 0
-      enableBigTilePrepass: 0
-      isFptlEnabled: 0
---- !u!114 &4042733115268636055
-MonoBehaviour:
-  m_ObjectHideFlags: 0
-  m_CorrespondingSourceObject: {fileID: 0}
-  m_PrefabInstance: {fileID: 0}
-  m_PrefabAsset: {fileID: 0}
-  m_GameObject: {fileID: 2410215513009397359}
-  m_Enabled: 1
-  m_EditorHideFlags: 0
-  m_Script: {fileID: 11500000, guid: 72ece51f2901e7445ab60da3685d6b5f, type: 3}
-  m_Name: 
-  m_EditorClassIdentifier: 
-  m_ShowDebugText: 0
-  m_ShowCameraFrustum: 1
-  m_IgnoreTimeScale: 1
-  m_WorldUpOverride: {fileID: 0}
-  m_UpdateMethod: 0
-  m_BlendUpdateMethod: 1
-  m_DefaultBlend:
-    m_Style: 1
-    m_Time: 1
-    m_CustomCurve:
-      serializedVersion: 2
-      m_Curve: []
-      m_PreInfinity: 2
-      m_PostInfinity: 2
-      m_RotationOrder: 4
-  m_CustomBlends: {fileID: 11400000, guid: 4dd74fd006bc54f48a9e7a7b523968ef, type: 2}
-  m_CameraCutEvent:
-    m_PersistentCalls:
-      m_Calls: []
-  m_CameraActivatedEvent:
-    m_PersistentCalls:
-      m_Calls: []
---- !u!114 &480912706662992130
-MonoBehaviour:
-  m_ObjectHideFlags: 0
-  m_CorrespondingSourceObject: {fileID: 0}
-  m_PrefabInstance: {fileID: 0}
-  m_PrefabAsset: {fileID: 0}
-  m_GameObject: {fileID: 2410215513009397359}
-  m_Enabled: 1
-  m_EditorHideFlags: 0
-  m_Script: {fileID: 11500000, guid: 86c6556701af9e04380698b89f691b6e, type: 3}
-  m_Name: 
-  m_EditorClassIdentifier: 
-  attenuationObject: {fileID: 0}
---- !u!81 &731569367
-AudioListener:
-  m_ObjectHideFlags: 0
-  m_CorrespondingSourceObject: {fileID: 0}
-  m_PrefabInstance: {fileID: 0}
-  m_PrefabAsset: {fileID: 0}
-  m_GameObject: {fileID: 2410215513009397359}
-  m_Enabled: 1
---- !u!1 &2410215513429711716
-GameObject:
-  m_ObjectHideFlags: 0
-  m_CorrespondingSourceObject: {fileID: 0}
-  m_PrefabInstance: {fileID: 0}
-  m_PrefabAsset: {fileID: 0}
-  serializedVersion: 6
-  m_Component:
-  - component: {fileID: 2410215513429711715}
-  - component: {fileID: 2410215513429711713}
-  - component: {fileID: 2410215513429711712}
-  - component: {fileID: 2410215513429711726}
-  - component: {fileID: 2410215513429711717}
-  - component: {fileID: 2410215513429711714}
-  - component: {fileID: 2410215513753998714}
-  - component: {fileID: 2410215513753998715}
-  - component: {fileID: 2410215513753998712}
-  - component: {fileID: 2410215513753998713}
-  - component: {fileID: 2410215513753998716}
-  - component: {fileID: 610366623}
-  - component: {fileID: 610366622}
-  - component: {fileID: 610366624}
-  - component: {fileID: 388316143}
-  - component: {fileID: 913492907}
-  - component: {fileID: 913492967}
-  - component: {fileID: 913492968}
-  - component: {fileID: 1608019605}
-  - component: {fileID: 1608019606}
-  m_Layer: 6
-  m_Name: '[Player]'
-  m_TagString: Player
-  m_Icon: {fileID: 0}
-  m_NavMeshLayer: 0
-  m_StaticEditorFlags: 0
-  m_IsActive: 1
---- !u!4 &2410215513429711715
-Transform:
-  m_ObjectHideFlags: 0
-  m_CorrespondingSourceObject: {fileID: 0}
-  m_PrefabInstance: {fileID: 0}
-  m_PrefabAsset: {fileID: 0}
-  m_GameObject: {fileID: 2410215513429711716}
-  m_LocalRotation: {x: -0, y: -0, z: -0, w: 1}
-<<<<<<< HEAD
-  m_LocalPosition: {x: 19.06, y: 0, z: 112.75}
-=======
-  m_LocalPosition: {x: 0, y: 0, z: 0}
->>>>>>> 37fe9fe9
-  m_LocalScale: {x: 1.2, y: 1.2, z: 1.2}
-  m_ConstrainProportionsScale: 0
-  m_Children:
-  - {fileID: 3369235797319431954}
-  - {fileID: 5898839069180947905}
-  - {fileID: 939591606388758874}
-  - {fileID: 1748438299}
-  - {fileID: 1804067146}
-  - {fileID: 32549927}
-  - {fileID: 4894426685487545788}
-  - {fileID: 797213319}
-  - {fileID: 965624111}
-  m_Father: {fileID: 2410215513735583749}
-  m_RootOrder: 5
-  m_LocalEulerAnglesHint: {x: 0, y: 0, z: 0}
---- !u!54 &2410215513429711713
-Rigidbody:
-  m_ObjectHideFlags: 0
-  m_CorrespondingSourceObject: {fileID: 0}
-  m_PrefabInstance: {fileID: 0}
-  m_PrefabAsset: {fileID: 0}
-  m_GameObject: {fileID: 2410215513429711716}
-  serializedVersion: 2
-  m_Mass: 1
-  m_Drag: 0
-  m_AngularDrag: 0.05
-  m_UseGravity: 0
-  m_IsKinematic: 1
-  m_Interpolate: 1
-  m_Constraints: 0
-  m_CollisionDetection: 1
---- !u!136 &2410215513429711712
-CapsuleCollider:
-  m_ObjectHideFlags: 0
-  m_CorrespondingSourceObject: {fileID: 0}
-  m_PrefabInstance: {fileID: 0}
-  m_PrefabAsset: {fileID: 0}
-  m_GameObject: {fileID: 2410215513429711716}
-  m_Material: {fileID: 0}
-  m_IsTrigger: 0
-  m_Enabled: 1
-  m_Radius: 0.4
-  m_Height: 2
-  m_Direction: 1
-  m_Center: {x: 0, y: 1, z: 0}
---- !u!114 &2410215513429711726
-MonoBehaviour:
-  m_ObjectHideFlags: 0
-  m_CorrespondingSourceObject: {fileID: 0}
-  m_PrefabInstance: {fileID: 0}
-  m_PrefabAsset: {fileID: 0}
-  m_GameObject: {fileID: 2410215513429711716}
-  m_Enabled: 1
-  m_EditorHideFlags: 0
-  m_Script: {fileID: 11500000, guid: 8a5e05c5b0509214d911dd005a610d9a, type: 3}
-  m_Name: 
-<<<<<<< HEAD
-  m_EditorClassIdentifier: EasyCharacterMovement.CharacterMotor, EasyCharacterMovement.CharacterMovement
-=======
-  m_EditorClassIdentifier: 
->>>>>>> 37fe9fe9
-  _planeConstraint: 0
-  _rootTransform: {fileID: 0}
-  _rootTransformOffset:
-    x: 0
-    y: 0
-    z: 0
-  _radius: 0.4
-  _height: 2
-  _slopeLimit: 45
-  _stepOffset: 0.45
-  _perchOffset: 0.2
-  _perchAdditionalHeight: 0.4
-  _slopeLimitOverride: 0
-  _useFlatTop: 0
-  _useFlatBaseForGroundChecks: 0
-  _collisionLayers:
-    serializedVersion: 2
-    m_Bits: 26624
-  _triggerInteraction: 1
-  _advanced:
-    minMoveDistance: 0
-    maxMovementIterations: 5
-    maxDepenetrationIterations: 2
-    enablePhysicsInteraction: 1
-    allowPushCharacters: 0
-    impartPlatformMovement: 0
-    impartPlatformRotation: 0
-    impartPlatformVelocity: 0
-  _minSlopeLimit: 0.7069833
---- !u!114 &2410215513429711717
-MonoBehaviour:
-  m_ObjectHideFlags: 0
-  m_CorrespondingSourceObject: {fileID: 0}
-  m_PrefabInstance: {fileID: 0}
-  m_PrefabAsset: {fileID: 0}
-  m_GameObject: {fileID: 2410215513429711716}
-  m_Enabled: 1
-  m_EditorHideFlags: 0
-  m_Script: {fileID: 11500000, guid: bb17cdfc70b3a8041b0e7620e54ef48c, type: 3}
-  m_Name: 
-<<<<<<< HEAD
-  m_EditorClassIdentifier: DeathRunner.Inputs.InputHandler, DeathRunner.Inputs
-=======
-  m_EditorClassIdentifier: 
-  inputBufferTime: 0.2
->>>>>>> 37fe9fe9
-  moveInputActionReference: {fileID: 6740287480885424194, guid: 0a8cf0b3a21d1a540a6dd8f5f97343e7,
-    type: 3}
-  <MoveInput>k__BackingField:
-    x: 0
-    y: 0
-  <MoveInputFlat>k__BackingField:
-    x: 0
-    y: 0
-    z: 0
-  aimInputActionReference: {fileID: -7197029550092750775, guid: 0a8cf0b3a21d1a540a6dd8f5f97343e7,
-    type: 3}
-  <AimInput>k__BackingField:
-    x: 0
-    y: 0
-  dashInputActionReference: {fileID: 7344340980552612455, guid: 0a8cf0b3a21d1a540a6dd8f5f97343e7,
-    type: 3}
-  <DashInputStartedThisFrame>k__BackingField: 0
-  <DashInputStoppedThisFrame>k__BackingField: 0
-  primaryFireInputActionReference: {fileID: -4813116327349068454, guid: 0a8cf0b3a21d1a540a6dd8f5f97343e7,
-    type: 3}
-<<<<<<< HEAD
-  primaryFireInputBufferTimeSeconds: {fileID: 11400000, guid: 15cf10447144def4e8d1d46af048575f,
-    type: 2}
-=======
->>>>>>> 37fe9fe9
-  secondaryFireInputActionReference: {fileID: -533271173522944404, guid: 0a8cf0b3a21d1a540a6dd8f5f97343e7,
-    type: 3}
-  <SecondaryFireInput>k__BackingField: 0
-  slowMoToggleInputActionReference: {fileID: 1147805507886284358, guid: 0a8cf0b3a21d1a540a6dd8f5f97343e7,
-    type: 3}
-  <IsSlowMoToggled>k__BackingField: 0
-<<<<<<< HEAD
-=======
-  primaryFireInputBufferTimeSeconds: 0.1
->>>>>>> 37fe9fe9
---- !u!114 &2410215513429711714
-MonoBehaviour:
-  m_ObjectHideFlags: 0
-  m_CorrespondingSourceObject: {fileID: 0}
-  m_PrefabInstance: {fileID: 0}
-  m_PrefabAsset: {fileID: 0}
-  m_GameObject: {fileID: 2410215513429711716}
-  m_Enabled: 1
-  m_EditorHideFlags: 0
-  m_Script: {fileID: 11500000, guid: 31d2b2d4485ec0c4783c35cad18e810f, type: 3}
-  m_Name: 
-<<<<<<< HEAD
-  m_EditorClassIdentifier: DeathRunner.Player.Player, DeathRunner.Player
-=======
-  m_EditorClassIdentifier: 
->>>>>>> 37fe9fe9
-  playerReferences:
-    <Camera>k__BackingField: {fileID: 2410215513009397357}
-    <Motor>k__BackingField: {fileID: 2410215513429711726}
-    <InputHandler>k__BackingField: {fileID: 2410215513429711717}
-    <LookAt>k__BackingField: {fileID: 1037352631}
-    <Health>k__BackingField: {fileID: 1608019605}
-    <Stamina>k__BackingField: {fileID: 1608019606}
-  locomotionNTSettings:
-    <OrientationLookDirection>k__BackingField: {fileID: 11400000, guid: 134c6d3d34951474d8deabf213eb103b,
-      type: 2}
-  idleNTSettings:
-    <GroundFriction>k__BackingField: {fileID: 11400000, guid: 20edc858288e8f54e99abe134e7526fa,
-      type: 2}
-    <AirFriction>k__BackingField: {fileID: 11400000, guid: dbca3e6faaf9d644aae9ee6ac1273090,
-      type: 2}
-    <Gravity>k__BackingField: {fileID: 11400000, guid: 78f3436b1ef82c444afefaba428b026d,
-      type: 2}
-    <OnEnterIdle>k__BackingField: {fileID: 11400000, guid: 74635907ceb978846a56c6d2a2250c3b,
-      type: 2}
-  moveNtSettings:
-    <MaxSpeed>k__BackingField: {fileID: 11400000, guid: e426c881b7b8ccd4ab416c1ff36afdb9,
-      type: 2}
-    <MaxAcceleration>k__BackingField: {fileID: 11400000, guid: 5ce1ec23aae6761469e9573e86f31caf,
-      type: 2}
-    <GroundFriction>k__BackingField: {fileID: 11400000, guid: 20edc858288e8f54e99abe134e7526fa,
-      type: 2}
-    <AirFriction>k__BackingField: {fileID: 11400000, guid: dbca3e6faaf9d644aae9ee6ac1273090,
-      type: 2}
-    <AirControlPrimantissa>k__BackingField: {fileID: 11400000, guid: 9d6310b995e03534ead57b9f1be12eaf,
-      type: 2}
-    <Gravity>k__BackingField: {fileID: 11400000, guid: 78f3436b1ef82c444afefaba428b026d,
-      type: 2}
-    <OrientationSpeed>k__BackingField: {fileID: 11400000, guid: 76df46847977b414d99a90074964beee,
-      type: 2}
-    <OrientationLookDirection>k__BackingField: {fileID: 11400000, guid: 134c6d3d34951474d8deabf213eb103b,
-      type: 2}
-    <OnMove>k__BackingField: {fileID: 11400000, guid: e782135d5170b6043a9b9df91021d35e,
-      type: 2}
-  holdTimeForLongDash: 0.15
-  dashShortNTSettings:
-    <MaxSpeed>k__BackingField: {fileID: 11400000, guid: 4a70cafb91c6e8642bbf4eb2290fa3f4,
-      type: 2}
-    <MaxDistance>k__BackingField: {fileID: 11400000, guid: 54567913fabdd024c85cecb34d8059b5,
-      type: 2}
-    <ConsumptionPerDash>k__BackingField: {fileID: 11400000, guid: d45fa665c5dce0245b983fb3134ca96d,
-      type: 2}
-    <DashCooldown>k__BackingField: {fileID: 11400000, guid: 7b5cf7fa2da042542a269d0e204af93b,
-      type: 2}
-    <OrientationLookDirection>k__BackingField: {fileID: 11400000, guid: 134c6d3d34951474d8deabf213eb103b,
-      type: 2}
-    <OnDashBegin>k__BackingField: {fileID: 11400000, guid: 854c117fb9d1a7b4fbecafd893f2e4b7,
-      type: 2}
-    <OnDashEnd>k__BackingField: {fileID: 11400000, guid: b0aafc805cb1fef4b96e1d3347224adb,
-      type: 2}
-    <OnDashInterrupted>k__BackingField: {fileID: 11400000, guid: f323a8bcc330d4d4780541da683e0f5a,
-      type: 2}
-  dashLongNTSettings:
-    <StaminaConsumptionPerSecond>k__BackingField: {fileID: 11400000, guid: bdf2e395dd084264d805e8a21a81ab47,
-      type: 2}
-    <DashCooldown>k__BackingField: {fileID: 11400000, guid: 03a4e581a65ece64e824e67b1a192183,
-      type: 2}
-    <MaxSpeed>k__BackingField: {fileID: 11400000, guid: 4a70cafb91c6e8642bbf4eb2290fa3f4,
-      type: 2}
-    <MaxAcceleration>k__BackingField: {fileID: 11400000, guid: 9446d53c217fcd64f88eeb3974d53504,
-      type: 2}
-    <FrictionGround>k__BackingField: {fileID: 11400000, guid: 318db1847d85f504badb781ebe5346d6,
-      type: 2}
-    <FrictionAir>k__BackingField: {fileID: 11400000, guid: 81e00b410f0df334ba7200c1ad293c57,
-      type: 2}
-    <AirControlPrimantissa>k__BackingField: {fileID: 11400000, guid: e05a6dddec538e941b97bb205c2bf694,
-      type: 2}
-    <Gravity>k__BackingField: {fileID: 11400000, guid: 0236806da691ca346b1e15764933bbfa,
-      type: 2}
-    <OrientationSpeed>k__BackingField: {fileID: 11400000, guid: d14814699808763428b838fb9704470d,
-      type: 2}
-    <OrientationLookDirection>k__BackingField: {fileID: 11400000, guid: 134c6d3d34951474d8deabf213eb103b,
-      type: 2}
-    <OnLongDashEnter>k__BackingField: {fileID: 11400000, guid: d89a5c7c8b816e342b5085d548372d8f,
-      type: 2}
-    <OnLongDashMove>k__BackingField: {fileID: 11400000, guid: 571acd43c0d128446b407e87e0a14bf1,
-      type: 2}
-    <OnLongDashExit>k__BackingField: {fileID: 11400000, guid: 3edfa69dce08a034db55411417cb4b00,
-      type: 2}
-  primaryAttack00NT: {fileID: 11400000, guid: 01c4ba08d4092df4d8259f54ca1361e5, type: 2}
-  primaryAttack01NT: {fileID: 11400000, guid: 50f8536373d54ce43a154cd4491149f3, type: 2}
-  primaryAttack02NT: {fileID: 11400000, guid: 2d07b5a1da1a79c4eba9d9e3f835c85f, type: 2}
---- !u!114 &2410215513753998714
-MonoBehaviour:
-  m_ObjectHideFlags: 0
-  m_CorrespondingSourceObject: {fileID: 0}
-  m_PrefabInstance: {fileID: 0}
-  m_PrefabAsset: {fileID: 0}
-  m_GameObject: {fileID: 2410215513429711716}
-  m_Enabled: 1
-  m_EditorHideFlags: 0
-  m_Script: {fileID: 11500000, guid: 636ed448629d44f43b5c4c90fe6bbbe6, type: 3}
-  m_Name: 
-<<<<<<< HEAD
-  m_EditorClassIdentifier: DeathRunner.Animations.PlayerAnimationReferences, DeathRunner.Animations
-=======
-  m_EditorClassIdentifier: 
->>>>>>> 37fe9fe9
-  <Animancer>k__BackingField: {fileID: 2843904322907280625}
-  <PlayerTransform>k__BackingField: {fileID: 2410215513429711715}
-  <PlayerCamera>k__BackingField: {fileID: 2410215513009397357}
---- !u!114 &2410215513753998715
-MonoBehaviour:
-  m_ObjectHideFlags: 0
-  m_CorrespondingSourceObject: {fileID: 0}
-  m_PrefabInstance: {fileID: 0}
-  m_PrefabAsset: {fileID: 0}
-  m_GameObject: {fileID: 2410215513429711716}
-  m_Enabled: 1
-  m_EditorHideFlags: 0
-  m_Script: {fileID: 11500000, guid: dfff50492f792fc4a8d893f63e44114d, type: 3}
-  m_Name: 
-<<<<<<< HEAD
-  m_EditorClassIdentifier: DeathRunner.Animations.IdleAnimHandler, DeathRunner.Animations
-=======
-  m_EditorClassIdentifier: 
->>>>>>> 37fe9fe9
-  animationReferences: {fileID: 2410215513753998714}
-  idleClip: {fileID: 1981881108250731258, guid: 56523051df06d50439c85ebf5c9a7b04,
-    type: 3}
-  onEnterIdle: {fileID: 11400000, guid: 74635907ceb978846a56c6d2a2250c3b, type: 2}
---- !u!114 &2410215513753998712
-MonoBehaviour:
-  m_ObjectHideFlags: 0
-  m_CorrespondingSourceObject: {fileID: 0}
-  m_PrefabInstance: {fileID: 0}
-  m_PrefabAsset: {fileID: 0}
-  m_GameObject: {fileID: 2410215513429711716}
-  m_Enabled: 1
-  m_EditorHideFlags: 0
-  m_Script: {fileID: 11500000, guid: 6bc161dfaacda3642b19f33b8b99fb01, type: 3}
-  m_Name: 
-<<<<<<< HEAD
-  m_EditorClassIdentifier: DeathRunner.Animations.MoveAnimHandler, DeathRunner.Animations
-=======
-  m_EditorClassIdentifier: 
->>>>>>> 37fe9fe9
-  animationReferences: {fileID: 2410215513753998714}
-  onMoveEvent: {fileID: 11400000, guid: e782135d5170b6043a9b9df91021d35e, type: 2}
-  smoothTurnInSeconds: 0.2
-  deltaRadiansPerSecond: 31.415928
-  moveAnimations:
-    rid: 1921082543025422360
-  references:
-    version: 2
-    RefIds:
-    - rid: 1921082543025422360
-      type: {class: MixerTransition2D, ns: Animancer, asm: Animancer}
-      data:
-        _FadeDuration: 0.25
-        _Events:
-          _NormalizedTimes: []
-          _Callbacks: []
-          _Names: []
-        _Speed: 1
-        _Animations:
-        - {fileID: 1981881108250731258, guid: 56523051df06d50439c85ebf5c9a7b04, type: 3}
-        - {fileID: 7400000, guid: d4f3108e950e84b48be34cf7a8013410, type: 2}
-        - {fileID: 7400000, guid: d4f3108e950e84b48be34cf7a8013410, type: 2}
-        - {fileID: 7400000, guid: bd5fb688cd7123042a2866a8e473e0d3, type: 2}
-        - {fileID: 7400000, guid: 1c4071d78d52ee44c8fc3e674a2b1653, type: 2}
-        - {fileID: 7400000, guid: 1c4071d78d52ee44c8fc3e674a2b1653, type: 2}
-        - {fileID: 7400000, guid: 1c4071d78d52ee44c8fc3e674a2b1653, type: 2}
-        - {fileID: 7400000, guid: 753f7f71b2db4574db77dc3da6bd30ef, type: 2}
-        - {fileID: 7400000, guid: db3cd9a8753081b43ba278bad5b20f69, type: 2}
-        - {fileID: 7400000, guid: db3cd9a8753081b43ba278bad5b20f69, type: 2}
-        - {fileID: 7400000, guid: db3cd9a8753081b43ba278bad5b20f69, type: 2}
-        - {fileID: 7400000, guid: f6d6e4d3c26cf3a489085b46a33cc0e5, type: 2}
-        - {fileID: 7400000, guid: 1b56e277dbc2008419824a8be8c75b93, type: 2}
-        - {fileID: 7400000, guid: 1b56e277dbc2008419824a8be8c75b93, type: 2}
-        - {fileID: 7400000, guid: 1b56e277dbc2008419824a8be8c75b93, type: 2}
-        - {fileID: 7400000, guid: 7880dec6ba32b044390d132b97eac3fc, type: 2}
-        - {fileID: 7400000, guid: d4f3108e950e84b48be34cf7a8013410, type: 2}
-        _Speeds: []
-        _SynchronizeChildren: 
-        _Thresholds:
-        - {x: 0, y: 0}
-        - {x: 1, y: 0}
-        - {x: 0.9238795, y: 0.3826835}
-        - {x: 0.7071068, y: 0.7071068}
-        - {x: 0.3826834, y: 0.9238795}
-        - {x: 0, y: 1}
-        - {x: -0.3826834, y: 0.9238795}
-        - {x: -0.7071068, y: 0.7071068}
-        - {x: -0.9238795, y: 0.3826834}
-        - {x: -1, y: 0}
-        - {x: -0.9238795, y: -0.3826834}
-        - {x: -0.7071066, y: -0.7071066}
-        - {x: -0.3826834, y: -0.9238795}
-        - {x: 0, y: -1}
-        - {x: 0.3826834, y: -0.9238795}
-        - {x: 0.707107, y: -0.7071065}
-        - {x: 0.9238796, y: -0.3826834}
-        _DefaultParameter: {x: 0, y: 0}
-        _Type: 1
---- !u!114 &2410215513753998713
-MonoBehaviour:
-  m_ObjectHideFlags: 0
-  m_CorrespondingSourceObject: {fileID: 0}
-  m_PrefabInstance: {fileID: 0}
-  m_PrefabAsset: {fileID: 0}
-  m_GameObject: {fileID: 2410215513429711716}
-  m_Enabled: 1
-  m_EditorHideFlags: 0
-  m_Script: {fileID: 11500000, guid: af3ba621104a04a4b9791f0eed0111d1, type: 3}
-  m_Name: 
-<<<<<<< HEAD
-  m_EditorClassIdentifier: DeathRunner.Animations.DashAnimHandler, DeathRunner.Animations
-=======
-  m_EditorClassIdentifier: 
->>>>>>> 37fe9fe9
-  animationReferences: {fileID: 2410215513753998714}
-  onDashEvent: {fileID: 11400000, guid: 854c117fb9d1a7b4fbecafd893f2e4b7, type: 2}
-  dashAnimations:
-    rid: 1921082509976403990
-  references:
-    version: 2
-    RefIds:
-    - rid: 1921082509976403990
-      type: {class: MixerTransition2D, ns: Animancer, asm: Animancer}
-      data:
-        _FadeDuration: 0.25
-        _Events:
-          _NormalizedTimes: []
-          _Callbacks: []
-          _Names: []
-        _Speed: 1
-        _Animations:
-        - {fileID: 1981881108250731258, guid: 56523051df06d50439c85ebf5c9a7b04, type: 3}
-        - {fileID: 7400000, guid: 3636469d5f8a08c40a70845b7b49c2f4, type: 3}
-        - {fileID: 7400000, guid: 7d778fa7f45e3fc418df3adaa891e00c, type: 3}
-        - {fileID: 7400000, guid: dba5748ed04c9d84f80bf52437a0b4e1, type: 3}
-        - {fileID: 7400000, guid: 93d5d31e7bf85864ba2681a044a735ca, type: 3}
-        - {fileID: 7400000, guid: 2a2c4c3256ac379409591528342315e2, type: 3}
-        - {fileID: 7400000, guid: 54164a1918ec2c94fa6875488144ab55, type: 3}
-        - {fileID: 7400000, guid: a08b76a08048bbb42b6035ae3e0b58a6, type: 3}
-        - {fileID: 7400000, guid: 1cb287e1315b2fb49acf4130000c7739, type: 3}
-        _Speeds:
-        - 1
-        - 1.25
-        - 1.25
-        - 1.25
-        - 1.25
-        - 1.25
-        - 1.25
-        - 1.25
-        - 1.25
-        _SynchronizeChildren: 
-        _Thresholds:
-        - {x: 0, y: 0}
-        - {x: 0, y: 1}
-        - {x: 1, y: 1}
-        - {x: 1, y: 0}
-        - {x: 1, y: -1}
-        - {x: 0, y: -1}
-        - {x: -1, y: -1}
-        - {x: -1, y: 0}
-        - {x: -1, y: 1}
-        _DefaultParameter: {x: 0, y: 0}
-        _Type: 1
---- !u!114 &2410215513753998716
-MonoBehaviour:
-  m_ObjectHideFlags: 0
-  m_CorrespondingSourceObject: {fileID: 0}
-  m_PrefabInstance: {fileID: 0}
-  m_PrefabAsset: {fileID: 0}
-  m_GameObject: {fileID: 2410215513429711716}
-  m_Enabled: 1
-  m_EditorHideFlags: 0
-  m_Script: {fileID: 11500000, guid: 86711b6f8aed7594688dc8c25e192cbc, type: 3}
-  m_Name: 
-<<<<<<< HEAD
-  m_EditorClassIdentifier: DeathRunner.Animations.PrimaryAttackAnimHandler, DeathRunner.Animations
-=======
-  m_EditorClassIdentifier: 
->>>>>>> 37fe9fe9
-  animationReferences: {fileID: 2410215513753998714}
-  onAttackStarted: {fileID: 11400000, guid: 6bd7c2f9af8051c4387cfa6c8f437870, type: 2}
-  onAttackStopped: {fileID: 11400000, guid: 3467a095d0149b646b5073547ad6d884, type: 2}
---- !u!114 &610366623
-MonoBehaviour:
-  m_ObjectHideFlags: 0
-  m_CorrespondingSourceObject: {fileID: 0}
-  m_PrefabInstance: {fileID: 0}
-  m_PrefabAsset: {fileID: 0}
-  m_GameObject: {fileID: 2410215513429711716}
-  m_Enabled: 0
-  m_EditorHideFlags: 0
-  m_Script: {fileID: 11500000, guid: dfff50492f792fc4a8d893f63e44114d, type: 3}
-  m_Name: 
-<<<<<<< HEAD
-  m_EditorClassIdentifier: DeathRunner.Animations.IdleAnimHandler, DeathRunner.Animations
-=======
-  m_EditorClassIdentifier: 
->>>>>>> 37fe9fe9
-  animationReferences: {fileID: 2410215513753998714}
-  idleClip: {fileID: 2827323647375144621, guid: b30717f1b3b77694fb3d61206fb7ef26,
-    type: 3}
-  onEnterIdle: {fileID: 11400000, guid: 74635907ceb978846a56c6d2a2250c3b, type: 2}
---- !u!114 &610366622
-MonoBehaviour:
-  m_ObjectHideFlags: 0
-  m_CorrespondingSourceObject: {fileID: 0}
-  m_PrefabInstance: {fileID: 0}
-  m_PrefabAsset: {fileID: 0}
-  m_GameObject: {fileID: 2410215513429711716}
-  m_Enabled: 1
-  m_EditorHideFlags: 0
-  m_Script: {fileID: 11500000, guid: 6bc161dfaacda3642b19f33b8b99fb01, type: 3}
-  m_Name: 
-<<<<<<< HEAD
-  m_EditorClassIdentifier: DeathRunner.Animations.MoveAnimHandler, DeathRunner.Animations
-=======
-  m_EditorClassIdentifier: 
->>>>>>> 37fe9fe9
-  animationReferences: {fileID: 2410215513753998714}
-  onMoveEvent: {fileID: 11400000, guid: 571acd43c0d128446b407e87e0a14bf1, type: 2}
-  smoothTurnInSeconds: 0.2
-  deltaRadiansPerSecond: 31.415928
-  moveAnimations:
-    rid: 1921082543025422363
-  references:
-    version: 2
-    RefIds:
-    - rid: 1921082543025422363
-      type: {class: MixerTransition2D, ns: Animancer, asm: Animancer}
-      data:
-        _FadeDuration: 0.25
-        _Events:
-          _NormalizedTimes: []
-          _Callbacks: []
-          _Names: []
-        _Speed: 1
-        _Animations:
-        - {fileID: 2827323647375144621, guid: b30717f1b3b77694fb3d61206fb7ef26, type: 3}
-        - {fileID: -4168155007681022182, guid: 2efd3c7ece6bb7a4c8c2e63114d7444e, type: 3}
-        - {fileID: -4168155007681022182, guid: 2efd3c7ece6bb7a4c8c2e63114d7444e, type: 3}
-        - {fileID: 6228179528135073033, guid: 5b3d83884ae735846a8b0db10ab86eff, type: 3}
-        - {fileID: -6222836445204344467, guid: c8a24ca16d75f0a41977c7f1e3b10ee8, type: 3}
-        - {fileID: -6222836445204344467, guid: c8a24ca16d75f0a41977c7f1e3b10ee8, type: 3}
-        - {fileID: -6222836445204344467, guid: c8a24ca16d75f0a41977c7f1e3b10ee8, type: 3}
-        - {fileID: -2759783023246110128, guid: 573d164b03600514c8ceedc44730122d, type: 3}
-        - {fileID: 2638766052553405171, guid: b1fff0cbd3a22c343b3f171bd72eaf69, type: 3}
-        - {fileID: 2638766052553405171, guid: b1fff0cbd3a22c343b3f171bd72eaf69, type: 3}
-        - {fileID: 2638766052553405171, guid: b1fff0cbd3a22c343b3f171bd72eaf69, type: 3}
-        - {fileID: -2219105863240805824, guid: 265aaf405abcfd14ea220c3c69301063, type: 3}
-        - {fileID: 7791095492594660655, guid: ad7d636b7fc5549448d48af92d45834c, type: 3}
-        - {fileID: 7791095492594660655, guid: ad7d636b7fc5549448d48af92d45834c, type: 3}
-        - {fileID: 7791095492594660655, guid: ad7d636b7fc5549448d48af92d45834c, type: 3}
-        - {fileID: 303128016487563838, guid: b3dec4edfe41ee040bde9dd7433c3157, type: 3}
-        - {fileID: -4168155007681022182, guid: 2efd3c7ece6bb7a4c8c2e63114d7444e, type: 3}
-        _Speeds: []
-        _SynchronizeChildren: 
-        _Thresholds:
-        - {x: 0, y: 0}
-        - {x: 1, y: 0}
-        - {x: 0.9238795, y: 0.3826835}
-        - {x: 0.7071068, y: 0.7071068}
-        - {x: 0.3826834, y: 0.9238795}
-        - {x: 0, y: 1}
-        - {x: -0.3826834, y: 0.9238795}
-        - {x: -0.7071068, y: 0.7071068}
-        - {x: -0.9238795, y: 0.3826834}
-        - {x: -1, y: 0}
-        - {x: -0.9238795, y: -0.3826834}
-        - {x: -0.7071066, y: -0.7071066}
-        - {x: -0.3826834, y: -0.9238795}
-        - {x: 0, y: -1}
-        - {x: 0.3826834, y: -0.9238795}
-        - {x: 0.707107, y: -0.7071065}
-        - {x: 0.9238796, y: -0.3826834}
-        _DefaultParameter: {x: 0, y: 0}
-        _Type: 1
---- !u!114 &610366624
-MonoBehaviour:
-  m_ObjectHideFlags: 0
-  m_CorrespondingSourceObject: {fileID: 0}
-  m_PrefabInstance: {fileID: 0}
-  m_PrefabAsset: {fileID: 0}
-  m_GameObject: {fileID: 2410215513429711716}
-  m_Enabled: 1
-  m_EditorHideFlags: 0
-  m_Script: {fileID: 11500000, guid: 86711b6f8aed7594688dc8c25e192cbc, type: 3}
-  m_Name: 
-<<<<<<< HEAD
-  m_EditorClassIdentifier: DeathRunner.Animations.PrimaryAttackAnimHandler, DeathRunner.Animations
-=======
-  m_EditorClassIdentifier: 
->>>>>>> 37fe9fe9
-  animationReferences: {fileID: 2410215513753998714}
-  onAttackStarted: {fileID: 11400000, guid: 6bd7c2f9af8051c4387cfa6c8f437870, type: 2}
-  onAttackStopped: {fileID: 11400000, guid: 3467a095d0149b646b5073547ad6d884, type: 2}
---- !u!114 &388316143
-MonoBehaviour:
-  m_ObjectHideFlags: 0
-  m_CorrespondingSourceObject: {fileID: 0}
-  m_PrefabInstance: {fileID: 0}
-  m_PrefabAsset: {fileID: 0}
-  m_GameObject: {fileID: 2410215513429711716}
-  m_Enabled: 1
-  m_EditorHideFlags: 0
-  m_Script: {fileID: 11500000, guid: 3ae87507200afb045831ed44ba96191c, type: 3}
-  m_Name: 
-<<<<<<< HEAD
-  m_EditorClassIdentifier: DeathRunner.Animations.DeathAnimHandler, DeathRunner.Animations
-=======
-  m_EditorClassIdentifier: 
->>>>>>> 37fe9fe9
-  animationReferences: {fileID: 2410215513753998714}
-  deathAnimation: {fileID: 1197990645542838990, guid: e1b1c3d85ff88b64a90c0f5c1940f7c6,
-    type: 3}
-  onDeath: {fileID: 11400000, guid: 6f837921cb312b64eb1379e8a8ee6b9a, type: 2}
---- !u!114 &913492907
-MonoBehaviour:
-  m_ObjectHideFlags: 0
-  m_CorrespondingSourceObject: {fileID: 0}
-  m_PrefabInstance: {fileID: 0}
-  m_PrefabAsset: {fileID: 0}
-  m_GameObject: {fileID: 2410215513429711716}
-  m_Enabled: 1
-  m_EditorHideFlags: 0
-  m_Script: {fileID: 11500000, guid: cd3c5c32b767d8342bfb97e14a6ddaad, type: 3}
-  m_Name: 
-<<<<<<< HEAD
-  m_EditorClassIdentifier: DeathRunner.Weapons.SideWeaponHolder, DeathRunner.Weapons
-  sideWeapon: {fileID: 11400000, guid: 4ca3dd698d461594f93d44d7b87f36fa, type: 2}
-=======
-  m_EditorClassIdentifier: 
-  sideWeapon: {fileID: 11400000, guid: 64dd8278c932f284eb754464b8f58502, type: 2}
->>>>>>> 37fe9fe9
-  cooldownImage: {fileID: 0}
-  muzzle: {fileID: 1804067146}
-  shieldObj: {fileID: 1102373108852487285}
-  secondaryFire: {fileID: -533271173522944404, guid: 0a8cf0b3a21d1a540a6dd8f5f97343e7,
-    type: 3}
-  _mainCamera: {fileID: 0}
---- !u!114 &913492967
-MonoBehaviour:
-  m_ObjectHideFlags: 0
-  m_CorrespondingSourceObject: {fileID: 0}
-  m_PrefabInstance: {fileID: 0}
-  m_PrefabAsset: {fileID: 0}
-  m_GameObject: {fileID: 2410215513429711716}
-  m_Enabled: 1
-  m_EditorHideFlags: 0
-  m_Script: {fileID: -1926729455, guid: e4992c61f8a41b445b38b8f45f00657f, type: 3}
-  m_Name: 
-<<<<<<< HEAD
-  m_EditorClassIdentifier: GenericScriptableArchitecture.ScriptableEventListener<ushort,ushort>,
-    GenericScriptableArchitecture
-=======
-  m_EditorClassIdentifier: 
->>>>>>> 37fe9fe9
-  _stackTrace:
-    Enabled: 0
-  _eventHolder:
-    _event: {fileID: 11400000, guid: 7f628bfa22e74984fab58511e341fee4, type: 2}
-    _variable: {fileID: 0}
-    _variableInstancer: {fileID: 0}
-    _eventInstancer: {fileID: 0}
-    _type: 0
-    _notifyCurrentValue: 0
-  _response:
-    _persistentListeners:
-    - _persistentArguments: []
-      _target: {fileID: 32549928}
-      _isStatic: 0
-      CallState: 2
-      _staticType:
-        GuidAssignmentFailed: 0
-        GUID: 
-        _typeNameAndAssembly: 
-        _suppressLogs: 0
-      _methodName: PlayFeedbacks
-    Expanded: 1
---- !u!114 &913492968
-MonoBehaviour:
-  m_ObjectHideFlags: 0
-  m_CorrespondingSourceObject: {fileID: 0}
-  m_PrefabInstance: {fileID: 0}
-  m_PrefabAsset: {fileID: 0}
-  m_GameObject: {fileID: 2410215513429711716}
-  m_Enabled: 1
-  m_EditorHideFlags: 0
-  m_Script: {fileID: 11500000, guid: e5554e6c479a4dafbd86e3ece00169a9, type: 3}
-  m_Name: 
-  m_EditorClassIdentifier: 
-  _component: {fileID: 913492967}
---- !u!114 &1608019605
-MonoBehaviour:
-  m_ObjectHideFlags: 0
-  m_CorrespondingSourceObject: {fileID: 0}
-  m_PrefabInstance: {fileID: 0}
-  m_PrefabAsset: {fileID: 0}
-  m_GameObject: {fileID: 2410215513429711716}
-  m_Enabled: 1
-  m_EditorHideFlags: 0
-  m_Script: {fileID: 11500000, guid: 5d154240c5d2496196ef0485f85d6d36, type: 3}
-  m_Name: 
-<<<<<<< HEAD
-  m_EditorClassIdentifier: DeathRunner.Attributes.HealthComponent, DeathRunner.Attributes
-=======
-  m_EditorClassIdentifier: 
->>>>>>> 37fe9fe9
-  health:
-    <Max>k__BackingField: {fileID: 11400000, guid: 327bac14ac71a9f40bc1c4bb41e56093,
-      type: 2}
-    <InvincibilityFrameDuration>k__BackingField:
-      _valueType: 2
-      _value: 0
-      _variable: {fileID: 11400000, guid: a393aabd1caca4d4b97f5589c2d516df, type: 2}
-      _constant: {fileID: 0}
-      _variableInstancer: {fileID: 0}
-    useInfinityBackingField:
-      _valueType: 2
-      _value: 0
-      _variable: {fileID: 11400000, guid: af916a68bb4bd184a932c73fd6475cbf, type: 2}
-      _constant: {fileID: 0}
-      _variableInstancer: {fileID: 0}
-    currentHealthBackingField:
-      _valueType: 2
-      _value: 0
-      _variable: {fileID: 11400000, guid: 7e0f96badd375b24b964514593b32b9d, type: 2}
-      _constant: {fileID: 0}
-      _variableInstancer: {fileID: 0}
-    <OnChanged>k__BackingField:
-      _eventType: 0
-      _event: {fileID: 11400000, guid: e3d32e645a171fb4db1d064a022e23d5, type: 2}
-      _eventInstancer: {fileID: 0}
-    <OnDecreased>k__BackingField:
-      _eventType: 0
-      _event: {fileID: 11400000, guid: 7f628bfa22e74984fab58511e341fee4, type: 2}
-      _eventInstancer: {fileID: 0}
-    <OnDepleted>k__BackingField:
-      _eventType: 0
-      _event: {fileID: 11400000, guid: 6f837921cb312b64eb1379e8a8ee6b9a, type: 2}
-      _eventInstancer: {fileID: 0}
-    <OnIncreased>k__BackingField:
-      _eventType: 0
-      _event: {fileID: 11400000, guid: c907bee6664883344a5221f2aa9bbb4c, type: 2}
-      _eventInstancer: {fileID: 0}
-    <OnInvincibilityEnabled>k__BackingField:
-      _eventType: 0
-      _event: {fileID: 11400000, guid: af71f8ffd372cd44987154d7e8128a32, type: 2}
-      _eventInstancer: {fileID: 0}
-    <OnInvincibilityDisabled>k__BackingField:
-      _eventType: 0
-      _event: {fileID: 11400000, guid: efba832d91f60fc4e8f4cb3e0cdbcc6a, type: 2}
-      _eventInstancer: {fileID: 0}
-    <OnDecreasedAttempt>k__BackingField:
-      _eventType: 0
-      _event: {fileID: 0}
-      _eventInstancer: {fileID: 0}
-    <OnIncreasedAttempt>k__BackingField:
-      _eventType: 0
-      _event: {fileID: 0}
-      _eventInstancer: {fileID: 0}
---- !u!114 &1608019606
-MonoBehaviour:
-  m_ObjectHideFlags: 0
-  m_CorrespondingSourceObject: {fileID: 0}
-  m_PrefabInstance: {fileID: 0}
-  m_PrefabAsset: {fileID: 0}
-  m_GameObject: {fileID: 2410215513429711716}
-  m_Enabled: 1
-  m_EditorHideFlags: 0
-  m_Script: {fileID: 11500000, guid: d854cb14a0d240499b2a1e747d1a0123, type: 3}
-  m_Name: 
-<<<<<<< HEAD
-  m_EditorClassIdentifier: DeathRunner.Attributes.StaminaComponent, DeathRunner.Attributes
-=======
-  m_EditorClassIdentifier: 
->>>>>>> 37fe9fe9
-  stamina:
-    <Max>k__BackingField: {fileID: 11400000, guid: 8af2c425a9d743c45a541bb67b2a00d7,
-      type: 2}
-    useInfinityBackingField:
-      _valueType: 2
-      _value: 0
-      _variable: {fileID: 11400000, guid: 4de4d1ecb4f7f354a8e1e186b2f96fb9, type: 2}
-      _constant: {fileID: 0}
-      _variableInstancer: {fileID: 0}
-    currentStaminaBackingField:
-      _valueType: 2
-      _value: 0
-      _variable: {fileID: 11400000, guid: 3106d42d0d8f18644a710aab0d0c8eaf, type: 2}
-      _constant: {fileID: 0}
-      _variableInstancer: {fileID: 0}
-    <OnChanged>k__BackingField:
-      _eventType: 0
-      _event: {fileID: 11400000, guid: 9c909c55390d5f847ae47039cda197cf, type: 2}
-      _eventInstancer: {fileID: 0}
-    <OnDecreased>k__BackingField:
-      _eventType: 0
-      _event: {fileID: 11400000, guid: e3270863ec04b10419c459ac44585d5c, type: 2}
-      _eventInstancer: {fileID: 0}
-    <OnDepleted>k__BackingField:
-      _eventType: 0
-      _event: {fileID: 11400000, guid: 9a2b399be49a1bb4ca03929ff32378e3, type: 2}
-      _eventInstancer: {fileID: 0}
-    <OnIncreased>k__BackingField:
-      _eventType: 0
-      _event: {fileID: 11400000, guid: a85d8d177059c4a44b2911e9901f46a5, type: 2}
-      _eventInstancer: {fileID: 0}
---- !u!1 &2410215513735583748
-GameObject:
-  m_ObjectHideFlags: 0
-  m_CorrespondingSourceObject: {fileID: 0}
-  m_PrefabInstance: {fileID: 0}
-  m_PrefabAsset: {fileID: 0}
-  serializedVersion: 6
-  m_Component:
-  - component: {fileID: 2410215513735583749}
-  m_Layer: 6
-  m_Name: PlayerRig
-  m_TagString: Untagged
-  m_Icon: {fileID: 0}
-  m_NavMeshLayer: 0
-  m_StaticEditorFlags: 0
-  m_IsActive: 1
---- !u!4 &2410215513735583749
-Transform:
-  m_ObjectHideFlags: 0
-  m_CorrespondingSourceObject: {fileID: 0}
-  m_PrefabInstance: {fileID: 0}
-  m_PrefabAsset: {fileID: 0}
-  m_GameObject: {fileID: 2410215513735583748}
-  m_LocalRotation: {x: 0, y: 0, z: 0, w: 1}
-  m_LocalPosition: {x: -2.9009428, y: 4.646866, z: -4.857872}
-  m_LocalScale: {x: 1, y: 1, z: 1}
-  m_ConstrainProportionsScale: 0
-  m_Children:
-  - {fileID: 2410215513009397354}
-  - {fileID: 3644243820756923822}
-  - {fileID: 4582762283594447248}
-  - {fileID: 6211667294877458533}
-  - {fileID: 1037352631}
-  - {fileID: 2410215513429711715}
-  - {fileID: 780803037}
-  - {fileID: 7443291799372615853}
-  - {fileID: 1187890990}
-  m_Father: {fileID: 0}
-  m_RootOrder: 0
-  m_LocalEulerAnglesHint: {x: 0, y: 0, z: 0}
---- !u!1 &2701973567247892380
-GameObject:
-  m_ObjectHideFlags: 0
-  m_CorrespondingSourceObject: {fileID: 0}
-  m_PrefabInstance: {fileID: 0}
-  m_PrefabAsset: {fileID: 0}
-  serializedVersion: 6
-  m_Component:
-  - component: {fileID: 6211667294877458533}
-  - component: {fileID: 3530982039758039574}
-  - component: {fileID: 8681913548947671869}
-  m_Layer: 6
-  m_Name: 'Camera: Normal Bullet'
-  m_TagString: Untagged
-  m_Icon: {fileID: 0}
-  m_NavMeshLayer: 0
-  m_StaticEditorFlags: 0
-  m_IsActive: 0
---- !u!4 &6211667294877458533
-Transform:
-  m_ObjectHideFlags: 0
-  m_CorrespondingSourceObject: {fileID: 0}
-  m_PrefabInstance: {fileID: 0}
-  m_PrefabAsset: {fileID: 0}
-  m_GameObject: {fileID: 2701973567247892380}
-  m_LocalRotation: {x: 0.39044833, y: 0.34682897, z: -0.161729, w: 0.8373192}
-  m_LocalPosition: {x: -6.1894464, y: 12.974022, z: -4.232518}
-  m_LocalScale: {x: 1, y: 1, z: 1}
-  m_ConstrainProportionsScale: 0
-  m_Children:
-  - {fileID: 7173083362241454783}
-  m_Father: {fileID: 2410215513735583749}
-  m_RootOrder: 3
-  m_LocalEulerAnglesHint: {x: 50, y: 45, z: 0}
---- !u!114 &3530982039758039574
-MonoBehaviour:
-  m_ObjectHideFlags: 0
-  m_CorrespondingSourceObject: {fileID: 0}
-  m_PrefabInstance: {fileID: 0}
-  m_PrefabAsset: {fileID: 0}
-  m_GameObject: {fileID: 2701973567247892380}
-  m_Enabled: 1
-  m_EditorHideFlags: 0
-  m_Script: {fileID: 11500000, guid: 45e653bab7fb20e499bda25e1b646fea, type: 3}
-  m_Name: 
-  m_EditorClassIdentifier: 
-  m_ExcludedPropertiesInInspector:
-  - m_Script
-  m_LockStageInInspector: 
-  m_StreamingVersion: 20170927
-  m_Priority: 10
-  m_StandbyUpdate: 2
-  m_LookAt: {fileID: 0}
-  m_Follow: {fileID: 5898839069180947905}
-  m_Lens:
-    FieldOfView: 30
-    OrthographicSize: 5
-    NearClipPlane: 5
-    FarClipPlane: 500
-    Dutch: 0
-    ModeOverride: 0
-    LensShift: {x: 0, y: 0}
-    GateFit: 2
-    m_SensorSize: {x: 1, y: 1}
-    Iso: 200
-    ShutterSpeed: 0.005
-    Aperture: 16
-    BladeCount: 5
-    Curvature: {x: 2, y: 11}
-    BarrelClipping: 0.25
-    Anamorphism: 0
-  m_Transitions:
-    m_BlendHint: 0
-    m_InheritPosition: 0
-    m_OnCameraLive:
-      m_PersistentCalls:
-        m_Calls: []
-  m_LegacyBlendHint: 0
-  m_ComponentOwner: {fileID: 7173083362241454783}
---- !u!114 &8681913548947671869
-MonoBehaviour:
-  m_ObjectHideFlags: 0
-  m_CorrespondingSourceObject: {fileID: 0}
-  m_PrefabInstance: {fileID: 0}
-  m_PrefabAsset: {fileID: 0}
-  m_GameObject: {fileID: 2701973567247892380}
-  m_Enabled: 1
-  m_EditorHideFlags: 0
-  m_Script: {fileID: 11500000, guid: 00b2d199b96b516448144ab30fb26aed, type: 3}
-  m_Name: 
-  m_EditorClassIdentifier: 
-  m_ApplyAfter: 1
-  m_ChannelMask: 1
-  m_Gain: 1
-  m_Use2DDistance: 0
-  m_UseCameraSpace: 0
-  m_ReactionSettings:
-    m_SecondaryNoise: {fileID: 0}
-    m_AmplitudeGain: 0
-    m_FrequencyGain: 0
-    m_Duration: 0
-    m_NoiseOffsets: {x: 424.97058, y: -843.4258, z: 484.73166}
---- !u!1 &3428100232693553193
-GameObject:
-  m_ObjectHideFlags: 0
-  m_CorrespondingSourceObject: {fileID: 0}
-  m_PrefabInstance: {fileID: 0}
-  m_PrefabAsset: {fileID: 0}
-  serializedVersion: 6
-  m_Component:
-  - component: {fileID: 6443882937557005928}
-  - component: {fileID: 5483760405788066290}
-  - component: {fileID: 6858005073426124988}
-  m_Layer: 6
-  m_Name: AmbientWeaponLight
-  m_TagString: Untagged
-  m_Icon: {fileID: 0}
-  m_NavMeshLayer: 0
-  m_StaticEditorFlags: 0
-  m_IsActive: 1
---- !u!4 &6443882937557005928
-Transform:
-  m_ObjectHideFlags: 0
-  m_CorrespondingSourceObject: {fileID: 0}
-  m_PrefabInstance: {fileID: 0}
-  m_PrefabAsset: {fileID: 0}
-  m_GameObject: {fileID: 3428100232693553193}
-  m_LocalRotation: {x: 0.020638669, y: -0.6962638, z: 0.7170083, w: 0.026265407}
-  m_LocalPosition: {x: -0.000015649646, y: -0.0032823056, z: -0.0020995445}
-  m_LocalScale: {x: 0.0042404584, y: 0.004240458, z: 0.004240458}
-  m_ConstrainProportionsScale: 0
-  m_Children: []
-  m_Father: {fileID: 3284924992968384922}
-  m_RootOrder: 3
-  m_LocalEulerAnglesHint: {x: 0, y: 0, z: 0}
---- !u!108 &5483760405788066290
-Light:
-  m_ObjectHideFlags: 0
-  m_CorrespondingSourceObject: {fileID: 0}
-  m_PrefabInstance: {fileID: 0}
-  m_PrefabAsset: {fileID: 0}
-  m_GameObject: {fileID: 3428100232693553193}
-  m_Enabled: 1
-  serializedVersion: 10
-  m_Type: 2
-  m_Shape: 0
-  m_Color: {r: 0.34509805, g: 0.2235294, b: 0.77254903, a: 1}
-  m_Intensity: 2124.3774
-  m_Range: 10
-  m_SpotAngle: 30
-  m_InnerSpotAngle: 21.80208
-  m_CookieSize: 10
-  m_Shadows:
-    m_Type: 1
-    m_Resolution: -1
-    m_CustomResolution: -1
-    m_Strength: 1
-    m_Bias: 0.05
-    m_NormalBias: 0.4
-    m_NearPlane: 0.2
-    m_CullingMatrixOverride:
-      e00: 1
-      e01: 0
-      e02: 0
-      e03: 0
-      e10: 0
-      e11: 1
-      e12: 0
-      e13: 0
-      e20: 0
-      e21: 0
-      e22: 1
-      e23: 0
-      e30: 0
-      e31: 0
-      e32: 0
-      e33: 1
-    m_UseCullingMatrixOverride: 0
-  m_Cookie: {fileID: 0}
-  m_DrawHalo: 0
-  m_Flare: {fileID: 0}
-  m_RenderMode: 0
-  m_CullingMask:
-    serializedVersion: 2
-    m_Bits: 4294967295
-  m_RenderingLayerMask: 1
-  m_Lightmapping: 4
-  m_LightShadowCasterMode: 2
-  m_AreaSize: {x: 0.5, y: 0.5}
-  m_BounceIntensity: 1
-  m_ColorTemperature: 6570
-  m_UseColorTemperature: 1
-  m_BoundingSphereOverride: {x: 0, y: 0, z: 0, w: 0}
-  m_UseBoundingSphereOverride: 0
-  m_UseViewFrustumForShadowCasterCull: 1
-  m_ShadowRadius: 0.5
-  m_ShadowAngle: 0
---- !u!114 &6858005073426124988
-MonoBehaviour:
-  m_ObjectHideFlags: 0
-  m_CorrespondingSourceObject: {fileID: 0}
-  m_PrefabInstance: {fileID: 0}
-  m_PrefabAsset: {fileID: 0}
-  m_GameObject: {fileID: 3428100232693553193}
-  m_Enabled: 1
-  m_EditorHideFlags: 0
-  m_Script: {fileID: 11500000, guid: 7a68c43fe1f2a47cfa234b5eeaa98012, type: 3}
-  m_Name: 
-  m_EditorClassIdentifier: 
-  m_Intensity: 26695.715
-  m_EnableSpotReflector: 1
-  m_LuxAtDistance: 1
-  m_InnerSpotPercent: 0
-  m_SpotIESCutoffPercent: 100
-  m_LightDimmer: 1
-  m_VolumetricDimmer: 2
-  m_LightUnit: 0
-  m_FadeDistance: 10000
-  m_VolumetricFadeDistance: 10000
-  m_AffectDiffuse: 1
-  m_AffectSpecular: 1
-  m_NonLightmappedOnly: 0
-  m_ShapeWidth: 0.5
-  m_ShapeHeight: 0.5
-  m_AspectRatio: 1
-  m_ShapeRadius: 0.5
-  m_SoftnessScale: 1
-  m_UseCustomSpotLightShadowCone: 0
-  m_CustomSpotLightShadowCone: 30
-  m_MaxSmoothness: 0.99
-  m_ApplyRangeAttenuation: 1
-  m_DisplayAreaLightEmissiveMesh: 0
-  m_AreaLightCookie: {fileID: 0}
-  m_IESPoint: {fileID: 0}
-  m_IESSpot: {fileID: 0}
-  m_IncludeForRayTracing: 1
-  m_AreaLightShadowCone: 120
-  m_UseScreenSpaceShadows: 0
-  m_InteractsWithSky: 1
-  m_AngularDiameter: 0.5
-  m_FlareSize: 2
-  m_FlareTint: {r: 1, g: 1, b: 1, a: 1}
-  m_FlareFalloff: 4
-  m_SurfaceTexture: {fileID: 0}
-  m_SurfaceTint: {r: 1, g: 1, b: 1, a: 1}
-  m_Distance: 1.5e+11
-  m_UseRayTracedShadows: 0
-  m_NumRayTracingSamples: 4
-  m_FilterTracedShadow: 1
-  m_FilterSizeTraced: 16
-  m_SunLightConeAngle: 0.5
-  m_LightShadowRadius: 0.5
-  m_SemiTransparentShadow: 0
-  m_ColorShadow: 1
-  m_DistanceBasedFiltering: 0
-  m_EvsmExponent: 15
-  m_EvsmLightLeakBias: 0
-  m_EvsmVarianceBias: 0.00001
-  m_EvsmBlurPasses: 0
-  m_LightlayersMask: 1
-  m_LinkShadowLayers: 1
-  m_ShadowNearPlane: 1
-  m_BlockerSampleCount: 24
-  m_FilterSampleCount: 16
-  m_MinFilterSize: 0.1
-  m_KernelSize: 5
-  m_LightAngle: 1
-  m_MaxDepthBias: 0.001
-  m_ShadowResolution:
-    m_Override: 512
-    m_UseOverride: 0
-    m_Level: 2
-  m_ShadowDimmer: 1
-  m_VolumetricShadowDimmer: 1
-  m_ShadowFadeDistance: 10000
-  m_UseContactShadow:
-    m_Override: 0
-    m_UseOverride: 1
-    m_Level: 0
-  m_RayTracedContactShadow: 0
-  m_ShadowTint: {r: 0, g: 0, b: 0, a: 1}
-  m_PenumbraTint: 0
-  m_NormalBias: 0.75
-  m_SlopeBias: 0.5
-  m_ShadowUpdateMode: 0
-  m_AlwaysDrawDynamicShadows: 0
-  m_UpdateShadowOnLightMovement: 0
-  m_CachedShadowTranslationThreshold: 0.01
-  m_CachedShadowAngularThreshold: 0.5
-  m_BarnDoorAngle: 90
-  m_BarnDoorLength: 0.05
-  m_preserveCachedShadow: 0
-  m_OnDemandShadowRenderOnPlacement: 1
-  m_ShadowCascadeRatios:
-  - 0.05
-  - 0.2
-  - 0.3
-  m_ShadowCascadeBorders:
-  - 0.2
-  - 0.2
-  - 0.2
-  - 0.2
-  m_ShadowAlgorithm: 0
-  m_ShadowVariant: 0
-  m_ShadowPrecision: 0
-  useOldInspector: 0
-  useVolumetric: 1
-  featuresFoldout: 1
-  m_AreaLightEmissiveMeshShadowCastingMode: 0
-  m_AreaLightEmissiveMeshMotionVectorGenerationMode: 0
-  m_AreaLightEmissiveMeshLayer: -1
-  m_Version: 11
-  m_ObsoleteShadowResolutionTier: 1
-  m_ObsoleteUseShadowQualitySettings: 0
-  m_ObsoleteCustomShadowResolution: 512
-  m_ObsoleteContactShadows: 0
-  m_PointlightHDType: 0
-  m_SpotLightShape: 0
-  m_AreaLightShape: 0
---- !u!1 &4190460313090213409
-GameObject:
-  m_ObjectHideFlags: 0
-  m_CorrespondingSourceObject: {fileID: 0}
-  m_PrefabInstance: {fileID: 0}
-  m_PrefabAsset: {fileID: 0}
-  serializedVersion: 6
-  m_Component:
-  - component: {fileID: 5898839069180947905}
-  m_Layer: 6
-  m_Name: CameraFollow
-  m_TagString: Untagged
-  m_Icon: {fileID: 0}
-  m_NavMeshLayer: 0
-  m_StaticEditorFlags: 0
-  m_IsActive: 1
---- !u!4 &5898839069180947905
-Transform:
-  m_ObjectHideFlags: 0
-  m_CorrespondingSourceObject: {fileID: 0}
-  m_PrefabInstance: {fileID: 0}
-  m_PrefabAsset: {fileID: 0}
-  m_GameObject: {fileID: 4190460313090213409}
-  m_LocalRotation: {x: 0, y: 0, z: 0, w: 1}
-  m_LocalPosition: {x: 0, y: 1.3, z: 0}
-  m_LocalScale: {x: 1, y: 1, z: 1}
-  m_ConstrainProportionsScale: 0
-  m_Children: []
-  m_Father: {fileID: 2410215513429711715}
-  m_RootOrder: 1
-  m_LocalEulerAnglesHint: {x: 0, y: 0, z: 0}
---- !u!1 &4859805230427773813
-GameObject:
-  m_ObjectHideFlags: 0
-  m_CorrespondingSourceObject: {fileID: 0}
-  m_PrefabInstance: {fileID: 0}
-  m_PrefabAsset: {fileID: 0}
-  serializedVersion: 6
-  m_Component:
-  - component: {fileID: 4582762283594447248}
-  - component: {fileID: 8896106087852051826}
-  - component: {fileID: 289343335673062866}
-  m_Layer: 6
-  m_Name: 'Camera: Action'
-  m_TagString: Untagged
-  m_Icon: {fileID: 0}
-  m_NavMeshLayer: 0
-  m_StaticEditorFlags: 0
-<<<<<<< HEAD
-  m_IsActive: 0
-=======
-  m_IsActive: 1
->>>>>>> 37fe9fe9
---- !u!4 &4582762283594447248
-Transform:
-  m_ObjectHideFlags: 0
-  m_CorrespondingSourceObject: {fileID: 0}
-  m_PrefabInstance: {fileID: 0}
-  m_PrefabAsset: {fileID: 0}
-  m_GameObject: {fileID: 4859805230427773813}
-  m_LocalRotation: {x: 0.2366595, y: 0.6663362, z: -0.23667274, w: 0.6663141}
-<<<<<<< HEAD
-  m_LocalPosition: {x: -8.997419, y: 8.859216, z: 0.006056994}
-=======
-  m_LocalPosition: {x: -11.639352, y: 11.021796, z: 0.0003490299}
->>>>>>> 37fe9fe9
-  m_LocalScale: {x: 1, y: 1, z: 1}
-  m_ConstrainProportionsScale: 0
-  m_Children:
-  - {fileID: 5232460527570470420}
-  m_Father: {fileID: 2410215513735583749}
-  m_RootOrder: 2
-  m_LocalEulerAnglesHint: {x: 39.108, y: 90.002, z: -0.001}
---- !u!114 &8896106087852051826
-MonoBehaviour:
-  m_ObjectHideFlags: 0
-  m_CorrespondingSourceObject: {fileID: 0}
-  m_PrefabInstance: {fileID: 0}
-  m_PrefabAsset: {fileID: 0}
-  m_GameObject: {fileID: 4859805230427773813}
-  m_Enabled: 1
-  m_EditorHideFlags: 0
-  m_Script: {fileID: 11500000, guid: 45e653bab7fb20e499bda25e1b646fea, type: 3}
-  m_Name: 
-  m_EditorClassIdentifier: 
-  m_ExcludedPropertiesInInspector:
-  - m_Script
-  m_LockStageInInspector: 
-  m_StreamingVersion: 20170927
-<<<<<<< HEAD
-  m_Priority: 10
-=======
-  m_Priority: 8
->>>>>>> 37fe9fe9
-  m_StandbyUpdate: 2
-  m_LookAt: {fileID: 7443291799372615853}
-  m_Follow: {fileID: 7443291799372615853}
-  m_Lens:
-    FieldOfView: 40
-    OrthographicSize: 5
-    NearClipPlane: 5
-    FarClipPlane: 500
-    Dutch: 0
-    ModeOverride: 0
-    LensShift: {x: 0, y: 0}
-    GateFit: 2
-    m_SensorSize: {x: 1, y: 1}
-    Iso: 200
-    ShutterSpeed: 0.005
-    Aperture: 16
-    BladeCount: 5
-    Curvature: {x: 2, y: 11}
-    BarrelClipping: 0.25
-    Anamorphism: 0
-  m_Transitions:
-    m_BlendHint: 0
-    m_InheritPosition: 0
-    m_OnCameraLive:
-      m_PersistentCalls:
-        m_Calls: []
-  m_LegacyBlendHint: 0
-  m_ComponentOwner: {fileID: 5232460527570470420}
---- !u!114 &289343335673062866
-MonoBehaviour:
-  m_ObjectHideFlags: 0
-  m_CorrespondingSourceObject: {fileID: 0}
-  m_PrefabInstance: {fileID: 0}
-  m_PrefabAsset: {fileID: 0}
-  m_GameObject: {fileID: 4859805230427773813}
-  m_Enabled: 1
-  m_EditorHideFlags: 0
-  m_Script: {fileID: 11500000, guid: 00b2d199b96b516448144ab30fb26aed, type: 3}
-  m_Name: 
-  m_EditorClassIdentifier: 
-  m_ApplyAfter: 1
-  m_ChannelMask: 1
-  m_Gain: 1
-  m_Use2DDistance: 0
-  m_UseCameraSpace: 0
-  m_ReactionSettings:
-    m_SecondaryNoise: {fileID: 0}
-    m_AmplitudeGain: 0
-    m_FrequencyGain: 0
-    m_Duration: 0
-    m_NoiseOffsets: {x: 424.97058, y: -843.4258, z: 484.73166}
---- !u!1 &5027452683878198083
-GameObject:
-  m_ObjectHideFlags: 0
-  m_CorrespondingSourceObject: {fileID: 0}
-  m_PrefabInstance: {fileID: 0}
-  m_PrefabAsset: {fileID: 0}
-  serializedVersion: 6
-  m_Component:
-  - component: {fileID: 5232460527570470420}
-  - component: {fileID: 7706757216144582197}
-  - component: {fileID: 1400779771}
-  m_Layer: 6
-  m_Name: cm
-  m_TagString: Untagged
-  m_Icon: {fileID: 0}
-  m_NavMeshLayer: 0
-  m_StaticEditorFlags: 0
-  m_IsActive: 1
---- !u!4 &5232460527570470420
-Transform:
-  m_ObjectHideFlags: 0
-  m_CorrespondingSourceObject: {fileID: 0}
-  m_PrefabInstance: {fileID: 0}
-  m_PrefabAsset: {fileID: 0}
-  m_GameObject: {fileID: 5027452683878198083}
-  m_LocalRotation: {x: -0.20341176, y: 0.5200611, z: -0.12908937, w: 0.81944865}
-  m_LocalPosition: {x: 0, y: 0.000015258789, z: 707.1068}
-  m_LocalScale: {x: 1, y: 1, z: 1}
-  m_ConstrainProportionsScale: 0
-  m_Children: []
-  m_Father: {fileID: 4582762283594447248}
-  m_RootOrder: 0
-  m_LocalEulerAnglesHint: {x: 0, y: 0, z: 0}
---- !u!114 &7706757216144582197
-MonoBehaviour:
-  m_ObjectHideFlags: 0
-  m_CorrespondingSourceObject: {fileID: 0}
-  m_PrefabInstance: {fileID: 0}
-  m_PrefabAsset: {fileID: 0}
-  m_GameObject: {fileID: 5027452683878198083}
-  m_Enabled: 1
-  m_EditorHideFlags: 0
-  m_Script: {fileID: 11500000, guid: ac0b09e7857660247b1477e93731de29, type: 3}
-  m_Name: 
-  m_EditorClassIdentifier: 
---- !u!114 &1400779771
-MonoBehaviour:
-  m_ObjectHideFlags: 0
-  m_CorrespondingSourceObject: {fileID: 0}
-  m_PrefabInstance: {fileID: 0}
-  m_PrefabAsset: {fileID: 0}
-  m_GameObject: {fileID: 5027452683878198083}
-  m_Enabled: 1
-  m_EditorHideFlags: 0
-  m_Script: {fileID: 11500000, guid: 6ad980451443d70438faac0bc6c235a0, type: 3}
-  m_Name: 
-  m_EditorClassIdentifier: 
-  m_TrackedObjectOffset: {x: 0, y: 0, z: 0}
-  m_LookaheadTime: 0
-  m_LookaheadSmoothing: 0
-  m_LookaheadIgnoreY: 0
-  m_XDamping: 0.25
-  m_YDamping: 0.5
-  m_ZDamping: 1
-  m_TargetMovementOnly: 1
-  m_ScreenX: 0.5005208
-  m_ScreenY: 0.4981481
-  m_CameraDistance: 15
-  m_DeadZoneWidth: 0
-  m_DeadZoneHeight: 0.04074074
-  m_DeadZoneDepth: 0
-  m_UnlimitedSoftZone: 0
-  m_SoftZoneWidth: 0.8
-  m_SoftZoneHeight: 0.8
-  m_BiasX: 0
-  m_BiasY: 0
-  m_CenterOnActivate: 1
-  m_GroupFramingMode: 2
-  m_AdjustmentMode: 2
-  m_GroupFramingSize: 0.8
-  m_MaxDollyIn: 5000
-  m_MaxDollyOut: 5000
-  m_MinimumDistance: 1
-  m_MaximumDistance: 5000
-  m_MinimumFOV: 3
-  m_MaximumFOV: 60
-  m_MinimumOrthoSize: 1
-  m_MaximumOrthoSize: 5000
---- !u!1 &7847673251686106561
-GameObject:
-  m_ObjectHideFlags: 0
-  m_CorrespondingSourceObject: {fileID: 0}
-  m_PrefabInstance: {fileID: 0}
-  m_PrefabAsset: {fileID: 0}
-  serializedVersion: 6
-  m_Component:
-  - component: {fileID: 3215857564849024641}
-  - component: {fileID: 1269419040957793755}
-  - component: {fileID: 8919045950312192214}
-  m_Layer: 6
-  m_Name: AmbientWeaponLight.001
-  m_TagString: Untagged
-  m_Icon: {fileID: 0}
-  m_NavMeshLayer: 0
-  m_StaticEditorFlags: 0
-  m_IsActive: 0
---- !u!4 &3215857564849024641
-Transform:
-  m_ObjectHideFlags: 0
-  m_CorrespondingSourceObject: {fileID: 0}
-  m_PrefabInstance: {fileID: 0}
-  m_PrefabAsset: {fileID: 0}
-  m_GameObject: {fileID: 7847673251686106561}
-  m_LocalRotation: {x: -0.0048798616, y: -0.68998796, z: 0.7224288, w: -0.04460534}
-  m_LocalPosition: {x: 0.00027621412, y: -0.0039528795, z: -0.0018441755}
-  m_LocalScale: {x: 0.004240456, y: 0.0042404565, z: 0.004240457}
-  m_ConstrainProportionsScale: 0
-  m_Children: []
-  m_Father: {fileID: 3284924992968384922}
-  m_RootOrder: 1
-  m_LocalEulerAnglesHint: {x: 0, y: 0, z: 0}
---- !u!108 &1269419040957793755
-Light:
-  m_ObjectHideFlags: 0
-  m_CorrespondingSourceObject: {fileID: 0}
-  m_PrefabInstance: {fileID: 0}
-  m_PrefabAsset: {fileID: 0}
-  m_GameObject: {fileID: 7847673251686106561}
-  m_Enabled: 1
-  serializedVersion: 10
-  m_Type: 2
-  m_Shape: 0
-  m_Color: {r: 0.34509805, g: 0.2235294, b: 0.77254903, a: 1}
-  m_Intensity: 2124.3774
-  m_Range: 10
-  m_SpotAngle: 30
-  m_InnerSpotAngle: 21.80208
-  m_CookieSize: 10
-  m_Shadows:
-    m_Type: 1
-    m_Resolution: -1
-    m_CustomResolution: -1
-    m_Strength: 1
-    m_Bias: 0.05
-    m_NormalBias: 0.4
-    m_NearPlane: 0.2
-    m_CullingMatrixOverride:
-      e00: 1
-      e01: 0
-      e02: 0
-      e03: 0
-      e10: 0
-      e11: 1
-      e12: 0
-      e13: 0
-      e20: 0
-      e21: 0
-      e22: 1
-      e23: 0
-      e30: 0
-      e31: 0
-      e32: 0
-      e33: 1
-    m_UseCullingMatrixOverride: 0
-  m_Cookie: {fileID: 0}
-  m_DrawHalo: 0
-  m_Flare: {fileID: 0}
-  m_RenderMode: 0
-  m_CullingMask:
-    serializedVersion: 2
-    m_Bits: 4294967295
-  m_RenderingLayerMask: 1
-  m_Lightmapping: 4
-  m_LightShadowCasterMode: 2
-  m_AreaSize: {x: 0.5, y: 0.5}
-  m_BounceIntensity: 1
-  m_ColorTemperature: 6570
-  m_UseColorTemperature: 1
-  m_BoundingSphereOverride: {x: 0, y: 0, z: 0, w: 0}
-  m_UseBoundingSphereOverride: 0
-  m_UseViewFrustumForShadowCasterCull: 1
-  m_ShadowRadius: 0.5
-  m_ShadowAngle: 0
---- !u!114 &8919045950312192214
-MonoBehaviour:
-  m_ObjectHideFlags: 0
-  m_CorrespondingSourceObject: {fileID: 0}
-  m_PrefabInstance: {fileID: 0}
-  m_PrefabAsset: {fileID: 0}
-  m_GameObject: {fileID: 7847673251686106561}
-  m_Enabled: 1
-  m_EditorHideFlags: 0
-  m_Script: {fileID: 11500000, guid: 7a68c43fe1f2a47cfa234b5eeaa98012, type: 3}
-  m_Name: 
-  m_EditorClassIdentifier: 
-  m_Intensity: 26695.715
-  m_EnableSpotReflector: 1
-  m_LuxAtDistance: 1
-  m_InnerSpotPercent: 0
-  m_SpotIESCutoffPercent: 100
-  m_LightDimmer: 1
-  m_VolumetricDimmer: 2
-  m_LightUnit: 0
-  m_FadeDistance: 10000
-  m_VolumetricFadeDistance: 10000
-  m_AffectDiffuse: 1
-  m_AffectSpecular: 1
-  m_NonLightmappedOnly: 0
-  m_ShapeWidth: 0.5
-  m_ShapeHeight: 0.5
-  m_AspectRatio: 1
-  m_ShapeRadius: 0.5
-  m_SoftnessScale: 1
-  m_UseCustomSpotLightShadowCone: 0
-  m_CustomSpotLightShadowCone: 30
-  m_MaxSmoothness: 0.99
-  m_ApplyRangeAttenuation: 1
-  m_DisplayAreaLightEmissiveMesh: 0
-  m_AreaLightCookie: {fileID: 0}
-  m_IESPoint: {fileID: 0}
-  m_IESSpot: {fileID: 0}
-  m_IncludeForRayTracing: 1
-  m_AreaLightShadowCone: 120
-  m_UseScreenSpaceShadows: 0
-  m_InteractsWithSky: 1
-  m_AngularDiameter: 0.5
-  m_FlareSize: 2
-  m_FlareTint: {r: 1, g: 1, b: 1, a: 1}
-  m_FlareFalloff: 4
-  m_SurfaceTexture: {fileID: 0}
-  m_SurfaceTint: {r: 1, g: 1, b: 1, a: 1}
-  m_Distance: 1.5e+11
-  m_UseRayTracedShadows: 0
-  m_NumRayTracingSamples: 4
-  m_FilterTracedShadow: 1
-  m_FilterSizeTraced: 16
-  m_SunLightConeAngle: 0.5
-  m_LightShadowRadius: 0.5
-  m_SemiTransparentShadow: 0
-  m_ColorShadow: 1
-  m_DistanceBasedFiltering: 0
-  m_EvsmExponent: 15
-  m_EvsmLightLeakBias: 0
-  m_EvsmVarianceBias: 0.00001
-  m_EvsmBlurPasses: 0
-  m_LightlayersMask: 1
-  m_LinkShadowLayers: 1
-  m_ShadowNearPlane: 1
-  m_BlockerSampleCount: 24
-  m_FilterSampleCount: 16
-  m_MinFilterSize: 0.1
-  m_KernelSize: 5
-  m_LightAngle: 1
-  m_MaxDepthBias: 0.001
-  m_ShadowResolution:
-    m_Override: 512
-    m_UseOverride: 0
-    m_Level: 2
-  m_ShadowDimmer: 1
-  m_VolumetricShadowDimmer: 1
-  m_ShadowFadeDistance: 10000
-  m_UseContactShadow:
-    m_Override: 0
-    m_UseOverride: 1
-    m_Level: 0
-  m_RayTracedContactShadow: 0
-  m_ShadowTint: {r: 0, g: 0, b: 0, a: 1}
-  m_PenumbraTint: 0
-  m_NormalBias: 0.75
-  m_SlopeBias: 0.5
-  m_ShadowUpdateMode: 0
-  m_AlwaysDrawDynamicShadows: 0
-  m_UpdateShadowOnLightMovement: 0
-  m_CachedShadowTranslationThreshold: 0.01
-  m_CachedShadowAngularThreshold: 0.5
-  m_BarnDoorAngle: 90
-  m_BarnDoorLength: 0.05
-  m_preserveCachedShadow: 0
-  m_OnDemandShadowRenderOnPlacement: 1
-  m_ShadowCascadeRatios:
-  - 0.05
-  - 0.2
-  - 0.3
-  m_ShadowCascadeBorders:
-  - 0.2
-  - 0.2
-  - 0.2
-  - 0.2
-  m_ShadowAlgorithm: 0
-  m_ShadowVariant: 0
-  m_ShadowPrecision: 0
-  useOldInspector: 0
-  useVolumetric: 1
-  featuresFoldout: 1
-  m_AreaLightEmissiveMeshShadowCastingMode: 0
-  m_AreaLightEmissiveMeshMotionVectorGenerationMode: 0
-  m_AreaLightEmissiveMeshLayer: -1
-  m_Version: 11
-  m_ObsoleteShadowResolutionTier: 1
-  m_ObsoleteUseShadowQualitySettings: 0
-  m_ObsoleteCustomShadowResolution: 512
-  m_ObsoleteContactShadows: 0
-  m_PointlightHDType: 0
-  m_SpotLightShape: 0
-  m_AreaLightShape: 0
---- !u!1 &8052882447145459213
-GameObject:
-  m_ObjectHideFlags: 0
-  m_CorrespondingSourceObject: {fileID: 0}
-  m_PrefabInstance: {fileID: 0}
-  m_PrefabAsset: {fileID: 0}
-  serializedVersion: 6
-  m_Component:
-  - component: {fileID: 7443291799372615853}
-  - component: {fileID: 1858607608785375199}
-  m_Layer: 6
-  m_Name: TargetGroup
-  m_TagString: TargetGroup
-  m_Icon: {fileID: 0}
-  m_NavMeshLayer: 0
-  m_StaticEditorFlags: 0
-  m_IsActive: 1
---- !u!4 &7443291799372615853
-Transform:
-  m_ObjectHideFlags: 0
-  m_CorrespondingSourceObject: {fileID: 0}
-  m_PrefabInstance: {fileID: 0}
-  m_PrefabAsset: {fileID: 0}
-  m_GameObject: {fileID: 8052882447145459213}
-  m_LocalRotation: {x: 0, y: 0, z: 0, w: 1}
-<<<<<<< HEAD
-  m_LocalPosition: {x: 19.060013, y: 1.5600001, z: 112.75}
-=======
-  m_LocalPosition: {x: 0, y: 1.5600001, z: 0}
->>>>>>> 37fe9fe9
-  m_LocalScale: {x: 1, y: 1, z: 1}
-  m_ConstrainProportionsScale: 0
-  m_Children: []
-  m_Father: {fileID: 2410215513735583749}
-  m_RootOrder: 7
-  m_LocalEulerAnglesHint: {x: 0, y: 0, z: 0}
---- !u!114 &1858607608785375199
-MonoBehaviour:
-  m_ObjectHideFlags: 0
-  m_CorrespondingSourceObject: {fileID: 0}
-  m_PrefabInstance: {fileID: 0}
-  m_PrefabAsset: {fileID: 0}
-  m_GameObject: {fileID: 8052882447145459213}
-  m_Enabled: 1
-  m_EditorHideFlags: 0
-  m_Script: {fileID: 11500000, guid: e5eb80d8e62d9d145bb50fb783c0f731, type: 3}
-  m_Name: 
-  m_EditorClassIdentifier: 
-  m_PositionMode: 0
-  m_RotationMode: 0
-  m_UpdateMethod: 2
-  m_Targets:
-  - target: {fileID: 5898839069180947905}
-    weight: 1
-    radius: 3
---- !u!1 &8095904336365942255
-GameObject:
-  m_ObjectHideFlags: 0
-  m_CorrespondingSourceObject: {fileID: 0}
-  m_PrefabInstance: {fileID: 0}
-  m_PrefabAsset: {fileID: 0}
-  serializedVersion: 6
-  m_Component:
-  - component: {fileID: 4118973102930041646}
-  - component: {fileID: 2053923317693518738}
-  - component: {fileID: 7358532131891738618}
-  m_Layer: 6
-  m_Name: reaperscythe
-  m_TagString: Untagged
-  m_Icon: {fileID: 0}
-  m_NavMeshLayer: 0
-  m_StaticEditorFlags: 0
-  m_IsActive: 1
---- !u!4 &4118973102930041646
-Transform:
-  m_ObjectHideFlags: 0
-  m_CorrespondingSourceObject: {fileID: 0}
-  m_PrefabInstance: {fileID: 0}
-  m_PrefabAsset: {fileID: 0}
-  m_GameObject: {fileID: 8095904336365942255}
-  m_LocalRotation: {x: -0.030285588, y: -0.6712216, z: -0.026340896, w: 0.74016935}
-  m_LocalPosition: {x: -0.003, y: 0.135, z: 0.009}
-  m_LocalScale: {x: 1, y: 1, z: 1}
-  m_ConstrainProportionsScale: 0
-  m_Children:
-  - {fileID: 3284924992968384922}
-  - {fileID: 41456481727741024}
-  - {fileID: 52137613}
-  m_Father: {fileID: 3530535876072812337}
-  m_RootOrder: 1
-  m_LocalEulerAnglesHint: {x: -4.6, y: -84.41, z: 0.096}
---- !u!33 &2053923317693518738
-MeshFilter:
-  m_ObjectHideFlags: 0
-  m_CorrespondingSourceObject: {fileID: 0}
-  m_PrefabInstance: {fileID: 0}
-  m_PrefabAsset: {fileID: 0}
-  m_GameObject: {fileID: 8095904336365942255}
-  m_Mesh: {fileID: 8832311060219174121, guid: db3f8bbeda7092046838557cc105b19e, type: 3}
---- !u!23 &7358532131891738618
-MeshRenderer:
-  m_ObjectHideFlags: 0
-  m_CorrespondingSourceObject: {fileID: 0}
-  m_PrefabInstance: {fileID: 0}
-  m_PrefabAsset: {fileID: 0}
-  m_GameObject: {fileID: 8095904336365942255}
-  m_Enabled: 0
-  m_CastShadows: 1
-  m_ReceiveShadows: 1
-  m_DynamicOccludee: 1
-  m_StaticShadowCaster: 0
-  m_MotionVectors: 1
-  m_LightProbeUsage: 1
-  m_ReflectionProbeUsage: 1
-  m_RayTracingMode: 2
-  m_RayTraceProcedural: 0
-  m_RenderingLayerMask: 257
-  m_RendererPriority: 0
-  m_Materials:
-  - {fileID: 7741625113677808684, guid: db3f8bbeda7092046838557cc105b19e, type: 3}
-  m_StaticBatchInfo:
-    firstSubMesh: 0
-    subMeshCount: 0
-  m_StaticBatchRoot: {fileID: 0}
-  m_ProbeAnchor: {fileID: 0}
-  m_LightProbeVolumeOverride: {fileID: 0}
-  m_ScaleInLightmap: 1
-  m_ReceiveGI: 1
-  m_PreserveUVs: 0
-  m_IgnoreNormalsForChartDetection: 0
-  m_ImportantGI: 0
-  m_StitchLightmapSeams: 1
-  m_SelectedEditorRenderState: 3
-  m_MinimumChartSize: 4
-  m_AutoUVMaxDistance: 0.5
-  m_AutoUVMaxAngle: 89
-  m_LightmapParameters: {fileID: 0}
-  m_SortingLayerID: 0
-  m_SortingLayer: 0
-  m_SortingOrder: 0
-  m_AdditionalVertexStreams: {fileID: 0}
---- !u!1001 &1512138061
-PrefabInstance:
-  m_ObjectHideFlags: 0
-  serializedVersion: 2
-  m_Modification:
-    m_TransformParent: {fileID: 2410215513429711715}
-    m_Modifications:
-    - target: {fileID: 1102373107344675128, guid: 5960e14214e58194bb0947343028f736,
-        type: 3}
-      propertyPath: m_Name
-      value: MatrixShieldRed
-      objectReference: {fileID: 0}
-    - target: {fileID: 1102373107344675128, guid: 5960e14214e58194bb0947343028f736,
-        type: 3}
-      propertyPath: m_IsActive
-      value: 0
-      objectReference: {fileID: 0}
-    - target: {fileID: 4894426683975407857, guid: 5960e14214e58194bb0947343028f736,
-        type: 3}
-      propertyPath: m_RootOrder
-      value: 6
-      objectReference: {fileID: 0}
-    - target: {fileID: 4894426683975407857, guid: 5960e14214e58194bb0947343028f736,
-        type: 3}
-      propertyPath: m_LocalScale.x
-      value: 0.30989242
-      objectReference: {fileID: 0}
-    - target: {fileID: 4894426683975407857, guid: 5960e14214e58194bb0947343028f736,
-        type: 3}
-      propertyPath: m_LocalScale.y
-      value: 0.30989242
-      objectReference: {fileID: 0}
-    - target: {fileID: 4894426683975407857, guid: 5960e14214e58194bb0947343028f736,
-        type: 3}
-      propertyPath: m_LocalScale.z
-      value: 0.30989242
-      objectReference: {fileID: 0}
-    - target: {fileID: 4894426683975407857, guid: 5960e14214e58194bb0947343028f736,
-        type: 3}
-      propertyPath: m_LocalPosition.x
-      value: 0
-      objectReference: {fileID: 0}
-    - target: {fileID: 4894426683975407857, guid: 5960e14214e58194bb0947343028f736,
-        type: 3}
-      propertyPath: m_LocalPosition.y
-      value: 0.827
-      objectReference: {fileID: 0}
-    - target: {fileID: 4894426683975407857, guid: 5960e14214e58194bb0947343028f736,
-        type: 3}
-      propertyPath: m_LocalPosition.z
-      value: 0
-      objectReference: {fileID: 0}
-    - target: {fileID: 4894426683975407857, guid: 5960e14214e58194bb0947343028f736,
-        type: 3}
-      propertyPath: m_LocalRotation.w
-      value: 0.95601916
-      objectReference: {fileID: 0}
-    - target: {fileID: 4894426683975407857, guid: 5960e14214e58194bb0947343028f736,
-        type: 3}
-      propertyPath: m_LocalRotation.x
-      value: 0.2933043
-      objectReference: {fileID: 0}
-    - target: {fileID: 4894426683975407857, guid: 5960e14214e58194bb0947343028f736,
-        type: 3}
-      propertyPath: m_LocalRotation.y
-      value: -0
-      objectReference: {fileID: 0}
-    - target: {fileID: 4894426683975407857, guid: 5960e14214e58194bb0947343028f736,
-        type: 3}
-      propertyPath: m_LocalRotation.z
-      value: -0
-      objectReference: {fileID: 0}
-    - target: {fileID: 4894426683975407857, guid: 5960e14214e58194bb0947343028f736,
-        type: 3}
-      propertyPath: m_LocalEulerAnglesHint.x
-      value: 34.112
-      objectReference: {fileID: 0}
-    - target: {fileID: 4894426683975407857, guid: 5960e14214e58194bb0947343028f736,
-        type: 3}
-      propertyPath: m_LocalEulerAnglesHint.y
-      value: 0
-      objectReference: {fileID: 0}
-    - target: {fileID: 4894426683975407857, guid: 5960e14214e58194bb0947343028f736,
-        type: 3}
-      propertyPath: m_LocalEulerAnglesHint.z
-      value: 0
-      objectReference: {fileID: 0}
-    m_RemovedComponents: []
-  m_SourcePrefab: {fileID: 100100000, guid: 5960e14214e58194bb0947343028f736, type: 3}
---- !u!1 &1102373108852487285 stripped
-GameObject:
-  m_CorrespondingSourceObject: {fileID: 1102373107344675128, guid: 5960e14214e58194bb0947343028f736,
-    type: 3}
-  m_PrefabInstance: {fileID: 1512138061}
-  m_PrefabAsset: {fileID: 0}
---- !u!4 &4894426685487545788 stripped
-Transform:
-  m_CorrespondingSourceObject: {fileID: 4894426683975407857, guid: 5960e14214e58194bb0947343028f736,
-    type: 3}
-  m_PrefabInstance: {fileID: 1512138061}
-  m_PrefabAsset: {fileID: 0}
---- !u!1001 &2042112358
-PrefabInstance:
-  m_ObjectHideFlags: 0
-  serializedVersion: 2
-  m_Modification:
-    m_TransformParent: {fileID: 6372046776314992223}
-    m_Modifications:
-    - target: {fileID: -8679921383154817045, guid: 2aa9de0fb3502c045a1d13f14676228a,
-        type: 3}
-      propertyPath: m_RootOrder
-      value: 1
-      objectReference: {fileID: 0}
-    - target: {fileID: -8679921383154817045, guid: 2aa9de0fb3502c045a1d13f14676228a,
-        type: 3}
-      propertyPath: m_LocalScale.x
-      value: 235.82361
-      objectReference: {fileID: 0}
-    - target: {fileID: -8679921383154817045, guid: 2aa9de0fb3502c045a1d13f14676228a,
-        type: 3}
-      propertyPath: m_LocalScale.y
-      value: 235.82361
-      objectReference: {fileID: 0}
-    - target: {fileID: -8679921383154817045, guid: 2aa9de0fb3502c045a1d13f14676228a,
-        type: 3}
-      propertyPath: m_LocalScale.z
-      value: 235.82361
-      objectReference: {fileID: 0}
-    - target: {fileID: -8679921383154817045, guid: 2aa9de0fb3502c045a1d13f14676228a,
-        type: 3}
-      propertyPath: m_LocalPosition.x
-      value: 0.276
-      objectReference: {fileID: 0}
-    - target: {fileID: -8679921383154817045, guid: 2aa9de0fb3502c045a1d13f14676228a,
-        type: 3}
-      propertyPath: m_LocalPosition.y
-      value: -0.088
-      objectReference: {fileID: 0}
-    - target: {fileID: -8679921383154817045, guid: 2aa9de0fb3502c045a1d13f14676228a,
-        type: 3}
-      propertyPath: m_LocalPosition.z
-      value: 0.032
-      objectReference: {fileID: 0}
-    - target: {fileID: -8679921383154817045, guid: 2aa9de0fb3502c045a1d13f14676228a,
-        type: 3}
-      propertyPath: m_LocalRotation.w
-      value: 0.45581198
-      objectReference: {fileID: 0}
-    - target: {fileID: -8679921383154817045, guid: 2aa9de0fb3502c045a1d13f14676228a,
-        type: 3}
-      propertyPath: m_LocalRotation.x
-      value: 0.49257758
-      objectReference: {fileID: 0}
-    - target: {fileID: -8679921383154817045, guid: 2aa9de0fb3502c045a1d13f14676228a,
-        type: 3}
-      propertyPath: m_LocalRotation.y
-      value: 0.45891702
-      objectReference: {fileID: 0}
-    - target: {fileID: -8679921383154817045, guid: 2aa9de0fb3502c045a1d13f14676228a,
-        type: 3}
-      propertyPath: m_LocalRotation.z
-      value: -0.5822354
-      objectReference: {fileID: 0}
-    - target: {fileID: -8679921383154817045, guid: 2aa9de0fb3502c045a1d13f14676228a,
-        type: 3}
-      propertyPath: m_LocalEulerAnglesHint.x
-      value: -259.559
-      objectReference: {fileID: 0}
-    - target: {fileID: -8679921383154817045, guid: 2aa9de0fb3502c045a1d13f14676228a,
-        type: 3}
-      propertyPath: m_LocalEulerAnglesHint.y
-      value: 121.068
-      objectReference: {fileID: 0}
-    - target: {fileID: -8679921383154817045, guid: 2aa9de0fb3502c045a1d13f14676228a,
-        type: 3}
-      propertyPath: m_LocalEulerAnglesHint.z
-      value: 25.729004
-      objectReference: {fileID: 0}
-    - target: {fileID: -7511558181221131132, guid: 2aa9de0fb3502c045a1d13f14676228a,
-        type: 3}
-      propertyPath: m_Materials.Array.data[0]
-      value: 
-      objectReference: {fileID: 2100000, guid: ef8f9522356bf6444915f4197f0adfd3, type: 2}
-    - target: {fileID: 919132149155446097, guid: 2aa9de0fb3502c045a1d13f14676228a,
-        type: 3}
-      propertyPath: m_Name
-      value: Scyth.001
-      objectReference: {fileID: 0}
-    - target: {fileID: 919132149155446097, guid: 2aa9de0fb3502c045a1d13f14676228a,
-        type: 3}
-      propertyPath: m_IsActive
-      value: 0
-      objectReference: {fileID: 0}
-    - target: {fileID: 8084854973141751649, guid: 2aa9de0fb3502c045a1d13f14676228a,
-        type: 3}
-      propertyPath: m_Materials.Array.data[0]
-      value: 
-      objectReference: {fileID: 2100000, guid: bcff2f9346f98c745a2f4d66505ed004, type: 2}
-    m_RemovedComponents: []
-  m_SourcePrefab: {fileID: 100100000, guid: 2aa9de0fb3502c045a1d13f14676228a, type: 3}
---- !u!4 &543450651691404941 stripped
-Transform:
-  m_CorrespondingSourceObject: {fileID: -8679921383154817045, guid: 2aa9de0fb3502c045a1d13f14676228a,
-    type: 3}
-  m_PrefabInstance: {fileID: 2042112358}
-  m_PrefabAsset: {fileID: 0}
---- !u!1001 &511705075882236811
-PrefabInstance:
-  m_ObjectHideFlags: 0
-  serializedVersion: 2
-  m_Modification:
-    m_TransformParent: {fileID: 4118973102930041646}
-    m_Modifications:
-    - target: {fileID: -8679921383154817045, guid: 9aa77939f06fcb242b7a10023cda1d62,
-        type: 3}
-      propertyPath: m_RootOrder
-      value: 1
-      objectReference: {fileID: 0}
-    - target: {fileID: -8679921383154817045, guid: 9aa77939f06fcb242b7a10023cda1d62,
-        type: 3}
-      propertyPath: m_LocalScale.x
-      value: 2.4407
-      objectReference: {fileID: 0}
-    - target: {fileID: -8679921383154817045, guid: 9aa77939f06fcb242b7a10023cda1d62,
-        type: 3}
-      propertyPath: m_LocalScale.y
-      value: 2.4407
-      objectReference: {fileID: 0}
-    - target: {fileID: -8679921383154817045, guid: 9aa77939f06fcb242b7a10023cda1d62,
-        type: 3}
-      propertyPath: m_LocalScale.z
-      value: 2.4407
-      objectReference: {fileID: 0}
-    - target: {fileID: -8679921383154817045, guid: 9aa77939f06fcb242b7a10023cda1d62,
-        type: 3}
-      propertyPath: m_LocalPosition.x
-      value: -0.011
-      objectReference: {fileID: 0}
-    - target: {fileID: -8679921383154817045, guid: 9aa77939f06fcb242b7a10023cda1d62,
-        type: 3}
-      propertyPath: m_LocalPosition.y
-      value: 0.151
-      objectReference: {fileID: 0}
-    - target: {fileID: -8679921383154817045, guid: 9aa77939f06fcb242b7a10023cda1d62,
-        type: 3}
-      propertyPath: m_LocalPosition.z
-      value: 0.111
-      objectReference: {fileID: 0}
-    - target: {fileID: -8679921383154817045, guid: 9aa77939f06fcb242b7a10023cda1d62,
-        type: 3}
-      propertyPath: m_LocalRotation.w
-      value: -0.020638302
-      objectReference: {fileID: 0}
-    - target: {fileID: -8679921383154817045, guid: 9aa77939f06fcb242b7a10023cda1d62,
-        type: 3}
-      propertyPath: m_LocalRotation.x
-      value: -0.026265856
-      objectReference: {fileID: 0}
-    - target: {fileID: -8679921383154817045, guid: 9aa77939f06fcb242b7a10023cda1d62,
-        type: 3}
-      propertyPath: m_LocalRotation.y
-      value: 0.71700823
-      objectReference: {fileID: 0}
-    - target: {fileID: -8679921383154817045, guid: 9aa77939f06fcb242b7a10023cda1d62,
-        type: 3}
-      propertyPath: m_LocalRotation.z
-      value: 0.69626385
-      objectReference: {fileID: 0}
-    - target: {fileID: -8679921383154817045, guid: 9aa77939f06fcb242b7a10023cda1d62,
-        type: 3}
-      propertyPath: m_LocalEulerAnglesHint.x
-      value: -445.84302
-      objectReference: {fileID: 0}
-    - target: {fileID: -8679921383154817045, guid: 9aa77939f06fcb242b7a10023cda1d62,
-        type: 3}
-      propertyPath: m_LocalEulerAnglesHint.y
-      value: 245.914
-      objectReference: {fileID: 0}
-    - target: {fileID: -8679921383154817045, guid: 9aa77939f06fcb242b7a10023cda1d62,
-        type: 3}
-      propertyPath: m_LocalEulerAnglesHint.z
-      value: -66.37
-      objectReference: {fileID: 0}
-    - target: {fileID: -8679921383154817045, guid: 9aa77939f06fcb242b7a10023cda1d62,
-        type: 3}
-      propertyPath: m_ConstrainProportionsScale
-      value: 0
-      objectReference: {fileID: 0}
-    - target: {fileID: -3286451433278808315, guid: 9aa77939f06fcb242b7a10023cda1d62,
-        type: 3}
-      propertyPath: m_Materials.Array.data[0]
-      value: 
-      objectReference: {fileID: 2100000, guid: ef8f9522356bf6444915f4197f0adfd3, type: 2}
-    - target: {fileID: -3286451433278808315, guid: 9aa77939f06fcb242b7a10023cda1d62,
-        type: 3}
-      propertyPath: m_Materials.Array.data[1]
-      value: 
-      objectReference: {fileID: 2100000, guid: 26aea163ab80d324ab93cc0dd66885a1, type: 2}
-    - target: {fileID: -954007682266750214, guid: 9aa77939f06fcb242b7a10023cda1d62,
-        type: 3}
-      propertyPath: m_Materials.Array.data[0]
-      value: 
-      objectReference: {fileID: 2100000, guid: bcff2f9346f98c745a2f4d66505ed004, type: 2}
-    - target: {fileID: -954007682266750214, guid: 9aa77939f06fcb242b7a10023cda1d62,
-        type: 3}
-      propertyPath: m_Materials.Array.data[1]
-      value: 
-      objectReference: {fileID: 2100000, guid: 26aea163ab80d324ab93cc0dd66885a1, type: 2}
-    - target: {fileID: 65702495048144492, guid: 9aa77939f06fcb242b7a10023cda1d62,
-        type: 3}
-      propertyPath: m_IsActive
-      value: 0
-      objectReference: {fileID: 0}
-    - target: {fileID: 919132149155446097, guid: 9aa77939f06fcb242b7a10023cda1d62,
-        type: 3}
-      propertyPath: m_Name
-      value: WeaponMainCharacterScythExport(4.0)
-      objectReference: {fileID: 0}
-    m_RemovedComponents: []
-  m_SourcePrefab: {fileID: 100100000, guid: 9aa77939f06fcb242b7a10023cda1d62, type: 3}
---- !u!4 &41456481727741024 stripped
-Transform:
-  m_CorrespondingSourceObject: {fileID: -8679921383154817045, guid: 9aa77939f06fcb242b7a10023cda1d62,
-    type: 3}
-  m_PrefabInstance: {fileID: 511705075882236811}
-  m_PrefabAsset: {fileID: 0}
---- !u!4 &2296105010891869665 stripped
-Transform:
-  m_CorrespondingSourceObject: {fileID: -7438655372416657814, guid: 9aa77939f06fcb242b7a10023cda1d62,
-    type: 3}
-  m_PrefabInstance: {fileID: 511705075882236811}
-  m_PrefabAsset: {fileID: 0}
---- !u!1001 &2975568075236856057
-PrefabInstance:
-  m_ObjectHideFlags: 0
-  serializedVersion: 2
-  m_Modification:
-    m_TransformParent: {fileID: 2410215513429711715}
-    m_Modifications:
-    - target: {fileID: -9070493210130169274, guid: 2cfd544f408de584a8802004421dbed5,
-        type: 3}
-      propertyPath: m_Layer
-      value: 6
-      objectReference: {fileID: 0}
-    - target: {fileID: -8948321869498605211, guid: 2cfd544f408de584a8802004421dbed5,
-        type: 3}
-      propertyPath: m_Layer
-      value: 6
-      objectReference: {fileID: 0}
-    - target: {fileID: -8911467460822337045, guid: 2cfd544f408de584a8802004421dbed5,
-        type: 3}
-      propertyPath: m_LocalPosition.x
-      value: -41.13
-      objectReference: {fileID: 0}
-    - target: {fileID: -8679921383154817045, guid: 2cfd544f408de584a8802004421dbed5,
-        type: 3}
-      propertyPath: m_RootOrder
-      value: 0
-      objectReference: {fileID: 0}
-    - target: {fileID: -8679921383154817045, guid: 2cfd544f408de584a8802004421dbed5,
-        type: 3}
-      propertyPath: m_LocalPosition.x
-      value: 0
-      objectReference: {fileID: 0}
-    - target: {fileID: -8679921383154817045, guid: 2cfd544f408de584a8802004421dbed5,
-        type: 3}
-      propertyPath: m_LocalPosition.y
-      value: 0
-      objectReference: {fileID: 0}
-    - target: {fileID: -8679921383154817045, guid: 2cfd544f408de584a8802004421dbed5,
-        type: 3}
-      propertyPath: m_LocalPosition.z
-      value: 0
-      objectReference: {fileID: 0}
-    - target: {fileID: -8679921383154817045, guid: 2cfd544f408de584a8802004421dbed5,
-        type: 3}
-      propertyPath: m_LocalRotation.w
-      value: 1
-      objectReference: {fileID: 0}
-    - target: {fileID: -8679921383154817045, guid: 2cfd544f408de584a8802004421dbed5,
-        type: 3}
-      propertyPath: m_LocalRotation.x
-      value: 0
-      objectReference: {fileID: 0}
-    - target: {fileID: -8679921383154817045, guid: 2cfd544f408de584a8802004421dbed5,
-        type: 3}
-      propertyPath: m_LocalRotation.y
-      value: 0
-      objectReference: {fileID: 0}
-    - target: {fileID: -8679921383154817045, guid: 2cfd544f408de584a8802004421dbed5,
-        type: 3}
-      propertyPath: m_LocalRotation.z
-      value: 0
-      objectReference: {fileID: 0}
-    - target: {fileID: -8679921383154817045, guid: 2cfd544f408de584a8802004421dbed5,
-        type: 3}
-      propertyPath: m_LocalEulerAnglesHint.x
-      value: 0
-      objectReference: {fileID: 0}
-    - target: {fileID: -8679921383154817045, guid: 2cfd544f408de584a8802004421dbed5,
-        type: 3}
-      propertyPath: m_LocalEulerAnglesHint.y
-      value: 0
-      objectReference: {fileID: 0}
-    - target: {fileID: -8679921383154817045, guid: 2cfd544f408de584a8802004421dbed5,
-        type: 3}
-      propertyPath: m_LocalEulerAnglesHint.z
-      value: 0
-      objectReference: {fileID: 0}
-    - target: {fileID: -8006009767450596044, guid: 2cfd544f408de584a8802004421dbed5,
-        type: 3}
-      propertyPath: m_Layer
-      value: 6
-      objectReference: {fileID: 0}
-    - target: {fileID: -7657966619581158213, guid: 2cfd544f408de584a8802004421dbed5,
-        type: 3}
-      propertyPath: m_Layer
-      value: 6
-      objectReference: {fileID: 0}
-    - target: {fileID: -7360747449169001873, guid: 2cfd544f408de584a8802004421dbed5,
-        type: 3}
-      propertyPath: m_Layer
-      value: 6
-      objectReference: {fileID: 0}
-    - target: {fileID: -6370085079684087283, guid: 2cfd544f408de584a8802004421dbed5,
-        type: 3}
-      propertyPath: m_Layer
-      value: 6
-      objectReference: {fileID: 0}
-    - target: {fileID: -6322270866541351738, guid: 2cfd544f408de584a8802004421dbed5,
-        type: 3}
-      propertyPath: m_Layer
-      value: 6
-      objectReference: {fileID: 0}
-    - target: {fileID: -6170625038081293824, guid: 2cfd544f408de584a8802004421dbed5,
-        type: 3}
-      propertyPath: m_Layer
-      value: 6
-      objectReference: {fileID: 0}
-    - target: {fileID: -6056541330796499132, guid: 2cfd544f408de584a8802004421dbed5,
-        type: 3}
-      propertyPath: m_Layer
-      value: 6
-      objectReference: {fileID: 0}
-    - target: {fileID: -6045066483333586814, guid: 2cfd544f408de584a8802004421dbed5,
-        type: 3}
-      propertyPath: m_Layer
-      value: 6
-      objectReference: {fileID: 0}
-    - target: {fileID: -5561550452697079657, guid: 2cfd544f408de584a8802004421dbed5,
-        type: 3}
-      propertyPath: m_Layer
-      value: 6
-      objectReference: {fileID: 0}
-    - target: {fileID: -5480977901411583989, guid: 2cfd544f408de584a8802004421dbed5,
-        type: 3}
-      propertyPath: m_LocalPosition.x
-      value: 0
-      objectReference: {fileID: 0}
-    - target: {fileID: -5195048882033904264, guid: 2cfd544f408de584a8802004421dbed5,
-        type: 3}
-      propertyPath: m_Layer
-      value: 6
-      objectReference: {fileID: 0}
-    - target: {fileID: -4728426434207774260, guid: 2cfd544f408de584a8802004421dbed5,
-        type: 3}
-      propertyPath: m_Layer
-      value: 6
-      objectReference: {fileID: 0}
-    - target: {fileID: -4543670222082638452, guid: 2cfd544f408de584a8802004421dbed5,
-        type: 3}
-      propertyPath: m_LocalPosition.x
-      value: 0
-      objectReference: {fileID: 0}
-    - target: {fileID: -4543670222082638452, guid: 2cfd544f408de584a8802004421dbed5,
-        type: 3}
-      propertyPath: m_LocalPosition.y
-      value: 0.96824753
-      objectReference: {fileID: 0}
-    - target: {fileID: -4543670222082638452, guid: 2cfd544f408de584a8802004421dbed5,
-        type: 3}
-      propertyPath: m_LocalPosition.z
-      value: 1.5253608
-      objectReference: {fileID: 0}
-    - target: {fileID: -4543670222082638452, guid: 2cfd544f408de584a8802004421dbed5,
-        type: 3}
-      propertyPath: m_LocalRotation.w
-      value: 0.85716975
-      objectReference: {fileID: 0}
-    - target: {fileID: -4543670222082638452, guid: 2cfd544f408de584a8802004421dbed5,
-        type: 3}
-      propertyPath: m_LocalRotation.x
-      value: -0.515034
-      objectReference: {fileID: 0}
-    - target: {fileID: -4543670222082638452, guid: 2cfd544f408de584a8802004421dbed5,
-        type: 3}
-      propertyPath: m_LocalEulerAnglesHint.x
-      value: -61.999
-      objectReference: {fileID: 0}
-    - target: {fileID: -4332706925441422008, guid: 2cfd544f408de584a8802004421dbed5,
-        type: 3}
-      propertyPath: m_Layer
-      value: 6
-      objectReference: {fileID: 0}
-    - target: {fileID: -3542885339558904099, guid: 2cfd544f408de584a8802004421dbed5,
-        type: 3}
-      propertyPath: m_Layer
-      value: 6
-      objectReference: {fileID: 0}
-    - target: {fileID: -3504827109450777712, guid: 2cfd544f408de584a8802004421dbed5,
-        type: 3}
-      propertyPath: m_Layer
-      value: 6
-      objectReference: {fileID: 0}
-    - target: {fileID: -3086436065929644917, guid: 2cfd544f408de584a8802004421dbed5,
-        type: 3}
-      propertyPath: m_Layer
-      value: 6
-      objectReference: {fileID: 0}
-    - target: {fileID: -2084811680363313996, guid: 2cfd544f408de584a8802004421dbed5,
-        type: 3}
-      propertyPath: m_Layer
-      value: 6
-      objectReference: {fileID: 0}
-    - target: {fileID: -2080215703241967367, guid: 2cfd544f408de584a8802004421dbed5,
-        type: 3}
-      propertyPath: m_Materials.Array.data[0]
-      value: 
-      objectReference: {fileID: 2100000, guid: f3310d8d429d1894ab7151df298acf82, type: 2}
-    - target: {fileID: -1781356600409242780, guid: 2cfd544f408de584a8802004421dbed5,
-        type: 3}
-      propertyPath: m_Layer
-      value: 6
-      objectReference: {fileID: 0}
-    - target: {fileID: -1703473491307067327, guid: 2cfd544f408de584a8802004421dbed5,
-        type: 3}
-      propertyPath: m_Layer
-      value: 6
-      objectReference: {fileID: 0}
-    - target: {fileID: -1200856079203341021, guid: 2cfd544f408de584a8802004421dbed5,
-        type: 3}
-      propertyPath: m_Layer
-      value: 6
-      objectReference: {fileID: 0}
-    - target: {fileID: -1054262194783276274, guid: 2cfd544f408de584a8802004421dbed5,
-        type: 3}
-      propertyPath: m_Layer
-      value: 6
-      objectReference: {fileID: 0}
-    - target: {fileID: -751476226918971245, guid: 2cfd544f408de584a8802004421dbed5,
-        type: 3}
-      propertyPath: m_Layer
-      value: 6
-      objectReference: {fileID: 0}
-    - target: {fileID: -699953371603224253, guid: 2cfd544f408de584a8802004421dbed5,
-        type: 3}
-      propertyPath: m_Materials.Array.data[0]
-      value: 
-      objectReference: {fileID: 2100000, guid: 77501b841ae0d4545919003b885be7fc, type: 2}
-    - target: {fileID: -563829348391197203, guid: 2cfd544f408de584a8802004421dbed5,
-        type: 3}
-      propertyPath: m_Materials.Array.data[0]
-      value: 
-      objectReference: {fileID: 2100000, guid: 6d716701e1bc45e4f8c245ebe7852ecf, type: 2}
-    - target: {fileID: -552831747908440785, guid: 2cfd544f408de584a8802004421dbed5,
-        type: 3}
-      propertyPath: m_Layer
-      value: 6
-      objectReference: {fileID: 0}
-    - target: {fileID: -290750445479886849, guid: 2cfd544f408de584a8802004421dbed5,
-        type: 3}
-      propertyPath: m_Layer
-      value: 6
-      objectReference: {fileID: 0}
-    - target: {fileID: -203856693384778745, guid: 2cfd544f408de584a8802004421dbed5,
-        type: 3}
-      propertyPath: m_Layer
-      value: 6
-      objectReference: {fileID: 0}
-    - target: {fileID: 10218144667494, guid: 2cfd544f408de584a8802004421dbed5, type: 3}
-      propertyPath: m_Layer
-      value: 6
-      objectReference: {fileID: 0}
-    - target: {fileID: 9171100556185337, guid: 2cfd544f408de584a8802004421dbed5, type: 3}
-      propertyPath: m_Layer
-      value: 6
-      objectReference: {fileID: 0}
-    - target: {fileID: 636729770066872252, guid: 2cfd544f408de584a8802004421dbed5,
-        type: 3}
-      propertyPath: m_Materials.Array.data[0]
-      value: 
-      objectReference: {fileID: 2100000, guid: d0e63a107882e814ba333f58812cb705, type: 2}
-    - target: {fileID: 729438814147041678, guid: 2cfd544f408de584a8802004421dbed5,
-        type: 3}
-      propertyPath: m_Materials.Array.data[0]
-      value: 
-      objectReference: {fileID: 2100000, guid: e861be32b10ae604bae04427c3693ee6, type: 2}
-    - target: {fileID: 919132149155446097, guid: 2cfd544f408de584a8802004421dbed5,
-        type: 3}
-      propertyPath: m_Name
-      value: Death_mvp.001
-      objectReference: {fileID: 0}
-    - target: {fileID: 919132149155446097, guid: 2cfd544f408de584a8802004421dbed5,
-        type: 3}
-      propertyPath: m_Layer
-      value: 6
-      objectReference: {fileID: 0}
-    - target: {fileID: 1082271958561512970, guid: 2cfd544f408de584a8802004421dbed5,
-        type: 3}
-      propertyPath: m_Layer
-      value: 6
-      objectReference: {fileID: 0}
-    - target: {fileID: 1154162770796594172, guid: 2cfd544f408de584a8802004421dbed5,
-        type: 3}
-      propertyPath: m_Materials.Array.data[0]
-      value: 
-      objectReference: {fileID: 2100000, guid: 06b68389f18f0c74e96529d641c945f1, type: 2}
-    - target: {fileID: 1339101018200438765, guid: 2cfd544f408de584a8802004421dbed5,
-        type: 3}
-      propertyPath: m_Layer
-      value: 6
-      objectReference: {fileID: 0}
-    - target: {fileID: 1449279758015121280, guid: 2cfd544f408de584a8802004421dbed5,
-        type: 3}
-      propertyPath: m_Layer
-      value: 6
-      objectReference: {fileID: 0}
-    - target: {fileID: 2150159080157731331, guid: 2cfd544f408de584a8802004421dbed5,
-        type: 3}
-      propertyPath: m_Materials.Array.data[0]
-      value: 
-      objectReference: {fileID: 2100000, guid: d685dd95f84cb7849816f3a449fa44e4, type: 2}
-    - target: {fileID: 2444704982059753572, guid: 2cfd544f408de584a8802004421dbed5,
-        type: 3}
-      propertyPath: m_Layer
-      value: 6
-      objectReference: {fileID: 0}
-    - target: {fileID: 2579102612392139154, guid: 2cfd544f408de584a8802004421dbed5,
-        type: 3}
-      propertyPath: m_Materials.Array.data[0]
-      value: 
-      objectReference: {fileID: 2100000, guid: 4b432f544c7796543b28d3cd1b43b32d, type: 2}
-    - target: {fileID: 2715566404302941441, guid: 2cfd544f408de584a8802004421dbed5,
-        type: 3}
-      propertyPath: m_Layer
-      value: 6
-      objectReference: {fileID: 0}
-    - target: {fileID: 2898355158428612036, guid: 2cfd544f408de584a8802004421dbed5,
-        type: 3}
-      propertyPath: m_Layer
-      value: 6
-      objectReference: {fileID: 0}
-    - target: {fileID: 3135921509060577837, guid: 2cfd544f408de584a8802004421dbed5,
-        type: 3}
-      propertyPath: m_Layer
-      value: 6
-      objectReference: {fileID: 0}
-    - target: {fileID: 3408339612142652522, guid: 2cfd544f408de584a8802004421dbed5,
-        type: 3}
-      propertyPath: m_Layer
-      value: 6
-      objectReference: {fileID: 0}
-    - target: {fileID: 3614653200513675785, guid: 2cfd544f408de584a8802004421dbed5,
-        type: 3}
-      propertyPath: m_Layer
-      value: 6
-      objectReference: {fileID: 0}
-    - target: {fileID: 3660423899793797644, guid: 2cfd544f408de584a8802004421dbed5,
-        type: 3}
-      propertyPath: m_Layer
-      value: 6
-      objectReference: {fileID: 0}
-    - target: {fileID: 3910000914052562078, guid: 2cfd544f408de584a8802004421dbed5,
-        type: 3}
-      propertyPath: m_Layer
-      value: 6
-      objectReference: {fileID: 0}
-    - target: {fileID: 3948933247560734027, guid: 2cfd544f408de584a8802004421dbed5,
-        type: 3}
-      propertyPath: m_Layer
-      value: 6
-      objectReference: {fileID: 0}
-    - target: {fileID: 3974016661214395164, guid: 2cfd544f408de584a8802004421dbed5,
-        type: 3}
-      propertyPath: m_Layer
-      value: 6
-      objectReference: {fileID: 0}
-    - target: {fileID: 4104534683844254048, guid: 2cfd544f408de584a8802004421dbed5,
-        type: 3}
-      propertyPath: m_Materials.Array.data[0]
-      value: 
-      objectReference: {fileID: 2100000, guid: cd467403fca3be54a82837c8e0a23cd4, type: 2}
-    - target: {fileID: 4433106054770995784, guid: 2cfd544f408de584a8802004421dbed5,
-        type: 3}
-      propertyPath: m_Materials.Array.data[0]
-      value: 
-      objectReference: {fileID: 2100000, guid: e76a9becaff4b544e844a4e7b4bb1d79, type: 2}
-    - target: {fileID: 4433106054770995784, guid: 2cfd544f408de584a8802004421dbed5,
-        type: 3}
-      propertyPath: m_Materials.Array.data[1]
-      value: 
-      objectReference: {fileID: 2100000, guid: 3047843d5f02df840a1059a73336b82f, type: 2}
-    - target: {fileID: 4433106054770995784, guid: 2cfd544f408de584a8802004421dbed5,
-        type: 3}
-      propertyPath: m_Materials.Array.data[2]
-      value: 
-      objectReference: {fileID: 2100000, guid: 1abb93951590d1f46b3a981cc8fcb4a4, type: 2}
-    - target: {fileID: 4433106054770995784, guid: 2cfd544f408de584a8802004421dbed5,
-        type: 3}
-      propertyPath: m_Materials.Array.data[3]
-      value: 
-      objectReference: {fileID: 2100000, guid: 7892ed09d8c000045bb57a78c7f44a1f, type: 2}
-    - target: {fileID: 4441848305933595309, guid: 2cfd544f408de584a8802004421dbed5,
-        type: 3}
-      propertyPath: m_Layer
-      value: 6
-      objectReference: {fileID: 0}
-    - target: {fileID: 4549111882529890269, guid: 2cfd544f408de584a8802004421dbed5,
-        type: 3}
-      propertyPath: m_Layer
-      value: 6
-      objectReference: {fileID: 0}
-    - target: {fileID: 5885811667253942320, guid: 2cfd544f408de584a8802004421dbed5,
-        type: 3}
-      propertyPath: m_Materials.Array.data[0]
-      value: 
-      objectReference: {fileID: 2100000, guid: 72c518f02ef85f74e81df5a74f520e21, type: 2}
-    - target: {fileID: 6333376413879464602, guid: 2cfd544f408de584a8802004421dbed5,
-        type: 3}
-      propertyPath: m_Materials.Array.data[0]
-      value: 
-      objectReference: {fileID: 2100000, guid: 2543067a9d8d7db48ab0c3a619e4d2a0, type: 2}
-    - target: {fileID: 6804959956592255305, guid: 2cfd544f408de584a8802004421dbed5,
-        type: 3}
-      propertyPath: m_Layer
-      value: 6
-      objectReference: {fileID: 0}
-    - target: {fileID: 6879023539663808450, guid: 2cfd544f408de584a8802004421dbed5,
-        type: 3}
-      propertyPath: m_Layer
-      value: 6
-      objectReference: {fileID: 0}
-    - target: {fileID: 6965339870848874144, guid: 2cfd544f408de584a8802004421dbed5,
-        type: 3}
-      propertyPath: m_Layer
-      value: 6
-      objectReference: {fileID: 0}
-    - target: {fileID: 7467580739736886065, guid: 2cfd544f408de584a8802004421dbed5,
-        type: 3}
-      propertyPath: m_Materials.Array.data[0]
-      value: 
-      objectReference: {fileID: 2100000, guid: 26aea163ab80d324ab93cc0dd66885a1, type: 2}
-    - target: {fileID: 8161885523966465910, guid: 2cfd544f408de584a8802004421dbed5,
-        type: 3}
-      propertyPath: m_Layer
-      value: 6
-      objectReference: {fileID: 0}
-    - target: {fileID: 8817898888258712963, guid: 2cfd544f408de584a8802004421dbed5,
-        type: 3}
-      propertyPath: m_Layer
-      value: 6
-      objectReference: {fileID: 0}
-    m_RemovedComponents: []
-  m_SourcePrefab: {fileID: 100100000, guid: 2cfd544f408de584a8802004421dbed5, type: 3}
---- !u!137 &1499374449625817777 stripped
-SkinnedMeshRenderer:
-  m_CorrespondingSourceObject: {fileID: 4433106054770995784, guid: 2cfd544f408de584a8802004421dbed5,
-    type: 3}
-  m_PrefabInstance: {fileID: 2975568075236856057}
-  m_PrefabAsset: {fileID: 0}
---- !u!1 &2705043485470322088 stripped
-GameObject:
-  m_CorrespondingSourceObject: {fileID: 919132149155446097, guid: 2cfd544f408de584a8802004421dbed5,
-    type: 3}
-  m_PrefabInstance: {fileID: 2975568075236856057}
-  m_PrefabAsset: {fileID: 0}
---- !u!114 &2843904322907280625
-MonoBehaviour:
-  m_ObjectHideFlags: 0
-  m_CorrespondingSourceObject: {fileID: 0}
-  m_PrefabInstance: {fileID: 0}
-  m_PrefabAsset: {fileID: 0}
-  m_GameObject: {fileID: 2705043485470322088}
-  m_Enabled: 1
-  m_EditorHideFlags: 0
-  m_Script: {fileID: 11500000, guid: 0ad50f81b1d25c441943c37a89ba23f6, type: 3}
-  m_Name: 
-  m_EditorClassIdentifier: 
-  _Animator: {fileID: 8656414156498201960}
-  _ActionOnDisable: 0
---- !u!114 &3911897581234837735
-MonoBehaviour:
-  m_ObjectHideFlags: 0
-  m_CorrespondingSourceObject: {fileID: 0}
-  m_PrefabInstance: {fileID: 0}
-  m_PrefabAsset: {fileID: 0}
-  m_GameObject: {fileID: 2705043485470322088}
-  m_Enabled: 1
-  m_EditorHideFlags: 0
-  m_Script: {fileID: 11500000, guid: 09b11c8f8270aa64893664a0ac97e598, type: 3}
-  m_Name: 
-  m_EditorClassIdentifier: 
-  colliderToEnable: {fileID: 52137617}
---- !u!114 &5680321049951833221
-MonoBehaviour:
-  m_ObjectHideFlags: 0
-  m_CorrespondingSourceObject: {fileID: 0}
-  m_PrefabInstance: {fileID: 0}
-  m_PrefabAsset: {fileID: 0}
-  m_GameObject: {fileID: 2705043485470322088}
-  m_Enabled: 1
-  m_EditorHideFlags: 0
-  m_Script: {fileID: 11500000, guid: 5352100d406e9ec439b8e6ed41875e92, type: 3}
-  m_Name: 
-  m_EditorClassIdentifier: 
-  _Animator: {fileID: 8656414156498201960}
-  _Target: {fileID: 2410215513429711726}
---- !u!4 &3197482094939865238 stripped
-Transform:
-  m_CorrespondingSourceObject: {fileID: 366175167995203695, guid: 2cfd544f408de584a8802004421dbed5,
-    type: 3}
-  m_PrefabInstance: {fileID: 2975568075236856057}
-  m_PrefabAsset: {fileID: 0}
---- !u!4 &3369235797319431954 stripped
-Transform:
-  m_CorrespondingSourceObject: {fileID: -8679921383154817045, guid: 2cfd544f408de584a8802004421dbed5,
-    type: 3}
-  m_PrefabInstance: {fileID: 2975568075236856057}
-  m_PrefabAsset: {fileID: 0}
---- !u!4 &3530535876072812337 stripped
-Transform:
-  m_CorrespondingSourceObject: {fileID: 1852576806548013000, guid: 2cfd544f408de584a8802004421dbed5,
-    type: 3}
-  m_PrefabInstance: {fileID: 2975568075236856057}
-  m_PrefabAsset: {fileID: 0}
---- !u!4 &6372046776314992223 stripped
-Transform:
-  m_CorrespondingSourceObject: {fileID: -1070350730909333850, guid: 2cfd544f408de584a8802004421dbed5,
-    type: 3}
-  m_PrefabInstance: {fileID: 2975568075236856057}
-  m_PrefabAsset: {fileID: 0}
---- !u!95 &8656414156498201960 stripped
-Animator:
-  m_CorrespondingSourceObject: {fileID: 5866666021909216657, guid: 2cfd544f408de584a8802004421dbed5,
-    type: 3}
-  m_PrefabInstance: {fileID: 2975568075236856057}
-  m_PrefabAsset: {fileID: 0}
---- !u!1001 &3034542815961122417
-PrefabInstance:
-  m_ObjectHideFlags: 0
-  serializedVersion: 2
-  m_Modification:
-    m_TransformParent: {fileID: 4118973102930041646}
-    m_Modifications:
-    - target: {fileID: -8679921383154817045, guid: 2aa9de0fb3502c045a1d13f14676228a,
-        type: 3}
-      propertyPath: m_RootOrder
-      value: 0
-      objectReference: {fileID: 0}
-    - target: {fileID: -8679921383154817045, guid: 2aa9de0fb3502c045a1d13f14676228a,
-        type: 3}
-      propertyPath: m_LocalScale.x
-      value: 235.82356
-      objectReference: {fileID: 0}
-    - target: {fileID: -8679921383154817045, guid: 2aa9de0fb3502c045a1d13f14676228a,
-        type: 3}
-      propertyPath: m_LocalScale.y
-      value: 235.82364
-      objectReference: {fileID: 0}
-    - target: {fileID: -8679921383154817045, guid: 2aa9de0fb3502c045a1d13f14676228a,
-        type: 3}
-      propertyPath: m_LocalScale.z
-      value: 235.82364
-      objectReference: {fileID: 0}
-    - target: {fileID: -8679921383154817045, guid: 2aa9de0fb3502c045a1d13f14676228a,
-        type: 3}
-      propertyPath: m_LocalPosition.x
-      value: 0.0078154765
-      objectReference: {fileID: 0}
-    - target: {fileID: -8679921383154817045, guid: 2aa9de0fb3502c045a1d13f14676228a,
-        type: 3}
-      propertyPath: m_LocalPosition.y
-      value: -0.10712621
-      objectReference: {fileID: 0}
-    - target: {fileID: -8679921383154817045, guid: 2aa9de0fb3502c045a1d13f14676228a,
-        type: 3}
-      propertyPath: m_LocalPosition.z
-      value: -0.28955168
-      objectReference: {fileID: 0}
-    - target: {fileID: -8679921383154817045, guid: 2aa9de0fb3502c045a1d13f14676228a,
-        type: 3}
-      propertyPath: m_LocalRotation.w
-      value: 0.026265586
-      objectReference: {fileID: 0}
-    - target: {fileID: -8679921383154817045, guid: 2aa9de0fb3502c045a1d13f14676228a,
-        type: 3}
-      propertyPath: m_LocalRotation.x
-      value: -0.020638462
-      objectReference: {fileID: 0}
-    - target: {fileID: -8679921383154817045, guid: 2aa9de0fb3502c045a1d13f14676228a,
-        type: 3}
-      propertyPath: m_LocalRotation.y
-      value: 0.6962639
-      objectReference: {fileID: 0}
-    - target: {fileID: -8679921383154817045, guid: 2aa9de0fb3502c045a1d13f14676228a,
-        type: 3}
-      propertyPath: m_LocalRotation.z
-      value: -0.7170082
-      objectReference: {fileID: 0}
-    - target: {fileID: -8679921383154817045, guid: 2aa9de0fb3502c045a1d13f14676228a,
-        type: 3}
-      propertyPath: m_LocalEulerAnglesHint.x
-      value: -259.559
-      objectReference: {fileID: 0}
-    - target: {fileID: -8679921383154817045, guid: 2aa9de0fb3502c045a1d13f14676228a,
-        type: 3}
-      propertyPath: m_LocalEulerAnglesHint.y
-      value: 121.068
-      objectReference: {fileID: 0}
-    - target: {fileID: -8679921383154817045, guid: 2aa9de0fb3502c045a1d13f14676228a,
-        type: 3}
-      propertyPath: m_LocalEulerAnglesHint.z
-      value: 25.729004
-      objectReference: {fileID: 0}
-    - target: {fileID: -7511558181221131132, guid: 2aa9de0fb3502c045a1d13f14676228a,
-        type: 3}
-      propertyPath: m_Materials.Array.data[0]
-      value: 
-      objectReference: {fileID: 2100000, guid: ef8f9522356bf6444915f4197f0adfd3, type: 2}
-    - target: {fileID: 919132149155446097, guid: 2aa9de0fb3502c045a1d13f14676228a,
-        type: 3}
-      propertyPath: m_Name
-      value: Scyth.001
-      objectReference: {fileID: 0}
-    - target: {fileID: 919132149155446097, guid: 2aa9de0fb3502c045a1d13f14676228a,
-        type: 3}
-      propertyPath: m_IsActive
-      value: 0
-      objectReference: {fileID: 0}
-    - target: {fileID: 8084854973141751649, guid: 2aa9de0fb3502c045a1d13f14676228a,
-        type: 3}
-      propertyPath: m_Materials.Array.data[0]
-      value: 
-      objectReference: {fileID: 2100000, guid: bcff2f9346f98c745a2f4d66505ed004, type: 2}
-    m_RemovedComponents: []
-  m_SourcePrefab: {fileID: 100100000, guid: 2aa9de0fb3502c045a1d13f14676228a, type: 3}
---- !u!4 &3284924992968384922 stripped
-Transform:
-  m_CorrespondingSourceObject: {fileID: -8679921383154817045, guid: 2aa9de0fb3502c045a1d13f14676228a,
-    type: 3}
-  m_PrefabInstance: {fileID: 3034542815961122417}
-  m_PrefabAsset: {fileID: 0}
---- !u!1001 &8454116360796108234
-PrefabInstance:
-  m_ObjectHideFlags: 0
-  serializedVersion: 2
-  m_Modification:
-    m_TransformParent: {fileID: 668681870}
-    m_Modifications:
-    - target: {fileID: 1919708242137258, guid: e60d36cff17a1ce4db49ef54f9e72f61, type: 3}
-      propertyPath: m_Name
-      value: SlashRed
-      objectReference: {fileID: 0}
-<<<<<<< HEAD
-    - target: {fileID: 1919708242137258, guid: e60d36cff17a1ce4db49ef54f9e72f61, type: 3}
-      propertyPath: m_IsActive
-      value: 0
-      objectReference: {fileID: 0}
-=======
->>>>>>> 37fe9fe9
-    - target: {fileID: 4362472259802890, guid: e60d36cff17a1ce4db49ef54f9e72f61, type: 3}
-      propertyPath: m_RootOrder
-      value: 0
-      objectReference: {fileID: 0}
-    - target: {fileID: 4362472259802890, guid: e60d36cff17a1ce4db49ef54f9e72f61, type: 3}
-      propertyPath: m_LocalScale.x
-      value: 0.15050445
-      objectReference: {fileID: 0}
-    - target: {fileID: 4362472259802890, guid: e60d36cff17a1ce4db49ef54f9e72f61, type: 3}
-      propertyPath: m_LocalScale.y
-      value: 0.15050445
-      objectReference: {fileID: 0}
-    - target: {fileID: 4362472259802890, guid: e60d36cff17a1ce4db49ef54f9e72f61, type: 3}
-      propertyPath: m_LocalScale.z
-      value: 0.15050445
-      objectReference: {fileID: 0}
-    - target: {fileID: 4362472259802890, guid: e60d36cff17a1ce4db49ef54f9e72f61, type: 3}
-      propertyPath: m_LocalPosition.x
-      value: 0
-      objectReference: {fileID: 0}
-    - target: {fileID: 4362472259802890, guid: e60d36cff17a1ce4db49ef54f9e72f61, type: 3}
-      propertyPath: m_LocalPosition.y
-      value: 0
-      objectReference: {fileID: 0}
-    - target: {fileID: 4362472259802890, guid: e60d36cff17a1ce4db49ef54f9e72f61, type: 3}
-      propertyPath: m_LocalPosition.z
-      value: 0
-      objectReference: {fileID: 0}
-    - target: {fileID: 4362472259802890, guid: e60d36cff17a1ce4db49ef54f9e72f61, type: 3}
-      propertyPath: m_LocalRotation.w
-      value: -0.67967826
-      objectReference: {fileID: 0}
-    - target: {fileID: 4362472259802890, guid: e60d36cff17a1ce4db49ef54f9e72f61, type: 3}
-      propertyPath: m_LocalRotation.x
-      value: -0.023242496
-      objectReference: {fileID: 0}
-    - target: {fileID: 4362472259802890, guid: e60d36cff17a1ce4db49ef54f9e72f61, type: 3}
-      propertyPath: m_LocalRotation.y
-      value: -0.0509306
-      objectReference: {fileID: 0}
-    - target: {fileID: 4362472259802890, guid: e60d36cff17a1ce4db49ef54f9e72f61, type: 3}
-      propertyPath: m_LocalRotation.z
-      value: 0.73137087
-      objectReference: {fileID: 0}
-    - target: {fileID: 4362472259802890, guid: e60d36cff17a1ce4db49ef54f9e72f61, type: 3}
-      propertyPath: m_LocalEulerAnglesHint.x
-      value: 6.09
-      objectReference: {fileID: 0}
-    - target: {fileID: 4362472259802890, guid: e60d36cff17a1ce4db49ef54f9e72f61, type: 3}
-      propertyPath: m_LocalEulerAnglesHint.y
-      value: 2.031
-      objectReference: {fileID: 0}
-    - target: {fileID: 4362472259802890, guid: e60d36cff17a1ce4db49ef54f9e72f61, type: 3}
-      propertyPath: m_LocalEulerAnglesHint.z
-      value: 265.912
-      objectReference: {fileID: 0}
-    m_RemovedComponents: []
-  m_SourcePrefab: {fileID: 100100000, guid: e60d36cff17a1ce4db49ef54f9e72f61, type: 3}
---- !u!4 &8456759187977970368 stripped
-Transform:
-  m_CorrespondingSourceObject: {fileID: 4362472259802890, guid: e60d36cff17a1ce4db49ef54f9e72f61,
-    type: 3}
-  m_PrefabInstance: {fileID: 8454116360796108234}
-  m_PrefabAsset: {fileID: 0}+%YAML 1.1
+%TAG !u! tag:unity3d.com,2011:
+--- !u!1 &32549926
+GameObject:
+  m_ObjectHideFlags: 0
+  m_CorrespondingSourceObject: {fileID: 0}
+  m_PrefabInstance: {fileID: 0}
+  m_PrefabAsset: {fileID: 0}
+  serializedVersion: 6
+  m_Component:
+  - component: {fileID: 32549927}
+  - component: {fileID: 32549928}
+  m_Layer: 11
+  m_Name: Get Hit Player Feedbacks
+  m_TagString: Untagged
+  m_Icon: {fileID: 0}
+  m_NavMeshLayer: 0
+  m_StaticEditorFlags: 0
+  m_IsActive: 1
+--- !u!4 &32549927
+Transform:
+  m_ObjectHideFlags: 0
+  m_CorrespondingSourceObject: {fileID: 0}
+  m_PrefabInstance: {fileID: 0}
+  m_PrefabAsset: {fileID: 0}
+  m_GameObject: {fileID: 32549926}
+  m_LocalRotation: {x: 0, y: 0, z: 0, w: 1}
+  m_LocalPosition: {x: 0, y: 0.86, z: 0}
+  m_LocalScale: {x: 1, y: 1, z: 1}
+  m_ConstrainProportionsScale: 0
+  m_Children: []
+  m_Father: {fileID: 2410215513429711715}
+  m_RootOrder: 5
+  m_LocalEulerAnglesHint: {x: 0, y: 0, z: 0}
+--- !u!114 &32549928
+MonoBehaviour:
+  m_ObjectHideFlags: 0
+  m_CorrespondingSourceObject: {fileID: 0}
+  m_PrefabInstance: {fileID: 0}
+  m_PrefabAsset: {fileID: 0}
+  m_GameObject: {fileID: 32549926}
+  m_Enabled: 1
+  m_EditorHideFlags: 0
+  m_Script: {fileID: 11500000, guid: 6da43522623d4704e979466dc7650b65, type: 3}
+  m_Name: 
+  m_EditorClassIdentifier: 
+  Feedbacks: []
+  InitializationMode: 2
+  SafeMode: 3
+  Direction: 0
+  AutoChangeDirectionOnEnd: 0
+  AutoPlayOnStart: 0
+  AutoPlayOnEnable: 0
+  ForceTimescaleMode: 0
+  ForcedTimescaleMode: 1
+  DurationMultiplier: 1
+  RandomizeDuration: 0
+  RandomDurationMultiplier: {x: 0.5, y: 1.5}
+  DisplayFullDurationDetails: 0
+  PlayerTimescaleMode: 1
+  OnlyPlayIfWithinRange: 0
+  RangeCenter: {fileID: 0}
+  RangeDistance: 5
+  UseRangeFalloff: 0
+  RangeFalloff:
+    serializedVersion: 2
+    m_Curve:
+    - serializedVersion: 3
+      time: 0
+      value: 1
+      inSlope: 0
+      outSlope: 0
+      tangentMode: 0
+      weightedMode: 0
+      inWeight: 0
+      outWeight: 0
+    - serializedVersion: 3
+      time: 1
+      value: 0
+      inSlope: 0
+      outSlope: 0
+      tangentMode: 0
+      weightedMode: 0
+      inWeight: 0
+      outWeight: 0
+    m_PreInfinity: 2
+    m_PostInfinity: 2
+    m_RotationOrder: 4
+  RemapRangeFalloff: {x: 0, y: 1}
+  IgnoreRangeEvents: 0
+  CooldownDuration: 0
+  InitialDelay: 0
+  CanPlay: 1
+  CanPlayWhileAlreadyPlaying: 1
+  ChanceToPlay: 100
+  FeedbacksIntensity: 1
+  Events:
+    TriggerMMFeedbacksEvents: 0
+    TriggerUnityEvents: 1
+    OnPlay:
+      m_PersistentCalls:
+        m_Calls: []
+    OnPause:
+      m_PersistentCalls:
+        m_Calls: []
+    OnResume:
+      m_PersistentCalls:
+        m_Calls: []
+    OnRevert:
+      m_PersistentCalls:
+        m_Calls: []
+    OnComplete:
+      m_PersistentCalls:
+        m_Calls: []
+    OnRestoreInitialValues:
+      m_PersistentCalls:
+        m_Calls: []
+    OnSkipToTheEnd:
+      m_PersistentCalls:
+        m_Calls: []
+  DebugActive: 0
+  FeedbacksList:
+  - rid: 0
+  - rid: 1
+  - rid: 2
+  - rid: 3
+  KeepPlayModeChanges: 0
+  PerformanceMode: 0
+  ForceStopFeedbacksOnDisable: 1
+  PlayCount: 0
+  references:
+    version: 2
+    RefIds:
+    - rid: 0
+      type: {class: MMF_CinemachineImpulse, ns: MoreMountains.FeedbacksForThirdParty,
+        asm: MoreMountains.Feedbacks.Cinemachine}
+      data:
+        Active: 1
+        UniqueID: 621775363
+        Label: Cinemachine Impulse
+        ChannelMode: 0
+        Channel: 0
+        MMChannelDefinition: {fileID: 0}
+        Chance: 100
+        DisplayColor: {r: 0, g: 0, b: 0, a: 1}
+        Timing:
+          TimescaleMode: 0
+          ExcludeFromHoldingPauses: 0
+          ContributeToTotalDuration: 1
+          InitialDelay: 0
+          CooldownDuration: 0
+          InterruptsOnStop: 1
+          NumberOfRepeats: 0
+          RepeatForever: 0
+          DelayBetweenRepeats: 1
+          MMFeedbacksDirectionCondition: 0
+          PlayDirection: 0
+          ConstantIntensity: 0
+          UseIntensityInterval: 0
+          IntensityIntervalMin: 0
+          IntensityIntervalMax: 0
+          Sequence: {fileID: 0}
+          TrackID: 0
+          Quantized: 0
+          TargetBPM: 120
+        AutomatedTargetAcquisition:
+          Mode: 0
+          ChildIndex: 0
+        RandomizeOutput: 0
+        RandomMultiplier: {x: 0.8, y: 1}
+        RandomizeDuration: 0
+        RandomDurationMultiplier: {x: 0.5, y: 2}
+        UseRange: 0
+        RangeDistance: 5
+        UseRangeFalloff: 0
+        RangeFalloff:
+          serializedVersion: 2
+          m_Curve:
+          - serializedVersion: 3
+            time: 0
+            value: 1
+            inSlope: 0
+            outSlope: 0
+            tangentMode: 0
+            weightedMode: 0
+            inWeight: 0
+            outWeight: 0
+          - serializedVersion: 3
+            time: 1
+            value: 0
+            inSlope: 0
+            outSlope: 0
+            tangentMode: 0
+            weightedMode: 0
+            inWeight: 0
+            outWeight: 0
+          m_PreInfinity: 2
+          m_PostInfinity: 2
+          m_RotationOrder: 4
+        RemapRangeFalloff: {x: 0, y: 1}
+        Owner: {fileID: 32549928}
+        DebugActive: 0
+        m_ImpulseDefinition:
+          m_ImpulseChannel: 1
+          m_ImpulseShape: 2
+          m_CustomImpulseShape:
+            serializedVersion: 2
+            m_Curve: []
+            m_PreInfinity: 2
+            m_PostInfinity: 2
+            m_RotationOrder: 4
+          m_ImpulseDuration: 0.1
+          m_ImpulseType: 0
+          m_DissipationRate: 0
+          m_RawSignal: {fileID: 0}
+          m_AmplitudeGain: 1
+          m_FrequencyGain: 1
+          m_RepeatMode: 0
+          m_Randomize: 1
+          m_TimeEnvelope:
+            m_AttackShape:
+              serializedVersion: 2
+              m_Curve: []
+              m_PreInfinity: 2
+              m_PostInfinity: 2
+              m_RotationOrder: 4
+            m_DecayShape:
+              serializedVersion: 2
+              m_Curve: []
+              m_PreInfinity: 2
+              m_PostInfinity: 2
+              m_RotationOrder: 4
+            m_AttackTime: 0
+            m_SustainTime: 0.2
+            m_DecayTime: 0.7
+            m_ScaleWithImpact: 1
+            m_HoldForever: 0
+          m_ImpactRadius: 100
+          m_DirectionMode: 0
+          m_DissipationMode: 2
+          m_DissipationDistance: 100
+          m_PropagationSpeed: 343
+        Velocity: {x: 0, y: 0.5, z: 0}
+        ClearImpulseOnStop: 0
+    - rid: 1
+      type: {class: MMF_Flicker, ns: MoreMountains.Feedbacks, asm: MoreMountains.Feedbacks}
+      data:
+        Active: 0
+        UniqueID: 42077928
+        Label: Flicker
+        ChannelMode: 0
+        Channel: 0
+        MMChannelDefinition: {fileID: 0}
+        Chance: 100
+        DisplayColor: {r: 0, g: 0, b: 0, a: 1}
+        Timing:
+          TimescaleMode: 0
+          ExcludeFromHoldingPauses: 0
+          ContributeToTotalDuration: 1
+          InitialDelay: 0
+          CooldownDuration: 0
+          InterruptsOnStop: 1
+          NumberOfRepeats: 0
+          RepeatForever: 0
+          DelayBetweenRepeats: 1
+          MMFeedbacksDirectionCondition: 0
+          PlayDirection: 0
+          ConstantIntensity: 0
+          UseIntensityInterval: 0
+          IntensityIntervalMin: 0
+          IntensityIntervalMax: 0
+          Sequence: {fileID: 0}
+          TrackID: 0
+          Quantized: 0
+          TargetBPM: 120
+        AutomatedTargetAcquisition:
+          Mode: 0
+          ChildIndex: 0
+        RandomizeOutput: 0
+        RandomMultiplier: {x: 0.8, y: 1}
+        RandomizeDuration: 0
+        RandomDurationMultiplier: {x: 0.5, y: 2}
+        UseRange: 0
+        RangeDistance: 5
+        UseRangeFalloff: 0
+        RangeFalloff:
+          serializedVersion: 2
+          m_Curve:
+          - serializedVersion: 3
+            time: 0
+            value: 1
+            inSlope: 0
+            outSlope: 0
+            tangentMode: 0
+            weightedMode: 0
+            inWeight: 0
+            outWeight: 0
+          - serializedVersion: 3
+            time: 1
+            value: 0
+            inSlope: 0
+            outSlope: 0
+            tangentMode: 0
+            weightedMode: 0
+            inWeight: 0
+            outWeight: 0
+          m_PreInfinity: 2
+          m_PostInfinity: 2
+          m_RotationOrder: 4
+        RemapRangeFalloff: {x: 0, y: 1}
+        Owner: {fileID: 32549928}
+        DebugActive: 0
+        BoundRenderer: {fileID: 1499374449625817777}
+        Mode: 0
+        PropertyName: _Tint
+        FlickerDuration: 0.05
+        FlickerOctave: 0.05
+        FlickerColor: {r: 1.4980392, g: 0.30588236, b: 0, a: 1}
+        MaterialIndexes: 0000000001000000
+        UseMaterialPropertyBlocks: 0
+        SpriteRendererTextureProperty: _MainTex
+    - rid: 2
+      type: {class: MMF_FreezeFrame, ns: MoreMountains.Feedbacks, asm: MoreMountains.Feedbacks}
+      data:
+        Active: 1
+        UniqueID: 669022897
+        Label: Freeze Frame
+        ChannelMode: 0
+        Channel: 0
+        MMChannelDefinition: {fileID: 0}
+        Chance: 100
+        DisplayColor: {r: 0, g: 0, b: 0, a: 1}
+        Timing:
+          TimescaleMode: 0
+          ExcludeFromHoldingPauses: 0
+          ContributeToTotalDuration: 1
+          InitialDelay: 0
+          CooldownDuration: 0
+          InterruptsOnStop: 1
+          NumberOfRepeats: 0
+          RepeatForever: 0
+          DelayBetweenRepeats: 1
+          MMFeedbacksDirectionCondition: 0
+          PlayDirection: 0
+          ConstantIntensity: 0
+          UseIntensityInterval: 0
+          IntensityIntervalMin: 0
+          IntensityIntervalMax: 0
+          Sequence: {fileID: 0}
+          TrackID: 0
+          Quantized: 0
+          TargetBPM: 120
+        AutomatedTargetAcquisition:
+          Mode: 0
+          ChildIndex: 0
+        RandomizeOutput: 0
+        RandomMultiplier: {x: 0.8, y: 1}
+        RandomizeDuration: 0
+        RandomDurationMultiplier: {x: 0.5, y: 2}
+        UseRange: 0
+        RangeDistance: 5
+        UseRangeFalloff: 0
+        RangeFalloff:
+          serializedVersion: 2
+          m_Curve:
+          - serializedVersion: 3
+            time: 0
+            value: 1
+            inSlope: 0
+            outSlope: 0
+            tangentMode: 0
+            weightedMode: 0
+            inWeight: 0
+            outWeight: 0
+          - serializedVersion: 3
+            time: 1
+            value: 0
+            inSlope: 0
+            outSlope: 0
+            tangentMode: 0
+            weightedMode: 0
+            inWeight: 0
+            outWeight: 0
+          m_PreInfinity: 2
+          m_PostInfinity: 2
+          m_RotationOrder: 4
+        RemapRangeFalloff: {x: 0, y: 1}
+        Owner: {fileID: 32549928}
+        DebugActive: 0
+        FreezeFrameDuration: 0.07
+        MinimumTimescaleThreshold: 0.07
+    - rid: 3
+      type: {class: MMF_ParticlesInstantiation, ns: MoreMountains.Feedbacks, asm: MoreMountains.Feedbacks}
+      data:
+        Active: 1
+        UniqueID: 1692781763
+        Label: Particles Instantiation
+        ChannelMode: 0
+        Channel: 0
+        MMChannelDefinition: {fileID: 0}
+        Chance: 100
+        DisplayColor: {r: 0, g: 0, b: 0, a: 1}
+        Timing:
+          TimescaleMode: 0
+          ExcludeFromHoldingPauses: 0
+          ContributeToTotalDuration: 1
+          InitialDelay: 0
+          CooldownDuration: 0
+          InterruptsOnStop: 1
+          NumberOfRepeats: 0
+          RepeatForever: 0
+          DelayBetweenRepeats: 1
+          MMFeedbacksDirectionCondition: 0
+          PlayDirection: 0
+          ConstantIntensity: 0
+          UseIntensityInterval: 0
+          IntensityIntervalMin: 0
+          IntensityIntervalMax: 0
+          Sequence: {fileID: 0}
+          TrackID: 0
+          Quantized: 0
+          TargetBPM: 120
+        AutomatedTargetAcquisition:
+          Mode: 0
+          ChildIndex: 0
+        RandomizeOutput: 0
+        RandomMultiplier: {x: 0.8, y: 1}
+        RandomizeDuration: 0
+        RandomDurationMultiplier: {x: 0.5, y: 2}
+        UseRange: 0
+        RangeDistance: 5
+        UseRangeFalloff: 0
+        RangeFalloff:
+          serializedVersion: 2
+          m_Curve:
+          - serializedVersion: 3
+            time: 0
+            value: 1
+            inSlope: 0
+            outSlope: 0
+            tangentMode: 0
+            weightedMode: 0
+            inWeight: 0
+            outWeight: 0
+          - serializedVersion: 3
+            time: 1
+            value: 0
+            inSlope: 0
+            outSlope: 0
+            tangentMode: 0
+            weightedMode: 0
+            inWeight: 0
+            outWeight: 0
+          m_PreInfinity: 2
+          m_PostInfinity: 2
+          m_RotationOrder: 4
+        RemapRangeFalloff: {x: 0, y: 1}
+        Owner: {fileID: 32549928}
+        DebugActive: 0
+        Mode: 0
+        DeclaredDuration: 0
+        ObjectPoolSize: 5
+        MutualizePools: 0
+        ParentTransform: {fileID: 0}
+        CachedRecycle: 1
+        ParticlesPrefab: {fileID: 19874822, guid: 20e2a4ae01640ec4fb3ae3cb2e77694c,
+          type: 3}
+        RandomParticlePrefabs: []
+        ForceSetActiveOnPlay: 0
+        StopOnReset: 0
+        PositionMode: 1
+        InstantiateParticlesPosition: {fileID: 3197482094939865238}
+        TargetWorldPosition: {x: 0, y: 0, z: 0}
+        Offset: {x: 0, y: 0, z: 0}
+        NestParticles: 1
+        ApplyRotation: 0
+        ApplyScale: 0
+--- !u!1 &52137612
+GameObject:
+  m_ObjectHideFlags: 0
+  m_CorrespondingSourceObject: {fileID: 0}
+  m_PrefabInstance: {fileID: 0}
+  m_PrefabAsset: {fileID: 0}
+  serializedVersion: 6
+  m_Component:
+  - component: {fileID: 52137613}
+  - component: {fileID: 52137617}
+  - component: {fileID: 52137615}
+  m_Layer: 6
+  m_Name: ScytheHitbox
+  m_TagString: PlayerHitbox
+  m_Icon: {fileID: 0}
+  m_NavMeshLayer: 0
+  m_StaticEditorFlags: 0
+  m_IsActive: 1
+--- !u!4 &52137613
+Transform:
+  m_ObjectHideFlags: 0
+  m_CorrespondingSourceObject: {fileID: 0}
+  m_PrefabInstance: {fileID: 0}
+  m_PrefabAsset: {fileID: 0}
+  m_GameObject: {fileID: 52137612}
+  m_LocalRotation: {x: 0.0000001452863, y: -0.00000032782546, z: -0.000000022351736,
+    w: 1}
+  m_LocalPosition: {x: -0.022, y: 0.232, z: 0.277}
+  m_LocalScale: {x: 1.1412685, y: 1.2455082, z: 1.3128463}
+  m_ConstrainProportionsScale: 0
+  m_Children: []
+  m_Father: {fileID: 4118973102930041646}
+  m_RootOrder: 2
+  m_LocalEulerAnglesHint: {x: 0, y: 0, z: 0}
+--- !u!65 &52137617
+BoxCollider:
+  m_ObjectHideFlags: 0
+  m_CorrespondingSourceObject: {fileID: 0}
+  m_PrefabInstance: {fileID: 0}
+  m_PrefabAsset: {fileID: 0}
+  m_GameObject: {fileID: 52137612}
+  m_Material: {fileID: 0}
+  m_IsTrigger: 1
+  m_Enabled: 1
+  serializedVersion: 2
+  m_Size: {x: 1, y: 1, z: 1}
+  m_Center: {x: 0, y: 0, z: 0}
+--- !u!114 &52137615
+MonoBehaviour:
+  m_ObjectHideFlags: 0
+  m_CorrespondingSourceObject: {fileID: 0}
+  m_PrefabInstance: {fileID: 0}
+  m_PrefabAsset: {fileID: 0}
+  m_GameObject: {fileID: 52137612}
+  m_Enabled: 1
+  m_EditorHideFlags: 0
+  m_Script: {fileID: 11500000, guid: f9f40c90471a42c8a5cac30f8224936c, type: 3}
+  m_Name: 
+  m_EditorClassIdentifier: 
+  tagToDamage: Enemy
+  damageInflicted: 1
+--- !u!1 &209246021
+GameObject:
+  m_ObjectHideFlags: 0
+  m_CorrespondingSourceObject: {fileID: 0}
+  m_PrefabInstance: {fileID: 0}
+  m_PrefabAsset: {fileID: 0}
+  serializedVersion: 6
+  m_Component:
+  - component: {fileID: 209246022}
+  - component: {fileID: 209246025}
+  - component: {fileID: 209246024}
+  m_Layer: 6
+  m_Name: Sphere
+  m_TagString: Untagged
+  m_Icon: {fileID: 0}
+  m_NavMeshLayer: 0
+  m_StaticEditorFlags: 0
+  m_IsActive: 1
+--- !u!4 &209246022
+Transform:
+  m_ObjectHideFlags: 0
+  m_CorrespondingSourceObject: {fileID: 0}
+  m_PrefabInstance: {fileID: 0}
+  m_PrefabAsset: {fileID: 0}
+  m_GameObject: {fileID: 209246021}
+  m_LocalRotation: {x: 0, y: 0, z: 0, w: 1}
+  m_LocalPosition: {x: 0, y: 0, z: 0}
+  m_LocalScale: {x: 0.25, y: 0.25, z: 0.25}
+  m_ConstrainProportionsScale: 1
+  m_Children: []
+  m_Father: {fileID: 1037352631}
+  m_RootOrder: 0
+  m_LocalEulerAnglesHint: {x: 0, y: 0, z: 0}
+--- !u!33 &209246025
+MeshFilter:
+  m_ObjectHideFlags: 0
+  m_CorrespondingSourceObject: {fileID: 0}
+  m_PrefabInstance: {fileID: 0}
+  m_PrefabAsset: {fileID: 0}
+  m_GameObject: {fileID: 209246021}
+  m_Mesh: {fileID: 10207, guid: 0000000000000000e000000000000000, type: 0}
+--- !u!23 &209246024
+MeshRenderer:
+  m_ObjectHideFlags: 0
+  m_CorrespondingSourceObject: {fileID: 0}
+  m_PrefabInstance: {fileID: 0}
+  m_PrefabAsset: {fileID: 0}
+  m_GameObject: {fileID: 209246021}
+  m_Enabled: 1
+  m_CastShadows: 0
+  m_ReceiveShadows: 1
+  m_DynamicOccludee: 1
+  m_StaticShadowCaster: 0
+  m_MotionVectors: 1
+  m_LightProbeUsage: 1
+  m_ReflectionProbeUsage: 1
+  m_RayTracingMode: 2
+  m_RayTraceProcedural: 0
+  m_RenderingLayerMask: 257
+  m_RendererPriority: 0
+  m_Materials:
+  - {fileID: 2100000, guid: 73c176f402d2c2f4d929aa5da7585d17, type: 2}
+  m_StaticBatchInfo:
+    firstSubMesh: 0
+    subMeshCount: 0
+  m_StaticBatchRoot: {fileID: 0}
+  m_ProbeAnchor: {fileID: 0}
+  m_LightProbeVolumeOverride: {fileID: 0}
+  m_ScaleInLightmap: 1
+  m_ReceiveGI: 1
+  m_PreserveUVs: 0
+  m_IgnoreNormalsForChartDetection: 0
+  m_ImportantGI: 0
+  m_StitchLightmapSeams: 1
+  m_SelectedEditorRenderState: 3
+  m_MinimumChartSize: 4
+  m_AutoUVMaxDistance: 0.5
+  m_AutoUVMaxAngle: 89
+  m_LightmapParameters: {fileID: 0}
+  m_SortingLayerID: 0
+  m_SortingLayer: 0
+  m_SortingOrder: 0
+  m_AdditionalVertexStreams: {fileID: 0}
+--- !u!1 &663746490
+GameObject:
+  m_ObjectHideFlags: 0
+  m_CorrespondingSourceObject: {fileID: 0}
+  m_PrefabInstance: {fileID: 0}
+  m_PrefabAsset: {fileID: 0}
+  serializedVersion: 6
+  m_Component:
+  - component: {fileID: 663746491}
+  - component: {fileID: 663746493}
+  - component: {fileID: 663746492}
+  m_Layer: 6
+  m_Name: cm
+  m_TagString: Untagged
+  m_Icon: {fileID: 0}
+  m_NavMeshLayer: 0
+  m_StaticEditorFlags: 0
+  m_IsActive: 1
+--- !u!4 &663746491
+Transform:
+  m_ObjectHideFlags: 0
+  m_CorrespondingSourceObject: {fileID: 0}
+  m_PrefabInstance: {fileID: 0}
+  m_PrefabAsset: {fileID: 0}
+  m_GameObject: {fileID: 663746490}
+  m_LocalRotation: {x: -0.20341176, y: 0.5200611, z: -0.12908937, w: 0.81944865}
+  m_LocalPosition: {x: 0, y: 0.000015258789, z: 707.1068}
+  m_LocalScale: {x: 1, y: 1, z: 1}
+  m_ConstrainProportionsScale: 0
+  m_Children: []
+  m_Father: {fileID: 1187890990}
+  m_RootOrder: 0
+  m_LocalEulerAnglesHint: {x: 0, y: 0, z: 0}
+--- !u!114 &663746493
+MonoBehaviour:
+  m_ObjectHideFlags: 0
+  m_CorrespondingSourceObject: {fileID: 0}
+  m_PrefabInstance: {fileID: 0}
+  m_PrefabAsset: {fileID: 0}
+  m_GameObject: {fileID: 663746490}
+  m_Enabled: 1
+  m_EditorHideFlags: 0
+  m_Script: {fileID: 11500000, guid: ac0b09e7857660247b1477e93731de29, type: 3}
+  m_Name: 
+  m_EditorClassIdentifier: 
+--- !u!114 &663746492
+MonoBehaviour:
+  m_ObjectHideFlags: 0
+  m_CorrespondingSourceObject: {fileID: 0}
+  m_PrefabInstance: {fileID: 0}
+  m_PrefabAsset: {fileID: 0}
+  m_GameObject: {fileID: 663746490}
+  m_Enabled: 1
+  m_EditorHideFlags: 0
+  m_Script: {fileID: 11500000, guid: 6ad980451443d70438faac0bc6c235a0, type: 3}
+  m_Name: 
+  m_EditorClassIdentifier: 
+  m_TrackedObjectOffset: {x: 0, y: 0, z: 0}
+  m_LookaheadTime: 0
+  m_LookaheadSmoothing: 0
+  m_LookaheadIgnoreY: 0
+  m_XDamping: 0.25
+  m_YDamping: 0.5
+  m_ZDamping: 1
+  m_TargetMovementOnly: 1
+  m_ScreenX: 0.5005208
+  m_ScreenY: 0.4981481
+  m_CameraDistance: 7
+  m_DeadZoneWidth: 0
+  m_DeadZoneHeight: 0.04074074
+  m_DeadZoneDepth: 0
+  m_UnlimitedSoftZone: 0
+  m_SoftZoneWidth: 0.8
+  m_SoftZoneHeight: 0.8
+  m_BiasX: 0
+  m_BiasY: 0
+  m_CenterOnActivate: 1
+  m_GroupFramingMode: 2
+  m_AdjustmentMode: 2
+  m_GroupFramingSize: 0.8
+  m_MaxDollyIn: 5000
+  m_MaxDollyOut: 5000
+  m_MinimumDistance: 1
+  m_MaximumDistance: 5000
+  m_MinimumFOV: 3
+  m_MaximumFOV: 60
+  m_MinimumOrthoSize: 1
+  m_MaximumOrthoSize: 5000
+--- !u!1 &668681869
+GameObject:
+  m_ObjectHideFlags: 0
+  m_CorrespondingSourceObject: {fileID: 0}
+  m_PrefabInstance: {fileID: 0}
+  m_PrefabAsset: {fileID: 0}
+  serializedVersion: 6
+  m_Component:
+  - component: {fileID: 668681870}
+  - component: {fileID: 668681872}
+  - component: {fileID: 668681871}
+  m_Layer: 0
+  m_Name: Point Light
+  m_TagString: Untagged
+  m_Icon: {fileID: 0}
+  m_NavMeshLayer: 0
+  m_StaticEditorFlags: 0
+  m_IsActive: 1
+--- !u!4 &668681870
+Transform:
+  m_ObjectHideFlags: 0
+  m_CorrespondingSourceObject: {fileID: 0}
+  m_PrefabInstance: {fileID: 0}
+  m_PrefabAsset: {fileID: 0}
+  m_GameObject: {fileID: 668681869}
+  m_LocalRotation: {x: 0, y: 0, z: 0, w: 1}
+  m_LocalPosition: {x: -0.0411, y: -0.1152, z: -0.0873}
+  m_LocalScale: {x: 1, y: 1, z: 1}
+  m_ConstrainProportionsScale: 0
+  m_Children:
+  - {fileID: 8456759187977970368}
+  m_Father: {fileID: 2296105010891869665}
+  m_RootOrder: 0
+  m_LocalEulerAnglesHint: {x: 0, y: 0, z: 0}
+--- !u!108 &668681872
+Light:
+  m_ObjectHideFlags: 0
+  m_CorrespondingSourceObject: {fileID: 0}
+  m_PrefabInstance: {fileID: 0}
+  m_PrefabAsset: {fileID: 0}
+  m_GameObject: {fileID: 668681869}
+  m_Enabled: 1
+  serializedVersion: 10
+  m_Type: 2
+  m_Shape: 0
+  m_Color: {r: 1, g: 0, b: 0.35239124, a: 1}
+  m_Intensity: 429.32312
+  m_Range: 10
+  m_SpotAngle: 30
+  m_InnerSpotAngle: 21.80208
+  m_CookieSize: 10
+  m_Shadows:
+    m_Type: 0
+    m_Resolution: -1
+    m_CustomResolution: -1
+    m_Strength: 1
+    m_Bias: 0.05
+    m_NormalBias: 0.4
+    m_NearPlane: 0.2
+    m_CullingMatrixOverride:
+      e00: 1
+      e01: 0
+      e02: 0
+      e03: 0
+      e10: 0
+      e11: 1
+      e12: 0
+      e13: 0
+      e20: 0
+      e21: 0
+      e22: 1
+      e23: 0
+      e30: 0
+      e31: 0
+      e32: 0
+      e33: 1
+    m_UseCullingMatrixOverride: 0
+  m_Cookie: {fileID: 0}
+  m_DrawHalo: 0
+  m_Flare: {fileID: 0}
+  m_RenderMode: 0
+  m_CullingMask:
+    serializedVersion: 2
+    m_Bits: 4294967295
+  m_RenderingLayerMask: 1
+  m_Lightmapping: 4
+  m_LightShadowCasterMode: 2
+  m_AreaSize: {x: 0.5, y: 0.5}
+  m_BounceIntensity: 1
+  m_ColorTemperature: 5057
+  m_UseColorTemperature: 1
+  m_BoundingSphereOverride: {x: 0, y: 0, z: 0, w: 0}
+  m_UseBoundingSphereOverride: 0
+  m_UseViewFrustumForShadowCasterCull: 1
+  m_ShadowRadius: 0
+  m_ShadowAngle: 0
+--- !u!114 &668681871
+MonoBehaviour:
+  m_ObjectHideFlags: 0
+  m_CorrespondingSourceObject: {fileID: 0}
+  m_PrefabInstance: {fileID: 0}
+  m_PrefabAsset: {fileID: 0}
+  m_GameObject: {fileID: 668681869}
+  m_Enabled: 1
+  m_EditorHideFlags: 0
+  m_Script: {fileID: 11500000, guid: 7a68c43fe1f2a47cfa234b5eeaa98012, type: 3}
+  m_Name: 
+  m_EditorClassIdentifier: 
+  m_Intensity: 5395.0337
+  m_EnableSpotReflector: 1
+  m_LuxAtDistance: 1
+  m_InnerSpotPercent: 0
+  m_SpotIESCutoffPercent: 100
+  m_LightDimmer: 1
+  m_VolumetricDimmer: 1
+  m_LightUnit: 0
+  m_FadeDistance: 10000
+  m_VolumetricFadeDistance: 10000
+  m_AffectDiffuse: 1
+  m_AffectSpecular: 1
+  m_NonLightmappedOnly: 0
+  m_ShapeWidth: 0.5
+  m_ShapeHeight: 0.5
+  m_AspectRatio: 1
+  m_ShapeRadius: 0.025
+  m_SoftnessScale: 1
+  m_UseCustomSpotLightShadowCone: 0
+  m_CustomSpotLightShadowCone: 30
+  m_MaxSmoothness: 0.99
+  m_ApplyRangeAttenuation: 1
+  m_DisplayAreaLightEmissiveMesh: 0
+  m_AreaLightCookie: {fileID: 0}
+  m_IESPoint: {fileID: 0}
+  m_IESSpot: {fileID: 0}
+  m_IncludeForRayTracing: 1
+  m_AreaLightShadowCone: 120
+  m_UseScreenSpaceShadows: 0
+  m_InteractsWithSky: 1
+  m_AngularDiameter: 0.5
+  m_FlareSize: 2
+  m_FlareTint: {r: 1, g: 1, b: 1, a: 1}
+  m_FlareFalloff: 4
+  m_SurfaceTexture: {fileID: 0}
+  m_SurfaceTint: {r: 1, g: 1, b: 1, a: 1}
+  m_Distance: 1.5e+11
+  m_UseRayTracedShadows: 0
+  m_NumRayTracingSamples: 4
+  m_FilterTracedShadow: 1
+  m_FilterSizeTraced: 16
+  m_SunLightConeAngle: 0.5
+  m_LightShadowRadius: 0.5
+  m_SemiTransparentShadow: 0
+  m_ColorShadow: 1
+  m_DistanceBasedFiltering: 0
+  m_EvsmExponent: 15
+  m_EvsmLightLeakBias: 0
+  m_EvsmVarianceBias: 0.00001
+  m_EvsmBlurPasses: 0
+  m_LightlayersMask: 1
+  m_LinkShadowLayers: 1
+  m_ShadowNearPlane: 0.1
+  m_BlockerSampleCount: 24
+  m_FilterSampleCount: 16
+  m_MinFilterSize: 0.1
+  m_KernelSize: 5
+  m_LightAngle: 1
+  m_MaxDepthBias: 0.001
+  m_ShadowResolution:
+    m_Override: 512
+    m_UseOverride: 1
+    m_Level: 0
+  m_ShadowDimmer: 1
+  m_VolumetricShadowDimmer: 1
+  m_ShadowFadeDistance: 10000
+  m_UseContactShadow:
+    m_Override: 0
+    m_UseOverride: 1
+    m_Level: 0
+  m_RayTracedContactShadow: 0
+  m_ShadowTint: {r: 0, g: 0, b: 0, a: 1}
+  m_PenumbraTint: 0
+  m_NormalBias: 0.75
+  m_SlopeBias: 0.5
+  m_ShadowUpdateMode: 0
+  m_AlwaysDrawDynamicShadows: 0
+  m_UpdateShadowOnLightMovement: 0
+  m_CachedShadowTranslationThreshold: 0.01
+  m_CachedShadowAngularThreshold: 0.5
+  m_BarnDoorAngle: 90
+  m_BarnDoorLength: 0.05
+  m_preserveCachedShadow: 0
+  m_OnDemandShadowRenderOnPlacement: 1
+  m_ShadowCascadeRatios:
+  - 0.05
+  - 0.2
+  - 0.3
+  m_ShadowCascadeBorders:
+  - 0.2
+  - 0.2
+  - 0.2
+  - 0.2
+  m_ShadowAlgorithm: 0
+  m_ShadowVariant: 0
+  m_ShadowPrecision: 0
+  useOldInspector: 0
+  useVolumetric: 1
+  featuresFoldout: 1
+  m_AreaLightEmissiveMeshShadowCastingMode: 0
+  m_AreaLightEmissiveMeshMotionVectorGenerationMode: 0
+  m_AreaLightEmissiveMeshLayer: -1
+  m_Version: 11
+  m_ObsoleteShadowResolutionTier: 1
+  m_ObsoleteUseShadowQualitySettings: 0
+  m_ObsoleteCustomShadowResolution: 512
+  m_ObsoleteContactShadows: 0
+  m_PointlightHDType: 0
+  m_SpotLightShape: 0
+  m_AreaLightShape: 0
+--- !u!1 &780803035
+GameObject:
+  m_ObjectHideFlags: 0
+  m_CorrespondingSourceObject: {fileID: 0}
+  m_PrefabInstance: {fileID: 0}
+  m_PrefabAsset: {fileID: 0}
+  serializedVersion: 6
+  m_Component:
+  - component: {fileID: 780803037}
+  - component: {fileID: 780803039}
+  - component: {fileID: 780803038}
+  - component: {fileID: 780803040}
+  m_Layer: 6
+  m_Name: -AllowNextAttack-
+  m_TagString: Untagged
+  m_Icon: {fileID: 0}
+  m_NavMeshLayer: 0
+  m_StaticEditorFlags: 2147483647
+  m_IsActive: 1
+--- !u!4 &780803037
+Transform:
+  m_ObjectHideFlags: 0
+  m_CorrespondingSourceObject: {fileID: 0}
+  m_PrefabInstance: {fileID: 0}
+  m_PrefabAsset: {fileID: 0}
+  m_GameObject: {fileID: 780803035}
+  m_LocalRotation: {x: -0, y: -0, z: -0, w: 1}
+  m_LocalPosition: {x: 0, y: 0, z: 0}
+  m_LocalScale: {x: 1, y: 1, z: 1}
+  m_ConstrainProportionsScale: 0
+  m_Children: []
+  m_Father: {fileID: 2410215513735583749}
+  m_RootOrder: 6
+  m_LocalEulerAnglesHint: {x: 0, y: 0, z: 0}
+--- !u!114 &780803039
+MonoBehaviour:
+  m_ObjectHideFlags: 0
+  m_CorrespondingSourceObject: {fileID: 0}
+  m_PrefabInstance: {fileID: 0}
+  m_PrefabAsset: {fileID: 0}
+  m_GameObject: {fileID: 780803035}
+  m_Enabled: 1
+  m_EditorHideFlags: 0
+  m_Script: {fileID: 11500000, guid: e5554e6c479a4dafbd86e3ece00169a9, type: 3}
+  m_Name: 
+  m_EditorClassIdentifier: 
+  _component: {fileID: 780803038}
+--- !u!114 &780803038
+MonoBehaviour:
+  m_ObjectHideFlags: 0
+  m_CorrespondingSourceObject: {fileID: 0}
+  m_PrefabInstance: {fileID: 0}
+  m_PrefabAsset: {fileID: 0}
+  m_GameObject: {fileID: 780803035}
+  m_Enabled: 1
+  m_EditorHideFlags: 0
+  m_Script: {fileID: 11500000, guid: b178bdd9bde14366a896b14319f56a92, type: 3}
+  m_Name: 
+  m_EditorClassIdentifier: 
+  _stackTrace:
+    Enabled: 0
+  _event: {fileID: 0}
+  _eventHolder:
+    _event: {fileID: 11400000, guid: 6e155574923ad9e4d9c5f2918209ee63, type: 2}
+    _eventInstancer: {fileID: 0}
+    _type: 0
+  _response:
+    _persistentListeners:
+    - _persistentArguments: []
+      _target: {fileID: 780803040}
+      _isStatic: 0
+      CallState: 2
+      _staticType:
+        GuidAssignmentFailed: 0
+        GUID: 
+        _typeNameAndAssembly: 
+        _suppressLogs: 0
+      _methodName: PlayFeedbacks
+    Expanded: 1
+--- !u!114 &780803040
+MonoBehaviour:
+  m_ObjectHideFlags: 0
+  m_CorrespondingSourceObject: {fileID: 0}
+  m_PrefabInstance: {fileID: 0}
+  m_PrefabAsset: {fileID: 0}
+  m_GameObject: {fileID: 780803035}
+  m_Enabled: 1
+  m_EditorHideFlags: 0
+  m_Script: {fileID: 11500000, guid: 6da43522623d4704e979466dc7650b65, type: 3}
+  m_Name: 
+  m_EditorClassIdentifier: 
+  Feedbacks: []
+  InitializationMode: 2
+  SafeMode: 3
+  Direction: 0
+  AutoChangeDirectionOnEnd: 0
+  AutoPlayOnStart: 0
+  AutoPlayOnEnable: 0
+  ForceTimescaleMode: 0
+  ForcedTimescaleMode: 1
+  DurationMultiplier: 1
+  RandomizeDuration: 0
+  RandomDurationMultiplier: {x: 0.5, y: 1.5}
+  DisplayFullDurationDetails: 0
+  PlayerTimescaleMode: 1
+  OnlyPlayIfWithinRange: 0
+  RangeCenter: {fileID: 0}
+  RangeDistance: 5
+  UseRangeFalloff: 0
+  RangeFalloff:
+    serializedVersion: 2
+    m_Curve:
+    - serializedVersion: 3
+      time: 0
+      value: 1
+      inSlope: 0
+      outSlope: 0
+      tangentMode: 0
+      weightedMode: 0
+      inWeight: 0
+      outWeight: 0
+    - serializedVersion: 3
+      time: 1
+      value: 0
+      inSlope: 0
+      outSlope: 0
+      tangentMode: 0
+      weightedMode: 0
+      inWeight: 0
+      outWeight: 0
+    m_PreInfinity: 2
+    m_PostInfinity: 2
+    m_RotationOrder: 4
+  RemapRangeFalloff: {x: 0, y: 1}
+  IgnoreRangeEvents: 0
+  CooldownDuration: 0
+  InitialDelay: 0
+  CanPlay: 1
+  CanPlayWhileAlreadyPlaying: 1
+  ChanceToPlay: 100
+  FeedbacksIntensity: 1
+  Events:
+    TriggerMMFeedbacksEvents: 0
+    TriggerUnityEvents: 1
+    OnPlay:
+      m_PersistentCalls:
+        m_Calls: []
+    OnPause:
+      m_PersistentCalls:
+        m_Calls: []
+    OnResume:
+      m_PersistentCalls:
+        m_Calls: []
+    OnRevert:
+      m_PersistentCalls:
+        m_Calls: []
+    OnComplete:
+      m_PersistentCalls:
+        m_Calls: []
+    OnRestoreInitialValues:
+      m_PersistentCalls:
+        m_Calls: []
+    OnSkipToTheEnd:
+      m_PersistentCalls:
+        m_Calls: []
+  DebugActive: 0
+  FeedbacksList:
+  - rid: 6832162380803735556
+  KeepPlayModeChanges: 0
+  PerformanceMode: 0
+  ForceStopFeedbacksOnDisable: 1
+  PlayCount: 0
+  references:
+    version: 2
+    RefIds:
+    - rid: 6832162380803735556
+      type: {class: MMF_Sound, ns: MoreMountains.Feedbacks, asm: MoreMountains.Feedbacks.MMTools}
+      data:
+        Active: 0
+        UniqueID: -295618768
+        Label: Sound
+        ChannelMode: 0
+        Channel: 0
+        MMChannelDefinition: {fileID: 0}
+        Chance: 100
+        DisplayColor: {r: 0, g: 0, b: 0, a: 1}
+        Timing:
+          TimescaleMode: 0
+          ExcludeFromHoldingPauses: 0
+          ContributeToTotalDuration: 1
+          InitialDelay: 0
+          CooldownDuration: 0
+          InterruptsOnStop: 1
+          NumberOfRepeats: 0
+          RepeatForever: 0
+          DelayBetweenRepeats: 1
+          MMFeedbacksDirectionCondition: 0
+          PlayDirection: 0
+          ConstantIntensity: 0
+          UseIntensityInterval: 0
+          IntensityIntervalMin: 0
+          IntensityIntervalMax: 0
+          Sequence: {fileID: 0}
+          TrackID: 0
+          Quantized: 0
+          TargetBPM: 120
+        AutomatedTargetAcquisition:
+          Mode: 0
+          ChildIndex: 0
+        RandomizeOutput: 0
+        RandomMultiplier: {x: 0.8, y: 1}
+        RandomizeDuration: 0
+        RandomDurationMultiplier: {x: 0.5, y: 2}
+        UseRange: 0
+        RangeDistance: 5
+        UseRangeFalloff: 0
+        RangeFalloff:
+          serializedVersion: 2
+          m_Curve:
+          - serializedVersion: 3
+            time: 0
+            value: 1
+            inSlope: 0
+            outSlope: 0
+            tangentMode: 0
+            weightedMode: 0
+            inWeight: 0
+            outWeight: 0
+          - serializedVersion: 3
+            time: 1
+            value: 0
+            inSlope: 0
+            outSlope: 0
+            tangentMode: 0
+            weightedMode: 0
+            inWeight: 0
+            outWeight: 0
+          m_PreInfinity: 2
+          m_PostInfinity: 2
+          m_RotationOrder: 4
+        RemapRangeFalloff: {x: 0, y: 1}
+        Owner: {fileID: 780803040}
+        DebugActive: 0
+        Sfx: {fileID: 8300000, guid: 7336cd5e6e4f74693ac6c4b607b671ef, type: 3}
+        RandomSfx: []
+        TestPlayButton:
+          ButtonText: Debug Play Sound
+        TestStopButton:
+          ButtonText: Debug Stop Sound
+        PlayMethod: 1
+        PoolSize: 10
+        StopSoundOnFeedbackStop: 1
+        MinVolume: 1
+        MaxVolume: 1
+        MinPitch: 1
+        MaxPitch: 1
+        SfxAudioMixerGroup: {fileID: 0}
+        Priority: 128
+        PanStereo: 0
+        SpatialBlend: 0
+        DopplerLevel: 1
+        Spread: 0
+        RolloffMode: 0
+        MinDistance: 1
+        MaxDistance: 500
+        UseCustomRolloffCurve: 0
+        CustomRolloffCurve:
+          serializedVersion: 2
+          m_Curve: []
+          m_PreInfinity: 2
+          m_PostInfinity: 2
+          m_RotationOrder: 4
+        UseSpatialBlendCurve: 0
+        SpatialBlendCurve:
+          serializedVersion: 2
+          m_Curve: []
+          m_PreInfinity: 2
+          m_PostInfinity: 2
+          m_RotationOrder: 4
+        UseReverbZoneMixCurve: 0
+        ReverbZoneMixCurve:
+          serializedVersion: 2
+          m_Curve: []
+          m_PreInfinity: 2
+          m_PostInfinity: 2
+          m_RotationOrder: 4
+        UseSpreadCurve: 0
+        SpreadCurve:
+          serializedVersion: 2
+          m_Curve: []
+          m_PreInfinity: 2
+          m_PostInfinity: 2
+          m_RotationOrder: 4
+--- !u!1 &797213318
+GameObject:
+  m_ObjectHideFlags: 0
+  m_CorrespondingSourceObject: {fileID: 0}
+  m_PrefabInstance: {fileID: 0}
+  m_PrefabAsset: {fileID: 0}
+  serializedVersion: 6
+  m_Component:
+  - component: {fileID: 797213319}
+  - component: {fileID: 797213321}
+  - component: {fileID: 797213320}
+  m_Layer: 0
+  m_Name: Point Light
+  m_TagString: Untagged
+  m_Icon: {fileID: 0}
+  m_NavMeshLayer: 0
+  m_StaticEditorFlags: 0
+  m_IsActive: 1
+--- !u!4 &797213319
+Transform:
+  m_ObjectHideFlags: 0
+  m_CorrespondingSourceObject: {fileID: 0}
+  m_PrefabInstance: {fileID: 0}
+  m_PrefabAsset: {fileID: 0}
+  m_GameObject: {fileID: 797213318}
+  m_LocalRotation: {x: -0.16393936, y: -0.09481012, z: 0.42114606, w: 0.88700116}
+  m_LocalPosition: {x: -0.046, y: 1.556, z: 0.53}
+  m_LocalScale: {x: 3.0452828, y: 3.9153337, z: 3.9153328}
+  m_ConstrainProportionsScale: 0
+  m_Children: []
+  m_Father: {fileID: 2410215513429711715}
+  m_RootOrder: 7
+  m_LocalEulerAnglesHint: {x: 0, y: 0, z: 0}
+--- !u!108 &797213321
+Light:
+  m_ObjectHideFlags: 0
+  m_CorrespondingSourceObject: {fileID: 0}
+  m_PrefabInstance: {fileID: 0}
+  m_PrefabAsset: {fileID: 0}
+  m_GameObject: {fileID: 797213318}
+  m_Enabled: 1
+  serializedVersion: 10
+  m_Type: 2
+  m_Shape: 0
+  m_Color: {r: 1, g: 0, b: 0.35239124, a: 1}
+  m_Intensity: 429.32312
+  m_Range: 10
+  m_SpotAngle: 30
+  m_InnerSpotAngle: 21.80208
+  m_CookieSize: 10
+  m_Shadows:
+    m_Type: 0
+    m_Resolution: -1
+    m_CustomResolution: -1
+    m_Strength: 1
+    m_Bias: 0.05
+    m_NormalBias: 0.4
+    m_NearPlane: 0.2
+    m_CullingMatrixOverride:
+      e00: 1
+      e01: 0
+      e02: 0
+      e03: 0
+      e10: 0
+      e11: 1
+      e12: 0
+      e13: 0
+      e20: 0
+      e21: 0
+      e22: 1
+      e23: 0
+      e30: 0
+      e31: 0
+      e32: 0
+      e33: 1
+    m_UseCullingMatrixOverride: 0
+  m_Cookie: {fileID: 0}
+  m_DrawHalo: 0
+  m_Flare: {fileID: 0}
+  m_RenderMode: 0
+  m_CullingMask:
+    serializedVersion: 2
+    m_Bits: 4294967295
+  m_RenderingLayerMask: 1
+  m_Lightmapping: 4
+  m_LightShadowCasterMode: 2
+  m_AreaSize: {x: 0.5, y: 0.5}
+  m_BounceIntensity: 1
+  m_ColorTemperature: 5057
+  m_UseColorTemperature: 1
+  m_BoundingSphereOverride: {x: 0, y: 0, z: 0, w: 0}
+  m_UseBoundingSphereOverride: 0
+  m_UseViewFrustumForShadowCasterCull: 1
+  m_ShadowRadius: 0
+  m_ShadowAngle: 0
+--- !u!114 &797213320
+MonoBehaviour:
+  m_ObjectHideFlags: 0
+  m_CorrespondingSourceObject: {fileID: 0}
+  m_PrefabInstance: {fileID: 0}
+  m_PrefabAsset: {fileID: 0}
+  m_GameObject: {fileID: 797213318}
+  m_Enabled: 1
+  m_EditorHideFlags: 0
+  m_Script: {fileID: 11500000, guid: 7a68c43fe1f2a47cfa234b5eeaa98012, type: 3}
+  m_Name: 
+  m_EditorClassIdentifier: 
+  m_Intensity: 5395.0337
+  m_EnableSpotReflector: 1
+  m_LuxAtDistance: 1
+  m_InnerSpotPercent: 0
+  m_SpotIESCutoffPercent: 100
+  m_LightDimmer: 1
+  m_VolumetricDimmer: 1
+  m_LightUnit: 0
+  m_FadeDistance: 10000
+  m_VolumetricFadeDistance: 10000
+  m_AffectDiffuse: 1
+  m_AffectSpecular: 1
+  m_NonLightmappedOnly: 0
+  m_ShapeWidth: 0.5
+  m_ShapeHeight: 0.5
+  m_AspectRatio: 1
+  m_ShapeRadius: 0.025
+  m_SoftnessScale: 1
+  m_UseCustomSpotLightShadowCone: 0
+  m_CustomSpotLightShadowCone: 30
+  m_MaxSmoothness: 0.99
+  m_ApplyRangeAttenuation: 1
+  m_DisplayAreaLightEmissiveMesh: 0
+  m_AreaLightCookie: {fileID: 0}
+  m_IESPoint: {fileID: 0}
+  m_IESSpot: {fileID: 0}
+  m_IncludeForRayTracing: 1
+  m_AreaLightShadowCone: 120
+  m_UseScreenSpaceShadows: 0
+  m_InteractsWithSky: 1
+  m_AngularDiameter: 0.5
+  m_FlareSize: 2
+  m_FlareTint: {r: 1, g: 1, b: 1, a: 1}
+  m_FlareFalloff: 4
+  m_SurfaceTexture: {fileID: 0}
+  m_SurfaceTint: {r: 1, g: 1, b: 1, a: 1}
+  m_Distance: 1.5e+11
+  m_UseRayTracedShadows: 0
+  m_NumRayTracingSamples: 4
+  m_FilterTracedShadow: 1
+  m_FilterSizeTraced: 16
+  m_SunLightConeAngle: 0.5
+  m_LightShadowRadius: 0.5
+  m_SemiTransparentShadow: 0
+  m_ColorShadow: 1
+  m_DistanceBasedFiltering: 0
+  m_EvsmExponent: 15
+  m_EvsmLightLeakBias: 0
+  m_EvsmVarianceBias: 0.00001
+  m_EvsmBlurPasses: 0
+  m_LightlayersMask: 1
+  m_LinkShadowLayers: 1
+  m_ShadowNearPlane: 0.1
+  m_BlockerSampleCount: 24
+  m_FilterSampleCount: 16
+  m_MinFilterSize: 0.1
+  m_KernelSize: 5
+  m_LightAngle: 1
+  m_MaxDepthBias: 0.001
+  m_ShadowResolution:
+    m_Override: 512
+    m_UseOverride: 1
+    m_Level: 0
+  m_ShadowDimmer: 1
+  m_VolumetricShadowDimmer: 1
+  m_ShadowFadeDistance: 10000
+  m_UseContactShadow:
+    m_Override: 0
+    m_UseOverride: 1
+    m_Level: 0
+  m_RayTracedContactShadow: 0
+  m_ShadowTint: {r: 0, g: 0, b: 0, a: 1}
+  m_PenumbraTint: 0
+  m_NormalBias: 0.75
+  m_SlopeBias: 0.5
+  m_ShadowUpdateMode: 0
+  m_AlwaysDrawDynamicShadows: 0
+  m_UpdateShadowOnLightMovement: 0
+  m_CachedShadowTranslationThreshold: 0.01
+  m_CachedShadowAngularThreshold: 0.5
+  m_BarnDoorAngle: 90
+  m_BarnDoorLength: 0.05
+  m_preserveCachedShadow: 0
+  m_OnDemandShadowRenderOnPlacement: 1
+  m_ShadowCascadeRatios:
+  - 0.05
+  - 0.2
+  - 0.3
+  m_ShadowCascadeBorders:
+  - 0.2
+  - 0.2
+  - 0.2
+  - 0.2
+  m_ShadowAlgorithm: 0
+  m_ShadowVariant: 0
+  m_ShadowPrecision: 0
+  useOldInspector: 0
+  useVolumetric: 1
+  featuresFoldout: 1
+  m_AreaLightEmissiveMeshShadowCastingMode: 0
+  m_AreaLightEmissiveMeshMotionVectorGenerationMode: 0
+  m_AreaLightEmissiveMeshLayer: -1
+  m_Version: 11
+  m_ObsoleteShadowResolutionTier: 1
+  m_ObsoleteUseShadowQualitySettings: 0
+  m_ObsoleteCustomShadowResolution: 512
+  m_ObsoleteContactShadows: 0
+  m_PointlightHDType: 0
+  m_SpotLightShape: 0
+  m_AreaLightShape: 0
+--- !u!1 &909374412
+GameObject:
+  m_ObjectHideFlags: 0
+  m_CorrespondingSourceObject: {fileID: 0}
+  m_PrefabInstance: {fileID: 0}
+  m_PrefabAsset: {fileID: 0}
+  serializedVersion: 6
+  m_Component:
+  - component: {fileID: 909374413}
+  - component: {fileID: 909374415}
+  - component: {fileID: 909374414}
+  m_Layer: 6
+  m_Name: AmbientWeaponLight.001
+  m_TagString: Untagged
+  m_Icon: {fileID: 0}
+  m_NavMeshLayer: 0
+  m_StaticEditorFlags: 0
+  m_IsActive: 1
+--- !u!4 &909374413
+Transform:
+  m_ObjectHideFlags: 0
+  m_CorrespondingSourceObject: {fileID: 0}
+  m_PrefabInstance: {fileID: 0}
+  m_PrefabAsset: {fileID: 0}
+  m_GameObject: {fileID: 909374412}
+  m_LocalRotation: {x: -0.0048798616, y: -0.68998796, z: 0.7224288, w: -0.04460534}
+  m_LocalPosition: {x: 0.00027621412, y: -0.0039528795, z: -0.0018441755}
+  m_LocalScale: {x: 0.004240456, y: 0.0042404565, z: 0.004240457}
+  m_ConstrainProportionsScale: 0
+  m_Children: []
+  m_Father: {fileID: 543450651691404941}
+  m_RootOrder: 1
+  m_LocalEulerAnglesHint: {x: 0, y: 0, z: 0}
+--- !u!108 &909374415
+Light:
+  m_ObjectHideFlags: 0
+  m_CorrespondingSourceObject: {fileID: 0}
+  m_PrefabInstance: {fileID: 0}
+  m_PrefabAsset: {fileID: 0}
+  m_GameObject: {fileID: 909374412}
+  m_Enabled: 1
+  serializedVersion: 10
+  m_Type: 2
+  m_Shape: 0
+  m_Color: {r: 0.34509805, g: 0.2235294, b: 0.77254903, a: 1}
+  m_Intensity: 2124.3774
+  m_Range: 10
+  m_SpotAngle: 30
+  m_InnerSpotAngle: 21.80208
+  m_CookieSize: 10
+  m_Shadows:
+    m_Type: 1
+    m_Resolution: -1
+    m_CustomResolution: -1
+    m_Strength: 1
+    m_Bias: 0.05
+    m_NormalBias: 0.4
+    m_NearPlane: 0.2
+    m_CullingMatrixOverride:
+      e00: 1
+      e01: 0
+      e02: 0
+      e03: 0
+      e10: 0
+      e11: 1
+      e12: 0
+      e13: 0
+      e20: 0
+      e21: 0
+      e22: 1
+      e23: 0
+      e30: 0
+      e31: 0
+      e32: 0
+      e33: 1
+    m_UseCullingMatrixOverride: 0
+  m_Cookie: {fileID: 0}
+  m_DrawHalo: 0
+  m_Flare: {fileID: 0}
+  m_RenderMode: 0
+  m_CullingMask:
+    serializedVersion: 2
+    m_Bits: 4294967295
+  m_RenderingLayerMask: 1
+  m_Lightmapping: 4
+  m_LightShadowCasterMode: 2
+  m_AreaSize: {x: 0.5, y: 0.5}
+  m_BounceIntensity: 1
+  m_ColorTemperature: 6570
+  m_UseColorTemperature: 1
+  m_BoundingSphereOverride: {x: 0, y: 0, z: 0, w: 0}
+  m_UseBoundingSphereOverride: 0
+  m_UseViewFrustumForShadowCasterCull: 1
+  m_ShadowRadius: 0.5
+  m_ShadowAngle: 0
+--- !u!114 &909374414
+MonoBehaviour:
+  m_ObjectHideFlags: 0
+  m_CorrespondingSourceObject: {fileID: 0}
+  m_PrefabInstance: {fileID: 0}
+  m_PrefabAsset: {fileID: 0}
+  m_GameObject: {fileID: 909374412}
+  m_Enabled: 1
+  m_EditorHideFlags: 0
+  m_Script: {fileID: 11500000, guid: 7a68c43fe1f2a47cfa234b5eeaa98012, type: 3}
+  m_Name: 
+  m_EditorClassIdentifier: 
+  m_Intensity: 26695.715
+  m_EnableSpotReflector: 1
+  m_LuxAtDistance: 1
+  m_InnerSpotPercent: 0
+  m_SpotIESCutoffPercent: 100
+  m_LightDimmer: 1
+  m_VolumetricDimmer: 2
+  m_LightUnit: 0
+  m_FadeDistance: 10000
+  m_VolumetricFadeDistance: 10000
+  m_AffectDiffuse: 1
+  m_AffectSpecular: 1
+  m_NonLightmappedOnly: 0
+  m_ShapeWidth: 0.5
+  m_ShapeHeight: 0.5
+  m_AspectRatio: 1
+  m_ShapeRadius: 0.5
+  m_SoftnessScale: 1
+  m_UseCustomSpotLightShadowCone: 0
+  m_CustomSpotLightShadowCone: 30
+  m_MaxSmoothness: 0.99
+  m_ApplyRangeAttenuation: 1
+  m_DisplayAreaLightEmissiveMesh: 0
+  m_AreaLightCookie: {fileID: 0}
+  m_IESPoint: {fileID: 0}
+  m_IESSpot: {fileID: 0}
+  m_IncludeForRayTracing: 1
+  m_AreaLightShadowCone: 120
+  m_UseScreenSpaceShadows: 0
+  m_InteractsWithSky: 1
+  m_AngularDiameter: 0.5
+  m_FlareSize: 2
+  m_FlareTint: {r: 1, g: 1, b: 1, a: 1}
+  m_FlareFalloff: 4
+  m_SurfaceTexture: {fileID: 0}
+  m_SurfaceTint: {r: 1, g: 1, b: 1, a: 1}
+  m_Distance: 1.5e+11
+  m_UseRayTracedShadows: 0
+  m_NumRayTracingSamples: 4
+  m_FilterTracedShadow: 1
+  m_FilterSizeTraced: 16
+  m_SunLightConeAngle: 0.5
+  m_LightShadowRadius: 0.5
+  m_SemiTransparentShadow: 0
+  m_ColorShadow: 1
+  m_DistanceBasedFiltering: 0
+  m_EvsmExponent: 15
+  m_EvsmLightLeakBias: 0
+  m_EvsmVarianceBias: 0.00001
+  m_EvsmBlurPasses: 0
+  m_LightlayersMask: 1
+  m_LinkShadowLayers: 1
+  m_ShadowNearPlane: 1
+  m_BlockerSampleCount: 24
+  m_FilterSampleCount: 16
+  m_MinFilterSize: 0.1
+  m_KernelSize: 5
+  m_LightAngle: 1
+  m_MaxDepthBias: 0.001
+  m_ShadowResolution:
+    m_Override: 512
+    m_UseOverride: 0
+    m_Level: 2
+  m_ShadowDimmer: 1
+  m_VolumetricShadowDimmer: 1
+  m_ShadowFadeDistance: 10000
+  m_UseContactShadow:
+    m_Override: 0
+    m_UseOverride: 1
+    m_Level: 0
+  m_RayTracedContactShadow: 0
+  m_ShadowTint: {r: 0, g: 0, b: 0, a: 1}
+  m_PenumbraTint: 0
+  m_NormalBias: 0.75
+  m_SlopeBias: 0.5
+  m_ShadowUpdateMode: 0
+  m_AlwaysDrawDynamicShadows: 0
+  m_UpdateShadowOnLightMovement: 0
+  m_CachedShadowTranslationThreshold: 0.01
+  m_CachedShadowAngularThreshold: 0.5
+  m_BarnDoorAngle: 90
+  m_BarnDoorLength: 0.05
+  m_preserveCachedShadow: 0
+  m_OnDemandShadowRenderOnPlacement: 1
+  m_ShadowCascadeRatios:
+  - 0.05
+  - 0.2
+  - 0.3
+  m_ShadowCascadeBorders:
+  - 0.2
+  - 0.2
+  - 0.2
+  - 0.2
+  m_ShadowAlgorithm: 0
+  m_ShadowVariant: 0
+  m_ShadowPrecision: 0
+  useOldInspector: 0
+  useVolumetric: 1
+  featuresFoldout: 1
+  m_AreaLightEmissiveMeshShadowCastingMode: 0
+  m_AreaLightEmissiveMeshMotionVectorGenerationMode: 0
+  m_AreaLightEmissiveMeshLayer: -1
+  m_Version: 11
+  m_ObsoleteShadowResolutionTier: 1
+  m_ObsoleteUseShadowQualitySettings: 0
+  m_ObsoleteCustomShadowResolution: 512
+  m_ObsoleteContactShadows: 0
+  m_PointlightHDType: 0
+  m_SpotLightShape: 0
+  m_AreaLightShape: 0
+--- !u!1 &965624110
+GameObject:
+  m_ObjectHideFlags: 1
+  m_CorrespondingSourceObject: {fileID: 0}
+  m_PrefabInstance: {fileID: 0}
+  m_PrefabAsset: {fileID: 0}
+  serializedVersion: 6
+  m_Component:
+  - component: {fileID: 965624111}
+  - component: {fileID: 965624112}
+  m_Layer: 0
+  m_Name: NameContainer(EditorOnly)
+  m_TagString: EditorOnly
+  m_Icon: {fileID: 0}
+  m_NavMeshLayer: 0
+  m_StaticEditorFlags: 0
+  m_IsActive: 1
+--- !u!4 &965624111
+Transform:
+  m_ObjectHideFlags: 1
+  m_CorrespondingSourceObject: {fileID: 0}
+  m_PrefabInstance: {fileID: 0}
+  m_PrefabAsset: {fileID: 0}
+  m_GameObject: {fileID: 965624110}
+  m_LocalRotation: {x: 0, y: 0, z: 0, w: 1}
+  m_LocalPosition: {x: 0, y: 0, z: 0}
+  m_LocalScale: {x: 1, y: 1, z: 1}
+  m_ConstrainProportionsScale: 0
+  m_Children: []
+  m_Father: {fileID: 2410215513429711715}
+  m_RootOrder: 8
+  m_LocalEulerAnglesHint: {x: 0, y: 0, z: 0}
+--- !u!114 &965624112
+MonoBehaviour:
+  m_ObjectHideFlags: 1
+  m_CorrespondingSourceObject: {fileID: 0}
+  m_PrefabInstance: {fileID: 0}
+  m_PrefabAsset: {fileID: 0}
+  m_GameObject: {fileID: 965624110}
+  m_Enabled: 1
+  m_EditorHideFlags: 0
+  m_Script: {fileID: 11500000, guid: 190d9e9918d0aaf48a103a2bb6995059, type: 3}
+  m_Name: 
+  m_EditorClassIdentifier: 
+  nameOverride: LongDash Move Anim Handler
+  tooltipOverride: 
+  target: {fileID: 610366622}
+--- !u!1 &1037352630
+GameObject:
+  m_ObjectHideFlags: 0
+  m_CorrespondingSourceObject: {fileID: 0}
+  m_PrefabInstance: {fileID: 0}
+  m_PrefabAsset: {fileID: 0}
+  serializedVersion: 6
+  m_Component:
+  - component: {fileID: 1037352631}
+  m_Layer: 6
+  m_Name: PlayerLookAt
+  m_TagString: Untagged
+  m_Icon: {fileID: 0}
+  m_NavMeshLayer: 0
+  m_StaticEditorFlags: 0
+  m_IsActive: 1
+--- !u!4 &1037352631
+Transform:
+  m_ObjectHideFlags: 0
+  m_CorrespondingSourceObject: {fileID: 0}
+  m_PrefabInstance: {fileID: 0}
+  m_PrefabAsset: {fileID: 0}
+  m_GameObject: {fileID: 1037352630}
+  m_LocalRotation: {x: 0, y: 0, z: 0, w: 1}
+  m_LocalPosition: {x: 0, y: 0, z: 0}
+  m_LocalScale: {x: 1, y: 1, z: 1}
+  m_ConstrainProportionsScale: 0
+  m_Children:
+  - {fileID: 209246022}
+  m_Father: {fileID: 2410215513735583749}
+  m_RootOrder: 4
+  m_LocalEulerAnglesHint: {x: 0, y: 0, z: 0}
+--- !u!1 &1187890989
+GameObject:
+  m_ObjectHideFlags: 0
+  m_CorrespondingSourceObject: {fileID: 0}
+  m_PrefabInstance: {fileID: 0}
+  m_PrefabAsset: {fileID: 0}
+  serializedVersion: 6
+  m_Component:
+  - component: {fileID: 1187890990}
+  - component: {fileID: 1187890992}
+  - component: {fileID: 1187890991}
+  m_Layer: 6
+  m_Name: 'Camera: Cinematic'
+  m_TagString: Untagged
+  m_Icon: {fileID: 0}
+  m_NavMeshLayer: 0
+  m_StaticEditorFlags: 0
+  m_IsActive: 1
+--- !u!4 &1187890990
+Transform:
+  m_ObjectHideFlags: 0
+  m_CorrespondingSourceObject: {fileID: 0}
+  m_PrefabInstance: {fileID: 0}
+  m_PrefabAsset: {fileID: 0}
+  m_GameObject: {fileID: 1187890989}
+  m_LocalRotation: {x: 0.2379853, y: 0.585599, z: -0.16800095, w: 0.7564474}
+  m_LocalPosition: {x: -5.648155, y: 5.4497094, z: -1.4031296}
+  m_LocalScale: {x: 1, y: 1, z: 1}
+  m_ConstrainProportionsScale: 0
+  m_Children:
+  - {fileID: 663746491}
+  m_Father: {fileID: 2410215513735583749}
+  m_RootOrder: 8
+  m_LocalEulerAnglesHint: {x: 33.835, y: 76.005, z: 1.694}
+--- !u!114 &1187890992
+MonoBehaviour:
+  m_ObjectHideFlags: 0
+  m_CorrespondingSourceObject: {fileID: 0}
+  m_PrefabInstance: {fileID: 0}
+  m_PrefabAsset: {fileID: 0}
+  m_GameObject: {fileID: 1187890989}
+  m_Enabled: 1
+  m_EditorHideFlags: 0
+  m_Script: {fileID: 11500000, guid: 45e653bab7fb20e499bda25e1b646fea, type: 3}
+  m_Name: 
+  m_EditorClassIdentifier: 
+  m_ExcludedPropertiesInInspector:
+  - m_Script
+  m_LockStageInInspector: 
+  m_StreamingVersion: 20170927
+  m_Priority: 20
+  m_StandbyUpdate: 2
+  m_LookAt: {fileID: 0}
+  m_Follow: {fileID: 5898839069180947905}
+  m_Lens:
+    FieldOfView: 40
+    OrthographicSize: 5
+    NearClipPlane: 1
+    FarClipPlane: 500
+    Dutch: 0
+    ModeOverride: 0
+    LensShift: {x: 0, y: 0}
+    GateFit: 2
+    m_SensorSize: {x: 1, y: 1}
+    Iso: 200
+    ShutterSpeed: 0.005
+    Aperture: 16
+    BladeCount: 5
+    Curvature: {x: 2, y: 11}
+    BarrelClipping: 0.25
+    Anamorphism: 0
+  m_Transitions:
+    m_BlendHint: 0
+    m_InheritPosition: 0
+    m_OnCameraLive:
+      m_PersistentCalls:
+        m_Calls: []
+  m_LegacyBlendHint: 0
+  m_ComponentOwner: {fileID: 663746491}
+--- !u!114 &1187890991
+MonoBehaviour:
+  m_ObjectHideFlags: 0
+  m_CorrespondingSourceObject: {fileID: 0}
+  m_PrefabInstance: {fileID: 0}
+  m_PrefabAsset: {fileID: 0}
+  m_GameObject: {fileID: 1187890989}
+  m_Enabled: 1
+  m_EditorHideFlags: 0
+  m_Script: {fileID: 11500000, guid: 00b2d199b96b516448144ab30fb26aed, type: 3}
+  m_Name: 
+  m_EditorClassIdentifier: 
+  m_ApplyAfter: 1
+  m_ChannelMask: 1
+  m_Gain: 1
+  m_Use2DDistance: 0
+  m_UseCameraSpace: 0
+  m_ReactionSettings:
+    m_SecondaryNoise: {fileID: 0}
+    m_AmplitudeGain: 0
+    m_FrequencyGain: 0
+    m_Duration: 0
+    m_NoiseOffsets: {x: 424.97058, y: -843.4258, z: 484.73166}
+--- !u!1 &1748438298
+GameObject:
+  m_ObjectHideFlags: 0
+  m_CorrespondingSourceObject: {fileID: 0}
+  m_PrefabInstance: {fileID: 0}
+  m_PrefabAsset: {fileID: 0}
+  serializedVersion: 6
+  m_Component:
+  - component: {fileID: 1748438299}
+  - component: {fileID: 1748438301}
+  - component: {fileID: 1748438300}
+  m_Layer: 6
+  m_Name: Cube
+  m_TagString: Untagged
+  m_Icon: {fileID: 0}
+  m_NavMeshLayer: 0
+  m_StaticEditorFlags: 0
+  m_IsActive: 0
+--- !u!4 &1748438299
+Transform:
+  m_ObjectHideFlags: 0
+  m_CorrespondingSourceObject: {fileID: 0}
+  m_PrefabInstance: {fileID: 0}
+  m_PrefabAsset: {fileID: 0}
+  m_GameObject: {fileID: 1748438298}
+  m_LocalRotation: {x: 0, y: 0, z: 0, w: 1}
+  m_LocalPosition: {x: 0, y: 0, z: 0.5}
+  m_LocalScale: {x: 0.1, y: 0.1, z: 1}
+  m_ConstrainProportionsScale: 0
+  m_Children: []
+  m_Father: {fileID: 2410215513429711715}
+  m_RootOrder: 3
+  m_LocalEulerAnglesHint: {x: 0, y: 0, z: 0}
+--- !u!33 &1748438301
+MeshFilter:
+  m_ObjectHideFlags: 0
+  m_CorrespondingSourceObject: {fileID: 0}
+  m_PrefabInstance: {fileID: 0}
+  m_PrefabAsset: {fileID: 0}
+  m_GameObject: {fileID: 1748438298}
+  m_Mesh: {fileID: 10202, guid: 0000000000000000e000000000000000, type: 0}
+--- !u!23 &1748438300
+MeshRenderer:
+  m_ObjectHideFlags: 0
+  m_CorrespondingSourceObject: {fileID: 0}
+  m_PrefabInstance: {fileID: 0}
+  m_PrefabAsset: {fileID: 0}
+  m_GameObject: {fileID: 1748438298}
+  m_Enabled: 1
+  m_CastShadows: 1
+  m_ReceiveShadows: 1
+  m_DynamicOccludee: 1
+  m_StaticShadowCaster: 0
+  m_MotionVectors: 1
+  m_LightProbeUsage: 1
+  m_ReflectionProbeUsage: 1
+  m_RayTracingMode: 2
+  m_RayTraceProcedural: 0
+  m_RenderingLayerMask: 257
+  m_RendererPriority: 0
+  m_Materials:
+  - {fileID: 2100000, guid: 73c176f402d2c2f4d929aa5da7585d17, type: 2}
+  m_StaticBatchInfo:
+    firstSubMesh: 0
+    subMeshCount: 0
+  m_StaticBatchRoot: {fileID: 0}
+  m_ProbeAnchor: {fileID: 0}
+  m_LightProbeVolumeOverride: {fileID: 0}
+  m_ScaleInLightmap: 1
+  m_ReceiveGI: 1
+  m_PreserveUVs: 0
+  m_IgnoreNormalsForChartDetection: 0
+  m_ImportantGI: 0
+  m_StitchLightmapSeams: 1
+  m_SelectedEditorRenderState: 3
+  m_MinimumChartSize: 4
+  m_AutoUVMaxDistance: 0.5
+  m_AutoUVMaxAngle: 89
+  m_LightmapParameters: {fileID: 0}
+  m_SortingLayerID: 0
+  m_SortingLayer: 0
+  m_SortingOrder: 0
+  m_AdditionalVertexStreams: {fileID: 0}
+--- !u!1 &1804067145
+GameObject:
+  m_ObjectHideFlags: 0
+  m_CorrespondingSourceObject: {fileID: 0}
+  m_PrefabInstance: {fileID: 0}
+  m_PrefabAsset: {fileID: 0}
+  serializedVersion: 6
+  m_Component:
+  - component: {fileID: 1804067146}
+  m_Layer: 6
+  m_Name: Muzzle
+  m_TagString: Untagged
+  m_Icon: {fileID: 0}
+  m_NavMeshLayer: 0
+  m_StaticEditorFlags: 0
+  m_IsActive: 1
+--- !u!4 &1804067146
+Transform:
+  m_ObjectHideFlags: 0
+  m_CorrespondingSourceObject: {fileID: 0}
+  m_PrefabInstance: {fileID: 0}
+  m_PrefabAsset: {fileID: 0}
+  m_GameObject: {fileID: 1804067145}
+  m_LocalRotation: {x: 0, y: 0, z: 0, w: 1}
+  m_LocalPosition: {x: 0, y: 1.408, z: 0.235}
+  m_LocalScale: {x: 1, y: 1, z: 1}
+  m_ConstrainProportionsScale: 0
+  m_Children: []
+  m_Father: {fileID: 2410215513429711715}
+  m_RootOrder: 4
+  m_LocalEulerAnglesHint: {x: 0, y: 0, z: 0}
+--- !u!1 &41194566079009247
+GameObject:
+  m_ObjectHideFlags: 0
+  m_CorrespondingSourceObject: {fileID: 0}
+  m_PrefabInstance: {fileID: 0}
+  m_PrefabAsset: {fileID: 0}
+  serializedVersion: 6
+  m_Component:
+  - component: {fileID: 3644243820756923822}
+  - component: {fileID: 8786814540646736269}
+  - component: {fileID: 1110192096419592210}
+  m_Layer: 6
+  m_Name: 'Camera: Normal Time'
+  m_TagString: ActionCamera
+  m_Icon: {fileID: 0}
+  m_NavMeshLayer: 0
+  m_StaticEditorFlags: 0
+  m_IsActive: 1
+--- !u!4 &3644243820756923822
+Transform:
+  m_ObjectHideFlags: 0
+  m_CorrespondingSourceObject: {fileID: 0}
+  m_PrefabInstance: {fileID: 0}
+  m_PrefabAsset: {fileID: 0}
+  m_GameObject: {fileID: 41194566079009247}
+  m_LocalRotation: {x: 0.29883054, y: 0.6408686, z: -0.29884186, w: 0.6408442}
+  m_LocalPosition: {x: 9.418213, y: 13.050655, z: 112.75037}
+  m_LocalScale: {x: 1, y: 1, z: 1}
+  m_ConstrainProportionsScale: 0
+  m_Children:
+  - {fileID: 1536494870832696033}
+  m_Father: {fileID: 2410215513735583749}
+  m_RootOrder: 1
+  m_LocalEulerAnglesHint: {x: 50, y: 90.002, z: 0}
+--- !u!114 &8786814540646736269
+MonoBehaviour:
+  m_ObjectHideFlags: 0
+  m_CorrespondingSourceObject: {fileID: 0}
+  m_PrefabInstance: {fileID: 0}
+  m_PrefabAsset: {fileID: 0}
+  m_GameObject: {fileID: 41194566079009247}
+  m_Enabled: 1
+  m_EditorHideFlags: 0
+  m_Script: {fileID: 11500000, guid: 45e653bab7fb20e499bda25e1b646fea, type: 3}
+  m_Name: 
+  m_EditorClassIdentifier: 
+  m_ExcludedPropertiesInInspector:
+  - m_Script
+  m_LockStageInInspector: 
+  m_StreamingVersion: 20170927
+  m_Priority: 10
+  m_StandbyUpdate: 2
+  m_LookAt: {fileID: 0}
+  m_Follow: {fileID: 5898839069180947905}
+  m_Lens:
+    FieldOfView: 40
+    OrthographicSize: 5
+    NearClipPlane: 5
+    FarClipPlane: 500
+    Dutch: 0
+    ModeOverride: 0
+    LensShift: {x: 0, y: 0}
+    GateFit: 2
+    m_SensorSize: {x: 1, y: 1}
+    Iso: 200
+    ShutterSpeed: 0.005
+    Aperture: 16
+    BladeCount: 5
+    Curvature: {x: 2, y: 11}
+    BarrelClipping: 0.25
+    Anamorphism: 0
+  m_Transitions:
+    m_BlendHint: 0
+    m_InheritPosition: 0
+    m_OnCameraLive:
+      m_PersistentCalls:
+        m_Calls: []
+  m_LegacyBlendHint: 0
+  m_ComponentOwner: {fileID: 1536494870832696033}
+--- !u!114 &1110192096419592210
+MonoBehaviour:
+  m_ObjectHideFlags: 0
+  m_CorrespondingSourceObject: {fileID: 0}
+  m_PrefabInstance: {fileID: 0}
+  m_PrefabAsset: {fileID: 0}
+  m_GameObject: {fileID: 41194566079009247}
+  m_Enabled: 1
+  m_EditorHideFlags: 0
+  m_Script: {fileID: 11500000, guid: 00b2d199b96b516448144ab30fb26aed, type: 3}
+  m_Name: 
+  m_EditorClassIdentifier: 
+  m_ApplyAfter: 1
+  m_ChannelMask: 1
+  m_Gain: 1
+  m_Use2DDistance: 0
+  m_UseCameraSpace: 0
+  m_ReactionSettings:
+    m_SecondaryNoise: {fileID: 0}
+    m_AmplitudeGain: 0
+    m_FrequencyGain: 0
+    m_Duration: 0
+    m_NoiseOffsets: {x: 424.97058, y: -843.4258, z: 484.73166}
+--- !u!1 &619415757098822227
+GameObject:
+  m_ObjectHideFlags: 0
+  m_CorrespondingSourceObject: {fileID: 0}
+  m_PrefabInstance: {fileID: 0}
+  m_PrefabAsset: {fileID: 0}
+  serializedVersion: 6
+  m_Component:
+  - component: {fileID: 939591606388758874}
+  - component: {fileID: 3509297825157596848}
+  - component: {fileID: 4182337163124120623}
+  m_Layer: 20
+  m_Name: MiniMapPlayer
+  m_TagString: Untagged
+  m_Icon: {fileID: 0}
+  m_NavMeshLayer: 0
+  m_StaticEditorFlags: 0
+  m_IsActive: 1
+--- !u!4 &939591606388758874
+Transform:
+  m_ObjectHideFlags: 0
+  m_CorrespondingSourceObject: {fileID: 0}
+  m_PrefabInstance: {fileID: 0}
+  m_PrefabAsset: {fileID: 0}
+  m_GameObject: {fileID: 619415757098822227}
+  m_LocalRotation: {x: 0, y: 0, z: 0, w: 1}
+  m_LocalPosition: {x: 0, y: 13, z: 0}
+  m_LocalScale: {x: 2.4761, y: 2.4761, z: 2.4761}
+  m_ConstrainProportionsScale: 0
+  m_Children: []
+  m_Father: {fileID: 2410215513429711715}
+  m_RootOrder: 2
+  m_LocalEulerAnglesHint: {x: 0, y: 0, z: 0}
+--- !u!33 &3509297825157596848
+MeshFilter:
+  m_ObjectHideFlags: 0
+  m_CorrespondingSourceObject: {fileID: 0}
+  m_PrefabInstance: {fileID: 0}
+  m_PrefabAsset: {fileID: 0}
+  m_GameObject: {fileID: 619415757098822227}
+  m_Mesh: {fileID: 10207, guid: 0000000000000000e000000000000000, type: 0}
+--- !u!23 &4182337163124120623
+MeshRenderer:
+  m_ObjectHideFlags: 0
+  m_CorrespondingSourceObject: {fileID: 0}
+  m_PrefabInstance: {fileID: 0}
+  m_PrefabAsset: {fileID: 0}
+  m_GameObject: {fileID: 619415757098822227}
+  m_Enabled: 1
+  m_CastShadows: 0
+  m_ReceiveShadows: 1
+  m_DynamicOccludee: 1
+  m_StaticShadowCaster: 0
+  m_MotionVectors: 1
+  m_LightProbeUsage: 1
+  m_ReflectionProbeUsage: 1
+  m_RayTracingMode: 2
+  m_RayTraceProcedural: 0
+  m_RenderingLayerMask: 257
+  m_RendererPriority: 0
+  m_Materials:
+  - {fileID: 2100000, guid: 11910ed4d93f4e648905849f05747ba4, type: 2}
+  m_StaticBatchInfo:
+    firstSubMesh: 0
+    subMeshCount: 0
+  m_StaticBatchRoot: {fileID: 0}
+  m_ProbeAnchor: {fileID: 0}
+  m_LightProbeVolumeOverride: {fileID: 0}
+  m_ScaleInLightmap: 1
+  m_ReceiveGI: 1
+  m_PreserveUVs: 0
+  m_IgnoreNormalsForChartDetection: 0
+  m_ImportantGI: 0
+  m_StitchLightmapSeams: 1
+  m_SelectedEditorRenderState: 3
+  m_MinimumChartSize: 4
+  m_AutoUVMaxDistance: 0.5
+  m_AutoUVMaxAngle: 89
+  m_LightmapParameters: {fileID: 0}
+  m_SortingLayerID: 0
+  m_SortingLayer: 0
+  m_SortingOrder: 0
+  m_AdditionalVertexStreams: {fileID: 0}
+--- !u!1 &694370369325398921
+GameObject:
+  m_ObjectHideFlags: 0
+  m_CorrespondingSourceObject: {fileID: 0}
+  m_PrefabInstance: {fileID: 0}
+  m_PrefabAsset: {fileID: 0}
+  serializedVersion: 6
+  m_Component:
+  - component: {fileID: 1635734182930347289}
+  - component: {fileID: 3894476383814958808}
+  - component: {fileID: 1863071827}
+  m_Layer: 6
+  m_Name: ScytheHitbox
+  m_TagString: Untagged
+  m_Icon: {fileID: 0}
+  m_NavMeshLayer: 0
+  m_StaticEditorFlags: 0
+  m_IsActive: 1
+--- !u!4 &1635734182930347289
+Transform:
+  m_ObjectHideFlags: 0
+  m_CorrespondingSourceObject: {fileID: 0}
+  m_PrefabInstance: {fileID: 0}
+  m_PrefabAsset: {fileID: 0}
+  m_GameObject: {fileID: 694370369325398921}
+  m_LocalRotation: {x: 0.020638669, y: -0.6962638, z: 0.7170083, w: 0.026265407}
+  m_LocalPosition: {x: 0.000047264402, y: -0.0034905146, z: -0.001379139}
+  m_LocalScale: {x: 0.0010469266, y: 0.005281532, z: 0.0030127966}
+  m_ConstrainProportionsScale: 0
+  m_Children: []
+  m_Father: {fileID: 3284924992968384922}
+  m_RootOrder: 2
+  m_LocalEulerAnglesHint: {x: 0, y: 0, z: 0}
+--- !u!65 &3894476383814958808
+BoxCollider:
+  m_ObjectHideFlags: 0
+  m_CorrespondingSourceObject: {fileID: 0}
+  m_PrefabInstance: {fileID: 0}
+  m_PrefabAsset: {fileID: 0}
+  m_GameObject: {fileID: 694370369325398921}
+  m_Material: {fileID: 0}
+  m_IsTrigger: 1
+  m_Enabled: 1
+  serializedVersion: 2
+  m_Size: {x: 1, y: 1, z: 1}
+  m_Center: {x: 0, y: 0, z: 0}
+--- !u!114 &1863071827
+MonoBehaviour:
+  m_ObjectHideFlags: 0
+  m_CorrespondingSourceObject: {fileID: 0}
+  m_PrefabInstance: {fileID: 0}
+  m_PrefabAsset: {fileID: 0}
+  m_GameObject: {fileID: 694370369325398921}
+  m_Enabled: 1
+  m_EditorHideFlags: 0
+  m_Script: {fileID: 11500000, guid: f9f40c90471a42c8a5cac30f8224936c, type: 3}
+  m_Name: 
+  m_EditorClassIdentifier: 
+  tagToDamage: Enemy
+  damageInflicted: 1
+--- !u!1 &762215014701460122
+GameObject:
+  m_ObjectHideFlags: 0
+  m_CorrespondingSourceObject: {fileID: 0}
+  m_PrefabInstance: {fileID: 0}
+  m_PrefabAsset: {fileID: 0}
+  serializedVersion: 6
+  m_Component:
+  - component: {fileID: 7173083362241454783}
+  - component: {fileID: 2582969555508087035}
+  - component: {fileID: 1857986037353288360}
+  - component: {fileID: 2144330553908740244}
+  m_Layer: 6
+  m_Name: cm
+  m_TagString: Untagged
+  m_Icon: {fileID: 0}
+  m_NavMeshLayer: 0
+  m_StaticEditorFlags: 0
+  m_IsActive: 1
+--- !u!4 &7173083362241454783
+Transform:
+  m_ObjectHideFlags: 0
+  m_CorrespondingSourceObject: {fileID: 0}
+  m_PrefabInstance: {fileID: 0}
+  m_PrefabAsset: {fileID: 0}
+  m_GameObject: {fileID: 762215014701460122}
+  m_LocalRotation: {x: -0.20341176, y: 0.5200611, z: -0.12908937, w: 0.81944865}
+  m_LocalPosition: {x: 0, y: 0.000015258789, z: 707.1068}
+  m_LocalScale: {x: 1, y: 1, z: 1}
+  m_ConstrainProportionsScale: 0
+  m_Children: []
+  m_Father: {fileID: 6211667294877458533}
+  m_RootOrder: 0
+  m_LocalEulerAnglesHint: {x: 0, y: 0, z: 0}
+--- !u!114 &2582969555508087035
+MonoBehaviour:
+  m_ObjectHideFlags: 0
+  m_CorrespondingSourceObject: {fileID: 0}
+  m_PrefabInstance: {fileID: 0}
+  m_PrefabAsset: {fileID: 0}
+  m_GameObject: {fileID: 762215014701460122}
+  m_Enabled: 1
+  m_EditorHideFlags: 0
+  m_Script: {fileID: 11500000, guid: ac0b09e7857660247b1477e93731de29, type: 3}
+  m_Name: 
+  m_EditorClassIdentifier: 
+--- !u!114 &1857986037353288360
+MonoBehaviour:
+  m_ObjectHideFlags: 0
+  m_CorrespondingSourceObject: {fileID: 0}
+  m_PrefabInstance: {fileID: 0}
+  m_PrefabAsset: {fileID: 0}
+  m_GameObject: {fileID: 762215014701460122}
+  m_Enabled: 1
+  m_EditorHideFlags: 0
+  m_Script: {fileID: 11500000, guid: 6ad980451443d70438faac0bc6c235a0, type: 3}
+  m_Name: 
+  m_EditorClassIdentifier: 
+  m_TrackedObjectOffset: {x: 0, y: 0, z: 0}
+  m_LookaheadTime: 0
+  m_LookaheadSmoothing: 0
+  m_LookaheadIgnoreY: 0
+  m_XDamping: 0.25
+  m_YDamping: 0.5
+  m_ZDamping: 1
+  m_TargetMovementOnly: 1
+  m_ScreenX: 0.5
+  m_ScreenY: 0.5
+  m_CameraDistance: 20
+  m_DeadZoneWidth: 0
+  m_DeadZoneHeight: 0.05
+  m_DeadZoneDepth: 0
+  m_UnlimitedSoftZone: 0
+  m_SoftZoneWidth: 0.8
+  m_SoftZoneHeight: 0.8
+  m_BiasX: 0
+  m_BiasY: 0
+  m_CenterOnActivate: 1
+  m_GroupFramingMode: 2
+  m_AdjustmentMode: 0
+  m_GroupFramingSize: 0.8
+  m_MaxDollyIn: 5000
+  m_MaxDollyOut: 5000
+  m_MinimumDistance: 1
+  m_MaximumDistance: 5000
+  m_MinimumFOV: 3
+  m_MaximumFOV: 60
+  m_MinimumOrthoSize: 1
+  m_MaximumOrthoSize: 5000
+--- !u!114 &2144330553908740244
+MonoBehaviour:
+  m_ObjectHideFlags: 0
+  m_CorrespondingSourceObject: {fileID: 0}
+  m_PrefabInstance: {fileID: 0}
+  m_PrefabAsset: {fileID: 0}
+  m_GameObject: {fileID: 762215014701460122}
+  m_Enabled: 1
+  m_EditorHideFlags: 0
+  m_Script: {fileID: 11500000, guid: 68bb026fafb42b14791938953eaace77, type: 3}
+  m_Name: 
+  m_EditorClassIdentifier: 
+  m_NoiseProfile: {fileID: 11400000, guid: 46965f9cbaf525742a6da4c2172a99cd, type: 2}
+  m_PivotOffset: {x: 0, y: 0, z: 0}
+  m_AmplitudeGain: 0.1
+  m_FrequencyGain: 20
+  mNoiseOffsets: {x: -130.19336, y: 659.5947, z: -431.91232}
+--- !u!1 &1316086864900969931
+GameObject:
+  m_ObjectHideFlags: 0
+  m_CorrespondingSourceObject: {fileID: 0}
+  m_PrefabInstance: {fileID: 0}
+  m_PrefabAsset: {fileID: 0}
+  serializedVersion: 6
+  m_Component:
+  - component: {fileID: 1536494870832696033}
+  - component: {fileID: 3462697014822975441}
+  - component: {fileID: 4452244443711061921}
+  m_Layer: 6
+  m_Name: cm
+  m_TagString: Untagged
+  m_Icon: {fileID: 0}
+  m_NavMeshLayer: 0
+  m_StaticEditorFlags: 0
+  m_IsActive: 1
+--- !u!4 &1536494870832696033
+Transform:
+  m_ObjectHideFlags: 0
+  m_CorrespondingSourceObject: {fileID: 0}
+  m_PrefabInstance: {fileID: 0}
+  m_PrefabAsset: {fileID: 0}
+  m_GameObject: {fileID: 1316086864900969931}
+  m_LocalRotation: {x: -0.20341176, y: 0.5200611, z: -0.12908937, w: 0.81944865}
+  m_LocalPosition: {x: 0, y: 0.000015258789, z: 707.1068}
+  m_LocalScale: {x: 1, y: 1, z: 1}
+  m_ConstrainProportionsScale: 0
+  m_Children: []
+  m_Father: {fileID: 3644243820756923822}
+  m_RootOrder: 0
+  m_LocalEulerAnglesHint: {x: 0, y: 0, z: 0}
+--- !u!114 &3462697014822975441
+MonoBehaviour:
+  m_ObjectHideFlags: 0
+  m_CorrespondingSourceObject: {fileID: 0}
+  m_PrefabInstance: {fileID: 0}
+  m_PrefabAsset: {fileID: 0}
+  m_GameObject: {fileID: 1316086864900969931}
+  m_Enabled: 1
+  m_EditorHideFlags: 0
+  m_Script: {fileID: 11500000, guid: ac0b09e7857660247b1477e93731de29, type: 3}
+  m_Name: 
+  m_EditorClassIdentifier: 
+--- !u!114 &4452244443711061921
+MonoBehaviour:
+  m_ObjectHideFlags: 0
+  m_CorrespondingSourceObject: {fileID: 0}
+  m_PrefabInstance: {fileID: 0}
+  m_PrefabAsset: {fileID: 0}
+  m_GameObject: {fileID: 1316086864900969931}
+  m_Enabled: 1
+  m_EditorHideFlags: 0
+  m_Script: {fileID: 11500000, guid: 6ad980451443d70438faac0bc6c235a0, type: 3}
+  m_Name: 
+  m_EditorClassIdentifier: 
+  m_TrackedObjectOffset: {x: 0, y: 0, z: 0}
+  m_LookaheadTime: 0
+  m_LookaheadSmoothing: 0
+  m_LookaheadIgnoreY: 0
+  m_XDamping: 0.25
+  m_YDamping: 0.5
+  m_ZDamping: 1
+  m_TargetMovementOnly: 1
+  m_ScreenX: 0.5
+  m_ScreenY: 0.5
+  m_CameraDistance: 15
+  m_DeadZoneWidth: 0
+  m_DeadZoneHeight: 0.05
+  m_DeadZoneDepth: 0
+  m_UnlimitedSoftZone: 0
+  m_SoftZoneWidth: 0.8
+  m_SoftZoneHeight: 0.8
+  m_BiasX: 0
+  m_BiasY: 0
+  m_CenterOnActivate: 1
+  m_GroupFramingMode: 2
+  m_AdjustmentMode: 0
+  m_GroupFramingSize: 0.8
+  m_MaxDollyIn: 5000
+  m_MaxDollyOut: 5000
+  m_MinimumDistance: 1
+  m_MaximumDistance: 5000
+  m_MinimumFOV: 3
+  m_MaximumFOV: 60
+  m_MinimumOrthoSize: 1
+  m_MaximumOrthoSize: 5000
+--- !u!1 &2410215513009397359
+GameObject:
+  m_ObjectHideFlags: 0
+  m_CorrespondingSourceObject: {fileID: 0}
+  m_PrefabInstance: {fileID: 0}
+  m_PrefabAsset: {fileID: 0}
+  serializedVersion: 6
+  m_Component:
+  - component: {fileID: 2410215513009397354}
+  - component: {fileID: 2410215513009397357}
+  - component: {fileID: 2410215513009397355}
+  - component: {fileID: 4042733115268636055}
+  - component: {fileID: 480912706662992130}
+  - component: {fileID: 731569367}
+  m_Layer: 6
+  m_Name: Main Camera
+  m_TagString: MainCamera
+  m_Icon: {fileID: 0}
+  m_NavMeshLayer: 0
+  m_StaticEditorFlags: 0
+  m_IsActive: 1
+--- !u!4 &2410215513009397354
+Transform:
+  m_ObjectHideFlags: 0
+  m_CorrespondingSourceObject: {fileID: 0}
+  m_PrefabInstance: {fileID: 0}
+  m_PrefabAsset: {fileID: 0}
+  m_GameObject: {fileID: 2410215513009397359}
+  m_LocalRotation: {x: 0.2379853, y: 0.585599, z: -0.16800095, w: 0.7564474}
+  m_LocalPosition: {x: 13.411852, y: 5.449713, z: 111.3469}
+  m_LocalScale: {x: 1, y: 1, z: 1}
+  m_ConstrainProportionsScale: 0
+  m_Children: []
+  m_Father: {fileID: 2410215513735583749}
+  m_RootOrder: 0
+  m_LocalEulerAnglesHint: {x: 45, y: -45, z: 0}
+--- !u!20 &2410215513009397357
+Camera:
+  m_ObjectHideFlags: 0
+  m_CorrespondingSourceObject: {fileID: 0}
+  m_PrefabInstance: {fileID: 0}
+  m_PrefabAsset: {fileID: 0}
+  m_GameObject: {fileID: 2410215513009397359}
+  m_Enabled: 1
+  serializedVersion: 2
+  m_ClearFlags: 1
+  m_BackGroundColor: {r: 0.19215687, g: 0.3019608, b: 0.4745098, a: 0}
+  m_projectionMatrixMode: 1
+  m_GateFitMode: 2
+  m_FOVAxisMode: 0
+  m_SensorSize: {x: 36, y: 24}
+  m_LensShift: {x: 0, y: 0}
+  m_FocalLength: 50
+  m_NormalizedViewPortRect:
+    serializedVersion: 2
+    x: 0
+    y: 0
+    width: 1
+    height: 1
+  near clip plane: 1
+  far clip plane: 500
+  field of view: 40
+  orthographic: 0
+  orthographic size: 5
+  m_Depth: -1
+  m_CullingMask:
+    serializedVersion: 2
+    m_Bits: 1048575
+  m_RenderingPath: -1
+  m_TargetTexture: {fileID: 0}
+  m_TargetDisplay: 0
+  m_TargetEye: 3
+  m_HDR: 0
+  m_AllowMSAA: 0
+  m_AllowDynamicResolution: 0
+  m_ForceIntoRT: 0
+  m_OcclusionCulling: 0
+  m_StereoConvergence: 10
+  m_StereoSeparation: 0.022
+--- !u!114 &2410215513009397355
+MonoBehaviour:
+  m_ObjectHideFlags: 0
+  m_CorrespondingSourceObject: {fileID: 0}
+  m_PrefabInstance: {fileID: 0}
+  m_PrefabAsset: {fileID: 0}
+  m_GameObject: {fileID: 2410215513009397359}
+  m_Enabled: 1
+  m_EditorHideFlags: 0
+  m_Script: {fileID: 11500000, guid: 23c1ce4fb46143f46bc5cb5224c934f6, type: 3}
+  m_Name: 
+  m_EditorClassIdentifier: 
+  clearColorMode: 0
+  backgroundColorHDR: {r: 0.025, g: 0.07, b: 0.19, a: 0}
+  clearDepth: 1
+  volumeLayerMask:
+    serializedVersion: 2
+    m_Bits: 1
+  volumeAnchorOverride: {fileID: 0}
+  antialiasing: 1
+  SMAAQuality: 2
+  dithering: 0
+  stopNaNs: 0
+  taaSharpenStrength: 0.5
+  TAAQuality: 1
+  taaHistorySharpening: 0.35
+  taaAntiFlicker: 0.5
+  taaMotionVectorRejection: 0
+  taaAntiHistoryRinging: 0
+  taaBaseBlendFactor: 0.875
+  taaJitterScale: 1
+  physicalParameters:
+    m_Iso: 200
+    m_ShutterSpeed: 0.005
+    m_Aperture: 16
+    m_FocusDistance: 10
+    m_BladeCount: 5
+    m_Curvature: {x: 2, y: 11}
+    m_BarrelClipping: 0.25
+    m_Anamorphism: 0
+  flipYMode: 0
+  xrRendering: 1
+  fullscreenPassthrough: 0
+  allowDynamicResolution: 0
+  customRenderingSettings: 0
+  invertFaceCulling: 0
+  probeLayerMask:
+    serializedVersion: 2
+    m_Bits: 4294967295
+  hasPersistentHistory: 0
+  allowDeepLearningSuperSampling: 1
+  deepLearningSuperSamplingUseCustomQualitySettings: 0
+  deepLearningSuperSamplingQuality: 0
+  deepLearningSuperSamplingUseCustomAttributes: 0
+  deepLearningSuperSamplingUseOptimalSettings: 1
+  deepLearningSuperSamplingSharpening: 0
+  exposureTarget: {fileID: 0}
+  materialMipBias: 0
+  m_RenderingPathCustomFrameSettings:
+    bitDatas:
+      data1: 72198262773251917
+      data2: 13763000468760363032
+    lodBias: 1
+    lodBiasMode: 0
+    lodBiasQualityLevel: 0
+    maximumLODLevel: 0
+    maximumLODLevelMode: 0
+    maximumLODLevelQualityLevel: 0
+    sssQualityMode: 0
+    sssQualityLevel: 0
+    sssCustomSampleBudget: 20
+    msaaMode: 9
+    materialQuality: 0
+  renderingPathCustomFrameSettingsOverrideMask:
+    mask:
+      data1: 0
+      data2: 0
+  defaultFrameSettings: 0
+  m_Version: 8
+  m_ObsoleteRenderingPath: 0
+  m_ObsoleteFrameSettings:
+    overrides: 0
+    enableShadow: 0
+    enableContactShadows: 0
+    enableShadowMask: 0
+    enableSSR: 0
+    enableSSAO: 0
+    enableSubsurfaceScattering: 0
+    enableTransmission: 0
+    enableAtmosphericScattering: 0
+    enableVolumetrics: 0
+    enableReprojectionForVolumetrics: 0
+    enableLightLayers: 0
+    enableExposureControl: 1
+    diffuseGlobalDimmer: 0
+    specularGlobalDimmer: 0
+    shaderLitMode: 0
+    enableDepthPrepassWithDeferredRendering: 0
+    enableTransparentPrepass: 0
+    enableMotionVectors: 0
+    enableObjectMotionVectors: 0
+    enableDecals: 0
+    enableRoughRefraction: 0
+    enableTransparentPostpass: 0
+    enableDistortion: 0
+    enablePostprocess: 0
+    enableOpaqueObjects: 0
+    enableTransparentObjects: 0
+    enableRealtimePlanarReflection: 0
+    enableMSAA: 0
+    enableAsyncCompute: 0
+    runLightListAsync: 0
+    runSSRAsync: 0
+    runSSAOAsync: 0
+    runContactShadowsAsync: 0
+    runVolumeVoxelizationAsync: 0
+    lightLoopSettings:
+      overrides: 0
+      enableDeferredTileAndCluster: 0
+      enableComputeLightEvaluation: 0
+      enableComputeLightVariants: 0
+      enableComputeMaterialVariants: 0
+      enableFptlForForwardOpaque: 0
+      enableBigTilePrepass: 0
+      isFptlEnabled: 0
+--- !u!114 &4042733115268636055
+MonoBehaviour:
+  m_ObjectHideFlags: 0
+  m_CorrespondingSourceObject: {fileID: 0}
+  m_PrefabInstance: {fileID: 0}
+  m_PrefabAsset: {fileID: 0}
+  m_GameObject: {fileID: 2410215513009397359}
+  m_Enabled: 1
+  m_EditorHideFlags: 0
+  m_Script: {fileID: 11500000, guid: 72ece51f2901e7445ab60da3685d6b5f, type: 3}
+  m_Name: 
+  m_EditorClassIdentifier: 
+  m_ShowDebugText: 0
+  m_ShowCameraFrustum: 1
+  m_IgnoreTimeScale: 1
+  m_WorldUpOverride: {fileID: 0}
+  m_UpdateMethod: 0
+  m_BlendUpdateMethod: 1
+  m_DefaultBlend:
+    m_Style: 1
+    m_Time: 1
+    m_CustomCurve:
+      serializedVersion: 2
+      m_Curve: []
+      m_PreInfinity: 2
+      m_PostInfinity: 2
+      m_RotationOrder: 4
+  m_CustomBlends: {fileID: 11400000, guid: 4dd74fd006bc54f48a9e7a7b523968ef, type: 2}
+  m_CameraCutEvent:
+    m_PersistentCalls:
+      m_Calls: []
+  m_CameraActivatedEvent:
+    m_PersistentCalls:
+      m_Calls: []
+--- !u!114 &480912706662992130
+MonoBehaviour:
+  m_ObjectHideFlags: 0
+  m_CorrespondingSourceObject: {fileID: 0}
+  m_PrefabInstance: {fileID: 0}
+  m_PrefabAsset: {fileID: 0}
+  m_GameObject: {fileID: 2410215513009397359}
+  m_Enabled: 1
+  m_EditorHideFlags: 0
+  m_Script: {fileID: 11500000, guid: 86c6556701af9e04380698b89f691b6e, type: 3}
+  m_Name: 
+  m_EditorClassIdentifier: 
+  attenuationObject: {fileID: 0}
+--- !u!81 &731569367
+AudioListener:
+  m_ObjectHideFlags: 0
+  m_CorrespondingSourceObject: {fileID: 0}
+  m_PrefabInstance: {fileID: 0}
+  m_PrefabAsset: {fileID: 0}
+  m_GameObject: {fileID: 2410215513009397359}
+  m_Enabled: 1
+--- !u!1 &2410215513429711716
+GameObject:
+  m_ObjectHideFlags: 0
+  m_CorrespondingSourceObject: {fileID: 0}
+  m_PrefabInstance: {fileID: 0}
+  m_PrefabAsset: {fileID: 0}
+  serializedVersion: 6
+  m_Component:
+  - component: {fileID: 2410215513429711715}
+  - component: {fileID: 2410215513429711713}
+  - component: {fileID: 2410215513429711712}
+  - component: {fileID: 2410215513429711726}
+  - component: {fileID: 2410215513429711717}
+  - component: {fileID: 2410215513429711714}
+  - component: {fileID: 2410215513753998714}
+  - component: {fileID: 2410215513753998715}
+  - component: {fileID: 2410215513753998712}
+  - component: {fileID: 2410215513753998713}
+  - component: {fileID: 2410215513753998716}
+  - component: {fileID: 610366623}
+  - component: {fileID: 610366622}
+  - component: {fileID: 610366624}
+  - component: {fileID: 388316143}
+  - component: {fileID: 913492907}
+  - component: {fileID: 913492967}
+  - component: {fileID: 913492968}
+  - component: {fileID: 1608019605}
+  - component: {fileID: 1608019606}
+  m_Layer: 6
+  m_Name: '[Player]'
+  m_TagString: Player
+  m_Icon: {fileID: 0}
+  m_NavMeshLayer: 0
+  m_StaticEditorFlags: 0
+  m_IsActive: 1
+--- !u!4 &2410215513429711715
+Transform:
+  m_ObjectHideFlags: 0
+  m_CorrespondingSourceObject: {fileID: 0}
+  m_PrefabInstance: {fileID: 0}
+  m_PrefabAsset: {fileID: 0}
+  m_GameObject: {fileID: 2410215513429711716}
+  m_LocalRotation: {x: -0, y: -0, z: -0, w: 1}
+  m_LocalPosition: {x: 19.06, y: 0, z: 112.75}
+  m_LocalScale: {x: 1.2, y: 1.2, z: 1.2}
+  m_ConstrainProportionsScale: 0
+  m_Children:
+  - {fileID: 3369235797319431954}
+  - {fileID: 5898839069180947905}
+  - {fileID: 939591606388758874}
+  - {fileID: 1748438299}
+  - {fileID: 1804067146}
+  - {fileID: 32549927}
+  - {fileID: 4894426685487545788}
+  - {fileID: 797213319}
+  - {fileID: 965624111}
+  m_Father: {fileID: 2410215513735583749}
+  m_RootOrder: 5
+  m_LocalEulerAnglesHint: {x: 0, y: 0, z: 0}
+--- !u!54 &2410215513429711713
+Rigidbody:
+  m_ObjectHideFlags: 0
+  m_CorrespondingSourceObject: {fileID: 0}
+  m_PrefabInstance: {fileID: 0}
+  m_PrefabAsset: {fileID: 0}
+  m_GameObject: {fileID: 2410215513429711716}
+  serializedVersion: 2
+  m_Mass: 1
+  m_Drag: 0
+  m_AngularDrag: 0.05
+  m_UseGravity: 0
+  m_IsKinematic: 1
+  m_Interpolate: 1
+  m_Constraints: 0
+  m_CollisionDetection: 1
+--- !u!136 &2410215513429711712
+CapsuleCollider:
+  m_ObjectHideFlags: 0
+  m_CorrespondingSourceObject: {fileID: 0}
+  m_PrefabInstance: {fileID: 0}
+  m_PrefabAsset: {fileID: 0}
+  m_GameObject: {fileID: 2410215513429711716}
+  m_Material: {fileID: 0}
+  m_IsTrigger: 0
+  m_Enabled: 1
+  m_Radius: 0.4
+  m_Height: 2
+  m_Direction: 1
+  m_Center: {x: 0, y: 1, z: 0}
+--- !u!114 &2410215513429711726
+MonoBehaviour:
+  m_ObjectHideFlags: 0
+  m_CorrespondingSourceObject: {fileID: 0}
+  m_PrefabInstance: {fileID: 0}
+  m_PrefabAsset: {fileID: 0}
+  m_GameObject: {fileID: 2410215513429711716}
+  m_Enabled: 1
+  m_EditorHideFlags: 0
+  m_Script: {fileID: 11500000, guid: 8a5e05c5b0509214d911dd005a610d9a, type: 3}
+  m_Name: 
+  m_EditorClassIdentifier: EasyCharacterMovement.CharacterMotor, EasyCharacterMovement.CharacterMovement
+  _planeConstraint: 0
+  _rootTransform: {fileID: 0}
+  _rootTransformOffset:
+    x: 0
+    y: 0
+    z: 0
+  _radius: 0.4
+  _height: 2
+  _slopeLimit: 45
+  _stepOffset: 0.45
+  _perchOffset: 0.2
+  _perchAdditionalHeight: 0.4
+  _slopeLimitOverride: 0
+  _useFlatTop: 0
+  _useFlatBaseForGroundChecks: 0
+  _collisionLayers:
+    serializedVersion: 2
+    m_Bits: 26624
+  _triggerInteraction: 1
+  _advanced:
+    minMoveDistance: 0
+    maxMovementIterations: 5
+    maxDepenetrationIterations: 2
+    enablePhysicsInteraction: 1
+    allowPushCharacters: 0
+    impartPlatformMovement: 0
+    impartPlatformRotation: 0
+    impartPlatformVelocity: 0
+  _minSlopeLimit: 0.7069833
+--- !u!114 &2410215513429711717
+MonoBehaviour:
+  m_ObjectHideFlags: 0
+  m_CorrespondingSourceObject: {fileID: 0}
+  m_PrefabInstance: {fileID: 0}
+  m_PrefabAsset: {fileID: 0}
+  m_GameObject: {fileID: 2410215513429711716}
+  m_Enabled: 1
+  m_EditorHideFlags: 0
+  m_Script: {fileID: 11500000, guid: bb17cdfc70b3a8041b0e7620e54ef48c, type: 3}
+  m_Name: 
+  m_EditorClassIdentifier: DeathRunner.Inputs.InputHandler, DeathRunner.Inputs
+  moveInputActionReference: {fileID: 6740287480885424194, guid: 0a8cf0b3a21d1a540a6dd8f5f97343e7,
+    type: 3}
+  <MoveInput>k__BackingField:
+    x: 0
+    y: 0
+  <MoveInputFlat>k__BackingField:
+    x: 0
+    y: 0
+    z: 0
+  aimInputActionReference: {fileID: -7197029550092750775, guid: 0a8cf0b3a21d1a540a6dd8f5f97343e7,
+    type: 3}
+  <AimInput>k__BackingField:
+    x: 0
+    y: 0
+  dashInputActionReference: {fileID: 7344340980552612455, guid: 0a8cf0b3a21d1a540a6dd8f5f97343e7,
+    type: 3}
+  <DashInputStartedThisFrame>k__BackingField: 0
+  <DashInputStoppedThisFrame>k__BackingField: 0
+  primaryFireInputActionReference: {fileID: -4813116327349068454, guid: 0a8cf0b3a21d1a540a6dd8f5f97343e7,
+    type: 3}
+  primaryFireInputBufferTimeSeconds: {fileID: 11400000, guid: 15cf10447144def4e8d1d46af048575f,
+    type: 2}
+  secondaryFireInputActionReference: {fileID: -533271173522944404, guid: 0a8cf0b3a21d1a540a6dd8f5f97343e7,
+    type: 3}
+  <SecondaryFireInput>k__BackingField: 0
+  slowMoToggleInputActionReference: {fileID: 1147805507886284358, guid: 0a8cf0b3a21d1a540a6dd8f5f97343e7,
+    type: 3}
+  <IsSlowMoToggled>k__BackingField: 0
+  primaryFireInputBufferTimeSeconds: 0.1
+--- !u!114 &2410215513429711714
+MonoBehaviour:
+  m_ObjectHideFlags: 0
+  m_CorrespondingSourceObject: {fileID: 0}
+  m_PrefabInstance: {fileID: 0}
+  m_PrefabAsset: {fileID: 0}
+  m_GameObject: {fileID: 2410215513429711716}
+  m_Enabled: 1
+  m_EditorHideFlags: 0
+  m_Script: {fileID: 11500000, guid: 31d2b2d4485ec0c4783c35cad18e810f, type: 3}
+  m_Name: 
+  m_EditorClassIdentifier: DeathRunner.Player.Player, DeathRunner.Player
+  playerReferences:
+    <Camera>k__BackingField: {fileID: 2410215513009397357}
+    <Motor>k__BackingField: {fileID: 2410215513429711726}
+    <InputHandler>k__BackingField: {fileID: 2410215513429711717}
+    <LookAt>k__BackingField: {fileID: 1037352631}
+    <Health>k__BackingField: {fileID: 1608019605}
+    <Stamina>k__BackingField: {fileID: 1608019606}
+  locomotionNTSettings:
+    <OrientationLookDirection>k__BackingField: {fileID: 11400000, guid: 134c6d3d34951474d8deabf213eb103b,
+      type: 2}
+  idleNTSettings:
+    <GroundFriction>k__BackingField: {fileID: 11400000, guid: 20edc858288e8f54e99abe134e7526fa,
+      type: 2}
+    <AirFriction>k__BackingField: {fileID: 11400000, guid: dbca3e6faaf9d644aae9ee6ac1273090,
+      type: 2}
+    <Gravity>k__BackingField: {fileID: 11400000, guid: 78f3436b1ef82c444afefaba428b026d,
+      type: 2}
+    <OnEnterIdle>k__BackingField: {fileID: 11400000, guid: 74635907ceb978846a56c6d2a2250c3b,
+      type: 2}
+  moveNtSettings:
+    <MaxSpeed>k__BackingField: {fileID: 11400000, guid: e426c881b7b8ccd4ab416c1ff36afdb9,
+      type: 2}
+    <MaxAcceleration>k__BackingField: {fileID: 11400000, guid: 5ce1ec23aae6761469e9573e86f31caf,
+      type: 2}
+    <GroundFriction>k__BackingField: {fileID: 11400000, guid: 20edc858288e8f54e99abe134e7526fa,
+      type: 2}
+    <AirFriction>k__BackingField: {fileID: 11400000, guid: dbca3e6faaf9d644aae9ee6ac1273090,
+      type: 2}
+    <AirControlPrimantissa>k__BackingField: {fileID: 11400000, guid: 9d6310b995e03534ead57b9f1be12eaf,
+      type: 2}
+    <Gravity>k__BackingField: {fileID: 11400000, guid: 78f3436b1ef82c444afefaba428b026d,
+      type: 2}
+    <OrientationSpeed>k__BackingField: {fileID: 11400000, guid: 76df46847977b414d99a90074964beee,
+      type: 2}
+    <OrientationLookDirection>k__BackingField: {fileID: 11400000, guid: 134c6d3d34951474d8deabf213eb103b,
+      type: 2}
+    <OnMove>k__BackingField: {fileID: 11400000, guid: e782135d5170b6043a9b9df91021d35e,
+      type: 2}
+  holdTimeForLongDash: 0.15
+  dashShortNTSettings:
+    <MaxSpeed>k__BackingField: {fileID: 11400000, guid: 4a70cafb91c6e8642bbf4eb2290fa3f4,
+      type: 2}
+    <MaxDistance>k__BackingField: {fileID: 11400000, guid: 54567913fabdd024c85cecb34d8059b5,
+      type: 2}
+    <ConsumptionPerDash>k__BackingField: {fileID: 11400000, guid: d45fa665c5dce0245b983fb3134ca96d,
+      type: 2}
+    <DashCooldown>k__BackingField: {fileID: 11400000, guid: 7b5cf7fa2da042542a269d0e204af93b,
+      type: 2}
+    <OrientationLookDirection>k__BackingField: {fileID: 11400000, guid: 134c6d3d34951474d8deabf213eb103b,
+      type: 2}
+    <OnDashBegin>k__BackingField: {fileID: 11400000, guid: 854c117fb9d1a7b4fbecafd893f2e4b7,
+      type: 2}
+    <OnDashEnd>k__BackingField: {fileID: 11400000, guid: b0aafc805cb1fef4b96e1d3347224adb,
+      type: 2}
+    <OnDashInterrupted>k__BackingField: {fileID: 11400000, guid: f323a8bcc330d4d4780541da683e0f5a,
+      type: 2}
+  dashLongNTSettings:
+    <StaminaConsumptionPerSecond>k__BackingField: {fileID: 11400000, guid: bdf2e395dd084264d805e8a21a81ab47,
+      type: 2}
+    <DashCooldown>k__BackingField: {fileID: 11400000, guid: 03a4e581a65ece64e824e67b1a192183,
+      type: 2}
+    <MaxSpeed>k__BackingField: {fileID: 11400000, guid: 4a70cafb91c6e8642bbf4eb2290fa3f4,
+      type: 2}
+    <MaxAcceleration>k__BackingField: {fileID: 11400000, guid: 9446d53c217fcd64f88eeb3974d53504,
+      type: 2}
+    <FrictionGround>k__BackingField: {fileID: 11400000, guid: 318db1847d85f504badb781ebe5346d6,
+      type: 2}
+    <FrictionAir>k__BackingField: {fileID: 11400000, guid: 81e00b410f0df334ba7200c1ad293c57,
+      type: 2}
+    <AirControlPrimantissa>k__BackingField: {fileID: 11400000, guid: e05a6dddec538e941b97bb205c2bf694,
+      type: 2}
+    <Gravity>k__BackingField: {fileID: 11400000, guid: 0236806da691ca346b1e15764933bbfa,
+      type: 2}
+    <OrientationSpeed>k__BackingField: {fileID: 11400000, guid: d14814699808763428b838fb9704470d,
+      type: 2}
+    <OrientationLookDirection>k__BackingField: {fileID: 11400000, guid: 134c6d3d34951474d8deabf213eb103b,
+      type: 2}
+    <OnLongDashEnter>k__BackingField: {fileID: 11400000, guid: d89a5c7c8b816e342b5085d548372d8f,
+      type: 2}
+    <OnLongDashMove>k__BackingField: {fileID: 11400000, guid: 571acd43c0d128446b407e87e0a14bf1,
+      type: 2}
+    <OnLongDashExit>k__BackingField: {fileID: 11400000, guid: 3edfa69dce08a034db55411417cb4b00,
+      type: 2}
+  primaryAttack00NT: {fileID: 11400000, guid: 01c4ba08d4092df4d8259f54ca1361e5, type: 2}
+  primaryAttack01NT: {fileID: 11400000, guid: 50f8536373d54ce43a154cd4491149f3, type: 2}
+  primaryAttack02NT: {fileID: 11400000, guid: 2d07b5a1da1a79c4eba9d9e3f835c85f, type: 2}
+--- !u!114 &2410215513753998714
+MonoBehaviour:
+  m_ObjectHideFlags: 0
+  m_CorrespondingSourceObject: {fileID: 0}
+  m_PrefabInstance: {fileID: 0}
+  m_PrefabAsset: {fileID: 0}
+  m_GameObject: {fileID: 2410215513429711716}
+  m_Enabled: 1
+  m_EditorHideFlags: 0
+  m_Script: {fileID: 11500000, guid: 636ed448629d44f43b5c4c90fe6bbbe6, type: 3}
+  m_Name: 
+  m_EditorClassIdentifier: DeathRunner.Animations.PlayerAnimationReferences, DeathRunner.Animations
+  <Animancer>k__BackingField: {fileID: 2843904322907280625}
+  <PlayerTransform>k__BackingField: {fileID: 2410215513429711715}
+  <PlayerCamera>k__BackingField: {fileID: 2410215513009397357}
+--- !u!114 &2410215513753998715
+MonoBehaviour:
+  m_ObjectHideFlags: 0
+  m_CorrespondingSourceObject: {fileID: 0}
+  m_PrefabInstance: {fileID: 0}
+  m_PrefabAsset: {fileID: 0}
+  m_GameObject: {fileID: 2410215513429711716}
+  m_Enabled: 1
+  m_EditorHideFlags: 0
+  m_Script: {fileID: 11500000, guid: dfff50492f792fc4a8d893f63e44114d, type: 3}
+  m_Name: 
+  m_EditorClassIdentifier: DeathRunner.Animations.IdleAnimHandler, DeathRunner.Animations
+  animationReferences: {fileID: 2410215513753998714}
+  idleClip: {fileID: 1981881108250731258, guid: 56523051df06d50439c85ebf5c9a7b04,
+    type: 3}
+  onEnterIdle: {fileID: 11400000, guid: 74635907ceb978846a56c6d2a2250c3b, type: 2}
+--- !u!114 &2410215513753998712
+MonoBehaviour:
+  m_ObjectHideFlags: 0
+  m_CorrespondingSourceObject: {fileID: 0}
+  m_PrefabInstance: {fileID: 0}
+  m_PrefabAsset: {fileID: 0}
+  m_GameObject: {fileID: 2410215513429711716}
+  m_Enabled: 1
+  m_EditorHideFlags: 0
+  m_Script: {fileID: 11500000, guid: 6bc161dfaacda3642b19f33b8b99fb01, type: 3}
+  m_Name: 
+  m_EditorClassIdentifier: DeathRunner.Animations.MoveAnimHandler, DeathRunner.Animations
+  animationReferences: {fileID: 2410215513753998714}
+  onMoveEvent: {fileID: 11400000, guid: e782135d5170b6043a9b9df91021d35e, type: 2}
+  smoothTurnInSeconds: 0.2
+  deltaRadiansPerSecond: 31.415928
+  moveAnimations:
+    rid: 1921082543025422360
+  references:
+    version: 2
+    RefIds:
+    - rid: 1921082543025422360
+      type: {class: MixerTransition2D, ns: Animancer, asm: Animancer}
+      data:
+        _FadeDuration: 0.25
+        _Events:
+          _NormalizedTimes: []
+          _Callbacks: []
+          _Names: []
+        _Speed: 1
+        _Animations:
+        - {fileID: 1981881108250731258, guid: 56523051df06d50439c85ebf5c9a7b04, type: 3}
+        - {fileID: 7400000, guid: d4f3108e950e84b48be34cf7a8013410, type: 2}
+        - {fileID: 7400000, guid: d4f3108e950e84b48be34cf7a8013410, type: 2}
+        - {fileID: 7400000, guid: bd5fb688cd7123042a2866a8e473e0d3, type: 2}
+        - {fileID: 7400000, guid: 1c4071d78d52ee44c8fc3e674a2b1653, type: 2}
+        - {fileID: 7400000, guid: 1c4071d78d52ee44c8fc3e674a2b1653, type: 2}
+        - {fileID: 7400000, guid: 1c4071d78d52ee44c8fc3e674a2b1653, type: 2}
+        - {fileID: 7400000, guid: 753f7f71b2db4574db77dc3da6bd30ef, type: 2}
+        - {fileID: 7400000, guid: db3cd9a8753081b43ba278bad5b20f69, type: 2}
+        - {fileID: 7400000, guid: db3cd9a8753081b43ba278bad5b20f69, type: 2}
+        - {fileID: 7400000, guid: db3cd9a8753081b43ba278bad5b20f69, type: 2}
+        - {fileID: 7400000, guid: f6d6e4d3c26cf3a489085b46a33cc0e5, type: 2}
+        - {fileID: 7400000, guid: 1b56e277dbc2008419824a8be8c75b93, type: 2}
+        - {fileID: 7400000, guid: 1b56e277dbc2008419824a8be8c75b93, type: 2}
+        - {fileID: 7400000, guid: 1b56e277dbc2008419824a8be8c75b93, type: 2}
+        - {fileID: 7400000, guid: 7880dec6ba32b044390d132b97eac3fc, type: 2}
+        - {fileID: 7400000, guid: d4f3108e950e84b48be34cf7a8013410, type: 2}
+        _Speeds: []
+        _SynchronizeChildren: 
+        _Thresholds:
+        - {x: 0, y: 0}
+        - {x: 1, y: 0}
+        - {x: 0.9238795, y: 0.3826835}
+        - {x: 0.7071068, y: 0.7071068}
+        - {x: 0.3826834, y: 0.9238795}
+        - {x: 0, y: 1}
+        - {x: -0.3826834, y: 0.9238795}
+        - {x: -0.7071068, y: 0.7071068}
+        - {x: -0.9238795, y: 0.3826834}
+        - {x: -1, y: 0}
+        - {x: -0.9238795, y: -0.3826834}
+        - {x: -0.7071066, y: -0.7071066}
+        - {x: -0.3826834, y: -0.9238795}
+        - {x: 0, y: -1}
+        - {x: 0.3826834, y: -0.9238795}
+        - {x: 0.707107, y: -0.7071065}
+        - {x: 0.9238796, y: -0.3826834}
+        _DefaultParameter: {x: 0, y: 0}
+        _Type: 1
+--- !u!114 &2410215513753998713
+MonoBehaviour:
+  m_ObjectHideFlags: 0
+  m_CorrespondingSourceObject: {fileID: 0}
+  m_PrefabInstance: {fileID: 0}
+  m_PrefabAsset: {fileID: 0}
+  m_GameObject: {fileID: 2410215513429711716}
+  m_Enabled: 1
+  m_EditorHideFlags: 0
+  m_Script: {fileID: 11500000, guid: af3ba621104a04a4b9791f0eed0111d1, type: 3}
+  m_Name: 
+  m_EditorClassIdentifier: DeathRunner.Animations.DashAnimHandler, DeathRunner.Animations
+  animationReferences: {fileID: 2410215513753998714}
+  onDashEvent: {fileID: 11400000, guid: 854c117fb9d1a7b4fbecafd893f2e4b7, type: 2}
+  dashAnimations:
+    rid: 1921082509976403990
+  references:
+    version: 2
+    RefIds:
+    - rid: 1921082509976403990
+      type: {class: MixerTransition2D, ns: Animancer, asm: Animancer}
+      data:
+        _FadeDuration: 0.25
+        _Events:
+          _NormalizedTimes: []
+          _Callbacks: []
+          _Names: []
+        _Speed: 1
+        _Animations:
+        - {fileID: 1981881108250731258, guid: 56523051df06d50439c85ebf5c9a7b04, type: 3}
+        - {fileID: 7400000, guid: 3636469d5f8a08c40a70845b7b49c2f4, type: 3}
+        - {fileID: 7400000, guid: 7d778fa7f45e3fc418df3adaa891e00c, type: 3}
+        - {fileID: 7400000, guid: dba5748ed04c9d84f80bf52437a0b4e1, type: 3}
+        - {fileID: 7400000, guid: 93d5d31e7bf85864ba2681a044a735ca, type: 3}
+        - {fileID: 7400000, guid: 2a2c4c3256ac379409591528342315e2, type: 3}
+        - {fileID: 7400000, guid: 54164a1918ec2c94fa6875488144ab55, type: 3}
+        - {fileID: 7400000, guid: a08b76a08048bbb42b6035ae3e0b58a6, type: 3}
+        - {fileID: 7400000, guid: 1cb287e1315b2fb49acf4130000c7739, type: 3}
+        _Speeds:
+        - 1
+        - 1.25
+        - 1.25
+        - 1.25
+        - 1.25
+        - 1.25
+        - 1.25
+        - 1.25
+        - 1.25
+        _SynchronizeChildren: 
+        _Thresholds:
+        - {x: 0, y: 0}
+        - {x: 0, y: 1}
+        - {x: 1, y: 1}
+        - {x: 1, y: 0}
+        - {x: 1, y: -1}
+        - {x: 0, y: -1}
+        - {x: -1, y: -1}
+        - {x: -1, y: 0}
+        - {x: -1, y: 1}
+        _DefaultParameter: {x: 0, y: 0}
+        _Type: 1
+--- !u!114 &2410215513753998716
+MonoBehaviour:
+  m_ObjectHideFlags: 0
+  m_CorrespondingSourceObject: {fileID: 0}
+  m_PrefabInstance: {fileID: 0}
+  m_PrefabAsset: {fileID: 0}
+  m_GameObject: {fileID: 2410215513429711716}
+  m_Enabled: 1
+  m_EditorHideFlags: 0
+  m_Script: {fileID: 11500000, guid: 86711b6f8aed7594688dc8c25e192cbc, type: 3}
+  m_Name: 
+  m_EditorClassIdentifier: DeathRunner.Animations.PrimaryAttackAnimHandler, DeathRunner.Animations
+  animationReferences: {fileID: 2410215513753998714}
+  onAttackStarted: {fileID: 11400000, guid: 6bd7c2f9af8051c4387cfa6c8f437870, type: 2}
+  onAttackStopped: {fileID: 11400000, guid: 3467a095d0149b646b5073547ad6d884, type: 2}
+--- !u!114 &610366623
+MonoBehaviour:
+  m_ObjectHideFlags: 0
+  m_CorrespondingSourceObject: {fileID: 0}
+  m_PrefabInstance: {fileID: 0}
+  m_PrefabAsset: {fileID: 0}
+  m_GameObject: {fileID: 2410215513429711716}
+  m_Enabled: 0
+  m_EditorHideFlags: 0
+  m_Script: {fileID: 11500000, guid: dfff50492f792fc4a8d893f63e44114d, type: 3}
+  m_Name: 
+  m_EditorClassIdentifier: DeathRunner.Animations.IdleAnimHandler, DeathRunner.Animations
+  animationReferences: {fileID: 2410215513753998714}
+  idleClip: {fileID: 2827323647375144621, guid: b30717f1b3b77694fb3d61206fb7ef26,
+    type: 3}
+  onEnterIdle: {fileID: 11400000, guid: 74635907ceb978846a56c6d2a2250c3b, type: 2}
+--- !u!114 &610366622
+MonoBehaviour:
+  m_ObjectHideFlags: 0
+  m_CorrespondingSourceObject: {fileID: 0}
+  m_PrefabInstance: {fileID: 0}
+  m_PrefabAsset: {fileID: 0}
+  m_GameObject: {fileID: 2410215513429711716}
+  m_Enabled: 1
+  m_EditorHideFlags: 0
+  m_Script: {fileID: 11500000, guid: 6bc161dfaacda3642b19f33b8b99fb01, type: 3}
+  m_Name: 
+  m_EditorClassIdentifier: DeathRunner.Animations.MoveAnimHandler, DeathRunner.Animations
+  animationReferences: {fileID: 2410215513753998714}
+  onMoveEvent: {fileID: 11400000, guid: 571acd43c0d128446b407e87e0a14bf1, type: 2}
+  smoothTurnInSeconds: 0.2
+  deltaRadiansPerSecond: 31.415928
+  moveAnimations:
+    rid: 1921082543025422363
+  references:
+    version: 2
+    RefIds:
+    - rid: 1921082543025422363
+      type: {class: MixerTransition2D, ns: Animancer, asm: Animancer}
+      data:
+        _FadeDuration: 0.25
+        _Events:
+          _NormalizedTimes: []
+          _Callbacks: []
+          _Names: []
+        _Speed: 1
+        _Animations:
+        - {fileID: 2827323647375144621, guid: b30717f1b3b77694fb3d61206fb7ef26, type: 3}
+        - {fileID: -4168155007681022182, guid: 2efd3c7ece6bb7a4c8c2e63114d7444e, type: 3}
+        - {fileID: -4168155007681022182, guid: 2efd3c7ece6bb7a4c8c2e63114d7444e, type: 3}
+        - {fileID: 6228179528135073033, guid: 5b3d83884ae735846a8b0db10ab86eff, type: 3}
+        - {fileID: -6222836445204344467, guid: c8a24ca16d75f0a41977c7f1e3b10ee8, type: 3}
+        - {fileID: -6222836445204344467, guid: c8a24ca16d75f0a41977c7f1e3b10ee8, type: 3}
+        - {fileID: -6222836445204344467, guid: c8a24ca16d75f0a41977c7f1e3b10ee8, type: 3}
+        - {fileID: -2759783023246110128, guid: 573d164b03600514c8ceedc44730122d, type: 3}
+        - {fileID: 2638766052553405171, guid: b1fff0cbd3a22c343b3f171bd72eaf69, type: 3}
+        - {fileID: 2638766052553405171, guid: b1fff0cbd3a22c343b3f171bd72eaf69, type: 3}
+        - {fileID: 2638766052553405171, guid: b1fff0cbd3a22c343b3f171bd72eaf69, type: 3}
+        - {fileID: -2219105863240805824, guid: 265aaf405abcfd14ea220c3c69301063, type: 3}
+        - {fileID: 7791095492594660655, guid: ad7d636b7fc5549448d48af92d45834c, type: 3}
+        - {fileID: 7791095492594660655, guid: ad7d636b7fc5549448d48af92d45834c, type: 3}
+        - {fileID: 7791095492594660655, guid: ad7d636b7fc5549448d48af92d45834c, type: 3}
+        - {fileID: 303128016487563838, guid: b3dec4edfe41ee040bde9dd7433c3157, type: 3}
+        - {fileID: -4168155007681022182, guid: 2efd3c7ece6bb7a4c8c2e63114d7444e, type: 3}
+        _Speeds: []
+        _SynchronizeChildren: 
+        _Thresholds:
+        - {x: 0, y: 0}
+        - {x: 1, y: 0}
+        - {x: 0.9238795, y: 0.3826835}
+        - {x: 0.7071068, y: 0.7071068}
+        - {x: 0.3826834, y: 0.9238795}
+        - {x: 0, y: 1}
+        - {x: -0.3826834, y: 0.9238795}
+        - {x: -0.7071068, y: 0.7071068}
+        - {x: -0.9238795, y: 0.3826834}
+        - {x: -1, y: 0}
+        - {x: -0.9238795, y: -0.3826834}
+        - {x: -0.7071066, y: -0.7071066}
+        - {x: -0.3826834, y: -0.9238795}
+        - {x: 0, y: -1}
+        - {x: 0.3826834, y: -0.9238795}
+        - {x: 0.707107, y: -0.7071065}
+        - {x: 0.9238796, y: -0.3826834}
+        _DefaultParameter: {x: 0, y: 0}
+        _Type: 1
+--- !u!114 &610366624
+MonoBehaviour:
+  m_ObjectHideFlags: 0
+  m_CorrespondingSourceObject: {fileID: 0}
+  m_PrefabInstance: {fileID: 0}
+  m_PrefabAsset: {fileID: 0}
+  m_GameObject: {fileID: 2410215513429711716}
+  m_Enabled: 1
+  m_EditorHideFlags: 0
+  m_Script: {fileID: 11500000, guid: 86711b6f8aed7594688dc8c25e192cbc, type: 3}
+  m_Name: 
+  m_EditorClassIdentifier: DeathRunner.Animations.PrimaryAttackAnimHandler, DeathRunner.Animations
+  animationReferences: {fileID: 2410215513753998714}
+  onAttackStarted: {fileID: 11400000, guid: 6bd7c2f9af8051c4387cfa6c8f437870, type: 2}
+  onAttackStopped: {fileID: 11400000, guid: 3467a095d0149b646b5073547ad6d884, type: 2}
+--- !u!114 &388316143
+MonoBehaviour:
+  m_ObjectHideFlags: 0
+  m_CorrespondingSourceObject: {fileID: 0}
+  m_PrefabInstance: {fileID: 0}
+  m_PrefabAsset: {fileID: 0}
+  m_GameObject: {fileID: 2410215513429711716}
+  m_Enabled: 1
+  m_EditorHideFlags: 0
+  m_Script: {fileID: 11500000, guid: 3ae87507200afb045831ed44ba96191c, type: 3}
+  m_Name: 
+  m_EditorClassIdentifier: DeathRunner.Animations.DeathAnimHandler, DeathRunner.Animations
+  animationReferences: {fileID: 2410215513753998714}
+  deathAnimation: {fileID: 1197990645542838990, guid: e1b1c3d85ff88b64a90c0f5c1940f7c6,
+    type: 3}
+  onDeath: {fileID: 11400000, guid: 6f837921cb312b64eb1379e8a8ee6b9a, type: 2}
+--- !u!114 &913492907
+MonoBehaviour:
+  m_ObjectHideFlags: 0
+  m_CorrespondingSourceObject: {fileID: 0}
+  m_PrefabInstance: {fileID: 0}
+  m_PrefabAsset: {fileID: 0}
+  m_GameObject: {fileID: 2410215513429711716}
+  m_Enabled: 1
+  m_EditorHideFlags: 0
+  m_Script: {fileID: 11500000, guid: cd3c5c32b767d8342bfb97e14a6ddaad, type: 3}
+  m_Name: 
+  m_EditorClassIdentifier: DeathRunner.Weapons.SideWeaponHolder, DeathRunner.Weapons
+  sideWeapon: {fileID: 11400000, guid: 4ca3dd698d461594f93d44d7b87f36fa, type: 2}
+  cooldownImage: {fileID: 0}
+  muzzle: {fileID: 1804067146}
+  shieldObj: {fileID: 1102373108852487285}
+  secondaryFire: {fileID: -533271173522944404, guid: 0a8cf0b3a21d1a540a6dd8f5f97343e7,
+    type: 3}
+  _mainCamera: {fileID: 0}
+--- !u!114 &913492967
+MonoBehaviour:
+  m_ObjectHideFlags: 0
+  m_CorrespondingSourceObject: {fileID: 0}
+  m_PrefabInstance: {fileID: 0}
+  m_PrefabAsset: {fileID: 0}
+  m_GameObject: {fileID: 2410215513429711716}
+  m_Enabled: 1
+  m_EditorHideFlags: 0
+  m_Script: {fileID: -1926729455, guid: e4992c61f8a41b445b38b8f45f00657f, type: 3}
+  m_Name: 
+  m_EditorClassIdentifier: GenericScriptableArchitecture.ScriptableEventListener<ushort,ushort>,
+    GenericScriptableArchitecture
+  _stackTrace:
+    Enabled: 0
+  _eventHolder:
+    _event: {fileID: 11400000, guid: 7f628bfa22e74984fab58511e341fee4, type: 2}
+    _variable: {fileID: 0}
+    _variableInstancer: {fileID: 0}
+    _eventInstancer: {fileID: 0}
+    _type: 0
+    _notifyCurrentValue: 0
+  _response:
+    _persistentListeners:
+    - _persistentArguments: []
+      _target: {fileID: 32549928}
+      _isStatic: 0
+      CallState: 2
+      _staticType:
+        GuidAssignmentFailed: 0
+        GUID: 
+        _typeNameAndAssembly: 
+        _suppressLogs: 0
+      _methodName: PlayFeedbacks
+    Expanded: 1
+--- !u!114 &913492968
+MonoBehaviour:
+  m_ObjectHideFlags: 0
+  m_CorrespondingSourceObject: {fileID: 0}
+  m_PrefabInstance: {fileID: 0}
+  m_PrefabAsset: {fileID: 0}
+  m_GameObject: {fileID: 2410215513429711716}
+  m_Enabled: 1
+  m_EditorHideFlags: 0
+  m_Script: {fileID: 11500000, guid: e5554e6c479a4dafbd86e3ece00169a9, type: 3}
+  m_Name: 
+  m_EditorClassIdentifier: 
+  _component: {fileID: 913492967}
+--- !u!114 &1608019605
+MonoBehaviour:
+  m_ObjectHideFlags: 0
+  m_CorrespondingSourceObject: {fileID: 0}
+  m_PrefabInstance: {fileID: 0}
+  m_PrefabAsset: {fileID: 0}
+  m_GameObject: {fileID: 2410215513429711716}
+  m_Enabled: 1
+  m_EditorHideFlags: 0
+  m_Script: {fileID: 11500000, guid: 5d154240c5d2496196ef0485f85d6d36, type: 3}
+  m_Name: 
+  m_EditorClassIdentifier: DeathRunner.Attributes.HealthComponent, DeathRunner.Attributes
+  health:
+    <Max>k__BackingField: {fileID: 11400000, guid: 327bac14ac71a9f40bc1c4bb41e56093,
+      type: 2}
+    <InvincibilityFrameDuration>k__BackingField:
+      _valueType: 2
+      _value: 0
+      _variable: {fileID: 11400000, guid: a393aabd1caca4d4b97f5589c2d516df, type: 2}
+      _constant: {fileID: 0}
+      _variableInstancer: {fileID: 0}
+    useInfinityBackingField:
+      _valueType: 2
+      _value: 0
+      _variable: {fileID: 11400000, guid: af916a68bb4bd184a932c73fd6475cbf, type: 2}
+      _constant: {fileID: 0}
+      _variableInstancer: {fileID: 0}
+    currentHealthBackingField:
+      _valueType: 2
+      _value: 0
+      _variable: {fileID: 11400000, guid: 7e0f96badd375b24b964514593b32b9d, type: 2}
+      _constant: {fileID: 0}
+      _variableInstancer: {fileID: 0}
+    <OnChanged>k__BackingField:
+      _eventType: 0
+      _event: {fileID: 11400000, guid: e3d32e645a171fb4db1d064a022e23d5, type: 2}
+      _eventInstancer: {fileID: 0}
+    <OnDecreased>k__BackingField:
+      _eventType: 0
+      _event: {fileID: 11400000, guid: 7f628bfa22e74984fab58511e341fee4, type: 2}
+      _eventInstancer: {fileID: 0}
+    <OnDepleted>k__BackingField:
+      _eventType: 0
+      _event: {fileID: 11400000, guid: 6f837921cb312b64eb1379e8a8ee6b9a, type: 2}
+      _eventInstancer: {fileID: 0}
+    <OnIncreased>k__BackingField:
+      _eventType: 0
+      _event: {fileID: 11400000, guid: c907bee6664883344a5221f2aa9bbb4c, type: 2}
+      _eventInstancer: {fileID: 0}
+    <OnInvincibilityEnabled>k__BackingField:
+      _eventType: 0
+      _event: {fileID: 11400000, guid: af71f8ffd372cd44987154d7e8128a32, type: 2}
+      _eventInstancer: {fileID: 0}
+    <OnInvincibilityDisabled>k__BackingField:
+      _eventType: 0
+      _event: {fileID: 11400000, guid: efba832d91f60fc4e8f4cb3e0cdbcc6a, type: 2}
+      _eventInstancer: {fileID: 0}
+    <OnDecreasedAttempt>k__BackingField:
+      _eventType: 0
+      _event: {fileID: 0}
+      _eventInstancer: {fileID: 0}
+    <OnIncreasedAttempt>k__BackingField:
+      _eventType: 0
+      _event: {fileID: 0}
+      _eventInstancer: {fileID: 0}
+--- !u!114 &1608019606
+MonoBehaviour:
+  m_ObjectHideFlags: 0
+  m_CorrespondingSourceObject: {fileID: 0}
+  m_PrefabInstance: {fileID: 0}
+  m_PrefabAsset: {fileID: 0}
+  m_GameObject: {fileID: 2410215513429711716}
+  m_Enabled: 1
+  m_EditorHideFlags: 0
+  m_Script: {fileID: 11500000, guid: d854cb14a0d240499b2a1e747d1a0123, type: 3}
+  m_Name: 
+  m_EditorClassIdentifier: DeathRunner.Attributes.StaminaComponent, DeathRunner.Attributes
+  stamina:
+    <Max>k__BackingField: {fileID: 11400000, guid: 8af2c425a9d743c45a541bb67b2a00d7,
+      type: 2}
+    useInfinityBackingField:
+      _valueType: 2
+      _value: 0
+      _variable: {fileID: 11400000, guid: 4de4d1ecb4f7f354a8e1e186b2f96fb9, type: 2}
+      _constant: {fileID: 0}
+      _variableInstancer: {fileID: 0}
+    currentStaminaBackingField:
+      _valueType: 2
+      _value: 0
+      _variable: {fileID: 11400000, guid: 3106d42d0d8f18644a710aab0d0c8eaf, type: 2}
+      _constant: {fileID: 0}
+      _variableInstancer: {fileID: 0}
+    <OnChanged>k__BackingField:
+      _eventType: 0
+      _event: {fileID: 11400000, guid: 9c909c55390d5f847ae47039cda197cf, type: 2}
+      _eventInstancer: {fileID: 0}
+    <OnDecreased>k__BackingField:
+      _eventType: 0
+      _event: {fileID: 11400000, guid: e3270863ec04b10419c459ac44585d5c, type: 2}
+      _eventInstancer: {fileID: 0}
+    <OnDepleted>k__BackingField:
+      _eventType: 0
+      _event: {fileID: 11400000, guid: 9a2b399be49a1bb4ca03929ff32378e3, type: 2}
+      _eventInstancer: {fileID: 0}
+    <OnIncreased>k__BackingField:
+      _eventType: 0
+      _event: {fileID: 11400000, guid: a85d8d177059c4a44b2911e9901f46a5, type: 2}
+      _eventInstancer: {fileID: 0}
+--- !u!1 &2410215513735583748
+GameObject:
+  m_ObjectHideFlags: 0
+  m_CorrespondingSourceObject: {fileID: 0}
+  m_PrefabInstance: {fileID: 0}
+  m_PrefabAsset: {fileID: 0}
+  serializedVersion: 6
+  m_Component:
+  - component: {fileID: 2410215513735583749}
+  m_Layer: 6
+  m_Name: PlayerRig
+  m_TagString: Untagged
+  m_Icon: {fileID: 0}
+  m_NavMeshLayer: 0
+  m_StaticEditorFlags: 0
+  m_IsActive: 1
+--- !u!4 &2410215513735583749
+Transform:
+  m_ObjectHideFlags: 0
+  m_CorrespondingSourceObject: {fileID: 0}
+  m_PrefabInstance: {fileID: 0}
+  m_PrefabAsset: {fileID: 0}
+  m_GameObject: {fileID: 2410215513735583748}
+  m_LocalRotation: {x: 0, y: 0, z: 0, w: 1}
+  m_LocalPosition: {x: -2.9009428, y: 4.646866, z: -4.857872}
+  m_LocalScale: {x: 1, y: 1, z: 1}
+  m_ConstrainProportionsScale: 0
+  m_Children:
+  - {fileID: 2410215513009397354}
+  - {fileID: 3644243820756923822}
+  - {fileID: 4582762283594447248}
+  - {fileID: 6211667294877458533}
+  - {fileID: 1037352631}
+  - {fileID: 2410215513429711715}
+  - {fileID: 780803037}
+  - {fileID: 7443291799372615853}
+  - {fileID: 1187890990}
+  m_Father: {fileID: 0}
+  m_RootOrder: 0
+  m_LocalEulerAnglesHint: {x: 0, y: 0, z: 0}
+--- !u!1 &2701973567247892380
+GameObject:
+  m_ObjectHideFlags: 0
+  m_CorrespondingSourceObject: {fileID: 0}
+  m_PrefabInstance: {fileID: 0}
+  m_PrefabAsset: {fileID: 0}
+  serializedVersion: 6
+  m_Component:
+  - component: {fileID: 6211667294877458533}
+  - component: {fileID: 3530982039758039574}
+  - component: {fileID: 8681913548947671869}
+  m_Layer: 6
+  m_Name: 'Camera: Normal Bullet'
+  m_TagString: Untagged
+  m_Icon: {fileID: 0}
+  m_NavMeshLayer: 0
+  m_StaticEditorFlags: 0
+  m_IsActive: 0
+--- !u!4 &6211667294877458533
+Transform:
+  m_ObjectHideFlags: 0
+  m_CorrespondingSourceObject: {fileID: 0}
+  m_PrefabInstance: {fileID: 0}
+  m_PrefabAsset: {fileID: 0}
+  m_GameObject: {fileID: 2701973567247892380}
+  m_LocalRotation: {x: 0.39044833, y: 0.34682897, z: -0.161729, w: 0.8373192}
+  m_LocalPosition: {x: -6.1894464, y: 12.974022, z: -4.232518}
+  m_LocalScale: {x: 1, y: 1, z: 1}
+  m_ConstrainProportionsScale: 0
+  m_Children:
+  - {fileID: 7173083362241454783}
+  m_Father: {fileID: 2410215513735583749}
+  m_RootOrder: 3
+  m_LocalEulerAnglesHint: {x: 50, y: 45, z: 0}
+--- !u!114 &3530982039758039574
+MonoBehaviour:
+  m_ObjectHideFlags: 0
+  m_CorrespondingSourceObject: {fileID: 0}
+  m_PrefabInstance: {fileID: 0}
+  m_PrefabAsset: {fileID: 0}
+  m_GameObject: {fileID: 2701973567247892380}
+  m_Enabled: 1
+  m_EditorHideFlags: 0
+  m_Script: {fileID: 11500000, guid: 45e653bab7fb20e499bda25e1b646fea, type: 3}
+  m_Name: 
+  m_EditorClassIdentifier: 
+  m_ExcludedPropertiesInInspector:
+  - m_Script
+  m_LockStageInInspector: 
+  m_StreamingVersion: 20170927
+  m_Priority: 10
+  m_StandbyUpdate: 2
+  m_LookAt: {fileID: 0}
+  m_Follow: {fileID: 5898839069180947905}
+  m_Lens:
+    FieldOfView: 30
+    OrthographicSize: 5
+    NearClipPlane: 5
+    FarClipPlane: 500
+    Dutch: 0
+    ModeOverride: 0
+    LensShift: {x: 0, y: 0}
+    GateFit: 2
+    m_SensorSize: {x: 1, y: 1}
+    Iso: 200
+    ShutterSpeed: 0.005
+    Aperture: 16
+    BladeCount: 5
+    Curvature: {x: 2, y: 11}
+    BarrelClipping: 0.25
+    Anamorphism: 0
+  m_Transitions:
+    m_BlendHint: 0
+    m_InheritPosition: 0
+    m_OnCameraLive:
+      m_PersistentCalls:
+        m_Calls: []
+  m_LegacyBlendHint: 0
+  m_ComponentOwner: {fileID: 7173083362241454783}
+--- !u!114 &8681913548947671869
+MonoBehaviour:
+  m_ObjectHideFlags: 0
+  m_CorrespondingSourceObject: {fileID: 0}
+  m_PrefabInstance: {fileID: 0}
+  m_PrefabAsset: {fileID: 0}
+  m_GameObject: {fileID: 2701973567247892380}
+  m_Enabled: 1
+  m_EditorHideFlags: 0
+  m_Script: {fileID: 11500000, guid: 00b2d199b96b516448144ab30fb26aed, type: 3}
+  m_Name: 
+  m_EditorClassIdentifier: 
+  m_ApplyAfter: 1
+  m_ChannelMask: 1
+  m_Gain: 1
+  m_Use2DDistance: 0
+  m_UseCameraSpace: 0
+  m_ReactionSettings:
+    m_SecondaryNoise: {fileID: 0}
+    m_AmplitudeGain: 0
+    m_FrequencyGain: 0
+    m_Duration: 0
+    m_NoiseOffsets: {x: 424.97058, y: -843.4258, z: 484.73166}
+--- !u!1 &3428100232693553193
+GameObject:
+  m_ObjectHideFlags: 0
+  m_CorrespondingSourceObject: {fileID: 0}
+  m_PrefabInstance: {fileID: 0}
+  m_PrefabAsset: {fileID: 0}
+  serializedVersion: 6
+  m_Component:
+  - component: {fileID: 6443882937557005928}
+  - component: {fileID: 5483760405788066290}
+  - component: {fileID: 6858005073426124988}
+  m_Layer: 6
+  m_Name: AmbientWeaponLight
+  m_TagString: Untagged
+  m_Icon: {fileID: 0}
+  m_NavMeshLayer: 0
+  m_StaticEditorFlags: 0
+  m_IsActive: 1
+--- !u!4 &6443882937557005928
+Transform:
+  m_ObjectHideFlags: 0
+  m_CorrespondingSourceObject: {fileID: 0}
+  m_PrefabInstance: {fileID: 0}
+  m_PrefabAsset: {fileID: 0}
+  m_GameObject: {fileID: 3428100232693553193}
+  m_LocalRotation: {x: 0.020638669, y: -0.6962638, z: 0.7170083, w: 0.026265407}
+  m_LocalPosition: {x: -0.000015649646, y: -0.0032823056, z: -0.0020995445}
+  m_LocalScale: {x: 0.0042404584, y: 0.004240458, z: 0.004240458}
+  m_ConstrainProportionsScale: 0
+  m_Children: []
+  m_Father: {fileID: 3284924992968384922}
+  m_RootOrder: 3
+  m_LocalEulerAnglesHint: {x: 0, y: 0, z: 0}
+--- !u!108 &5483760405788066290
+Light:
+  m_ObjectHideFlags: 0
+  m_CorrespondingSourceObject: {fileID: 0}
+  m_PrefabInstance: {fileID: 0}
+  m_PrefabAsset: {fileID: 0}
+  m_GameObject: {fileID: 3428100232693553193}
+  m_Enabled: 1
+  serializedVersion: 10
+  m_Type: 2
+  m_Shape: 0
+  m_Color: {r: 0.34509805, g: 0.2235294, b: 0.77254903, a: 1}
+  m_Intensity: 2124.3774
+  m_Range: 10
+  m_SpotAngle: 30
+  m_InnerSpotAngle: 21.80208
+  m_CookieSize: 10
+  m_Shadows:
+    m_Type: 1
+    m_Resolution: -1
+    m_CustomResolution: -1
+    m_Strength: 1
+    m_Bias: 0.05
+    m_NormalBias: 0.4
+    m_NearPlane: 0.2
+    m_CullingMatrixOverride:
+      e00: 1
+      e01: 0
+      e02: 0
+      e03: 0
+      e10: 0
+      e11: 1
+      e12: 0
+      e13: 0
+      e20: 0
+      e21: 0
+      e22: 1
+      e23: 0
+      e30: 0
+      e31: 0
+      e32: 0
+      e33: 1
+    m_UseCullingMatrixOverride: 0
+  m_Cookie: {fileID: 0}
+  m_DrawHalo: 0
+  m_Flare: {fileID: 0}
+  m_RenderMode: 0
+  m_CullingMask:
+    serializedVersion: 2
+    m_Bits: 4294967295
+  m_RenderingLayerMask: 1
+  m_Lightmapping: 4
+  m_LightShadowCasterMode: 2
+  m_AreaSize: {x: 0.5, y: 0.5}
+  m_BounceIntensity: 1
+  m_ColorTemperature: 6570
+  m_UseColorTemperature: 1
+  m_BoundingSphereOverride: {x: 0, y: 0, z: 0, w: 0}
+  m_UseBoundingSphereOverride: 0
+  m_UseViewFrustumForShadowCasterCull: 1
+  m_ShadowRadius: 0.5
+  m_ShadowAngle: 0
+--- !u!114 &6858005073426124988
+MonoBehaviour:
+  m_ObjectHideFlags: 0
+  m_CorrespondingSourceObject: {fileID: 0}
+  m_PrefabInstance: {fileID: 0}
+  m_PrefabAsset: {fileID: 0}
+  m_GameObject: {fileID: 3428100232693553193}
+  m_Enabled: 1
+  m_EditorHideFlags: 0
+  m_Script: {fileID: 11500000, guid: 7a68c43fe1f2a47cfa234b5eeaa98012, type: 3}
+  m_Name: 
+  m_EditorClassIdentifier: 
+  m_Intensity: 26695.715
+  m_EnableSpotReflector: 1
+  m_LuxAtDistance: 1
+  m_InnerSpotPercent: 0
+  m_SpotIESCutoffPercent: 100
+  m_LightDimmer: 1
+  m_VolumetricDimmer: 2
+  m_LightUnit: 0
+  m_FadeDistance: 10000
+  m_VolumetricFadeDistance: 10000
+  m_AffectDiffuse: 1
+  m_AffectSpecular: 1
+  m_NonLightmappedOnly: 0
+  m_ShapeWidth: 0.5
+  m_ShapeHeight: 0.5
+  m_AspectRatio: 1
+  m_ShapeRadius: 0.5
+  m_SoftnessScale: 1
+  m_UseCustomSpotLightShadowCone: 0
+  m_CustomSpotLightShadowCone: 30
+  m_MaxSmoothness: 0.99
+  m_ApplyRangeAttenuation: 1
+  m_DisplayAreaLightEmissiveMesh: 0
+  m_AreaLightCookie: {fileID: 0}
+  m_IESPoint: {fileID: 0}
+  m_IESSpot: {fileID: 0}
+  m_IncludeForRayTracing: 1
+  m_AreaLightShadowCone: 120
+  m_UseScreenSpaceShadows: 0
+  m_InteractsWithSky: 1
+  m_AngularDiameter: 0.5
+  m_FlareSize: 2
+  m_FlareTint: {r: 1, g: 1, b: 1, a: 1}
+  m_FlareFalloff: 4
+  m_SurfaceTexture: {fileID: 0}
+  m_SurfaceTint: {r: 1, g: 1, b: 1, a: 1}
+  m_Distance: 1.5e+11
+  m_UseRayTracedShadows: 0
+  m_NumRayTracingSamples: 4
+  m_FilterTracedShadow: 1
+  m_FilterSizeTraced: 16
+  m_SunLightConeAngle: 0.5
+  m_LightShadowRadius: 0.5
+  m_SemiTransparentShadow: 0
+  m_ColorShadow: 1
+  m_DistanceBasedFiltering: 0
+  m_EvsmExponent: 15
+  m_EvsmLightLeakBias: 0
+  m_EvsmVarianceBias: 0.00001
+  m_EvsmBlurPasses: 0
+  m_LightlayersMask: 1
+  m_LinkShadowLayers: 1
+  m_ShadowNearPlane: 1
+  m_BlockerSampleCount: 24
+  m_FilterSampleCount: 16
+  m_MinFilterSize: 0.1
+  m_KernelSize: 5
+  m_LightAngle: 1
+  m_MaxDepthBias: 0.001
+  m_ShadowResolution:
+    m_Override: 512
+    m_UseOverride: 0
+    m_Level: 2
+  m_ShadowDimmer: 1
+  m_VolumetricShadowDimmer: 1
+  m_ShadowFadeDistance: 10000
+  m_UseContactShadow:
+    m_Override: 0
+    m_UseOverride: 1
+    m_Level: 0
+  m_RayTracedContactShadow: 0
+  m_ShadowTint: {r: 0, g: 0, b: 0, a: 1}
+  m_PenumbraTint: 0
+  m_NormalBias: 0.75
+  m_SlopeBias: 0.5
+  m_ShadowUpdateMode: 0
+  m_AlwaysDrawDynamicShadows: 0
+  m_UpdateShadowOnLightMovement: 0
+  m_CachedShadowTranslationThreshold: 0.01
+  m_CachedShadowAngularThreshold: 0.5
+  m_BarnDoorAngle: 90
+  m_BarnDoorLength: 0.05
+  m_preserveCachedShadow: 0
+  m_OnDemandShadowRenderOnPlacement: 1
+  m_ShadowCascadeRatios:
+  - 0.05
+  - 0.2
+  - 0.3
+  m_ShadowCascadeBorders:
+  - 0.2
+  - 0.2
+  - 0.2
+  - 0.2
+  m_ShadowAlgorithm: 0
+  m_ShadowVariant: 0
+  m_ShadowPrecision: 0
+  useOldInspector: 0
+  useVolumetric: 1
+  featuresFoldout: 1
+  m_AreaLightEmissiveMeshShadowCastingMode: 0
+  m_AreaLightEmissiveMeshMotionVectorGenerationMode: 0
+  m_AreaLightEmissiveMeshLayer: -1
+  m_Version: 11
+  m_ObsoleteShadowResolutionTier: 1
+  m_ObsoleteUseShadowQualitySettings: 0
+  m_ObsoleteCustomShadowResolution: 512
+  m_ObsoleteContactShadows: 0
+  m_PointlightHDType: 0
+  m_SpotLightShape: 0
+  m_AreaLightShape: 0
+--- !u!1 &4190460313090213409
+GameObject:
+  m_ObjectHideFlags: 0
+  m_CorrespondingSourceObject: {fileID: 0}
+  m_PrefabInstance: {fileID: 0}
+  m_PrefabAsset: {fileID: 0}
+  serializedVersion: 6
+  m_Component:
+  - component: {fileID: 5898839069180947905}
+  m_Layer: 6
+  m_Name: CameraFollow
+  m_TagString: Untagged
+  m_Icon: {fileID: 0}
+  m_NavMeshLayer: 0
+  m_StaticEditorFlags: 0
+  m_IsActive: 1
+--- !u!4 &5898839069180947905
+Transform:
+  m_ObjectHideFlags: 0
+  m_CorrespondingSourceObject: {fileID: 0}
+  m_PrefabInstance: {fileID: 0}
+  m_PrefabAsset: {fileID: 0}
+  m_GameObject: {fileID: 4190460313090213409}
+  m_LocalRotation: {x: 0, y: 0, z: 0, w: 1}
+  m_LocalPosition: {x: 0, y: 1.3, z: 0}
+  m_LocalScale: {x: 1, y: 1, z: 1}
+  m_ConstrainProportionsScale: 0
+  m_Children: []
+  m_Father: {fileID: 2410215513429711715}
+  m_RootOrder: 1
+  m_LocalEulerAnglesHint: {x: 0, y: 0, z: 0}
+--- !u!1 &4859805230427773813
+GameObject:
+  m_ObjectHideFlags: 0
+  m_CorrespondingSourceObject: {fileID: 0}
+  m_PrefabInstance: {fileID: 0}
+  m_PrefabAsset: {fileID: 0}
+  serializedVersion: 6
+  m_Component:
+  - component: {fileID: 4582762283594447248}
+  - component: {fileID: 8896106087852051826}
+  - component: {fileID: 289343335673062866}
+  m_Layer: 6
+  m_Name: 'Camera: Action'
+  m_TagString: Untagged
+  m_Icon: {fileID: 0}
+  m_NavMeshLayer: 0
+  m_StaticEditorFlags: 0
+  m_IsActive: 1
+--- !u!4 &4582762283594447248
+Transform:
+  m_ObjectHideFlags: 0
+  m_CorrespondingSourceObject: {fileID: 0}
+  m_PrefabInstance: {fileID: 0}
+  m_PrefabAsset: {fileID: 0}
+  m_GameObject: {fileID: 4859805230427773813}
+  m_LocalRotation: {x: 0.2366595, y: 0.6663362, z: -0.23667274, w: 0.6663141}
+  m_LocalPosition: {x: -8.997419, y: 8.859216, z: 0.006056994}
+  m_LocalScale: {x: 1, y: 1, z: 1}
+  m_ConstrainProportionsScale: 0
+  m_Children:
+  - {fileID: 5232460527570470420}
+  m_Father: {fileID: 2410215513735583749}
+  m_RootOrder: 2
+  m_LocalEulerAnglesHint: {x: 39.108, y: 90.002, z: -0.001}
+--- !u!114 &8896106087852051826
+MonoBehaviour:
+  m_ObjectHideFlags: 0
+  m_CorrespondingSourceObject: {fileID: 0}
+  m_PrefabInstance: {fileID: 0}
+  m_PrefabAsset: {fileID: 0}
+  m_GameObject: {fileID: 4859805230427773813}
+  m_Enabled: 1
+  m_EditorHideFlags: 0
+  m_Script: {fileID: 11500000, guid: 45e653bab7fb20e499bda25e1b646fea, type: 3}
+  m_Name: 
+  m_EditorClassIdentifier: 
+  m_ExcludedPropertiesInInspector:
+  - m_Script
+  m_LockStageInInspector: 
+  m_StreamingVersion: 20170927
+  m_Priority: 8
+  m_StandbyUpdate: 2
+  m_LookAt: {fileID: 7443291799372615853}
+  m_Follow: {fileID: 7443291799372615853}
+  m_Lens:
+    FieldOfView: 40
+    OrthographicSize: 5
+    NearClipPlane: 5
+    FarClipPlane: 500
+    Dutch: 0
+    ModeOverride: 0
+    LensShift: {x: 0, y: 0}
+    GateFit: 2
+    m_SensorSize: {x: 1, y: 1}
+    Iso: 200
+    ShutterSpeed: 0.005
+    Aperture: 16
+    BladeCount: 5
+    Curvature: {x: 2, y: 11}
+    BarrelClipping: 0.25
+    Anamorphism: 0
+  m_Transitions:
+    m_BlendHint: 0
+    m_InheritPosition: 0
+    m_OnCameraLive:
+      m_PersistentCalls:
+        m_Calls: []
+  m_LegacyBlendHint: 0
+  m_ComponentOwner: {fileID: 5232460527570470420}
+--- !u!114 &289343335673062866
+MonoBehaviour:
+  m_ObjectHideFlags: 0
+  m_CorrespondingSourceObject: {fileID: 0}
+  m_PrefabInstance: {fileID: 0}
+  m_PrefabAsset: {fileID: 0}
+  m_GameObject: {fileID: 4859805230427773813}
+  m_Enabled: 1
+  m_EditorHideFlags: 0
+  m_Script: {fileID: 11500000, guid: 00b2d199b96b516448144ab30fb26aed, type: 3}
+  m_Name: 
+  m_EditorClassIdentifier: 
+  m_ApplyAfter: 1
+  m_ChannelMask: 1
+  m_Gain: 1
+  m_Use2DDistance: 0
+  m_UseCameraSpace: 0
+  m_ReactionSettings:
+    m_SecondaryNoise: {fileID: 0}
+    m_AmplitudeGain: 0
+    m_FrequencyGain: 0
+    m_Duration: 0
+    m_NoiseOffsets: {x: 424.97058, y: -843.4258, z: 484.73166}
+--- !u!1 &5027452683878198083
+GameObject:
+  m_ObjectHideFlags: 0
+  m_CorrespondingSourceObject: {fileID: 0}
+  m_PrefabInstance: {fileID: 0}
+  m_PrefabAsset: {fileID: 0}
+  serializedVersion: 6
+  m_Component:
+  - component: {fileID: 5232460527570470420}
+  - component: {fileID: 7706757216144582197}
+  - component: {fileID: 1400779771}
+  m_Layer: 6
+  m_Name: cm
+  m_TagString: Untagged
+  m_Icon: {fileID: 0}
+  m_NavMeshLayer: 0
+  m_StaticEditorFlags: 0
+  m_IsActive: 1
+--- !u!4 &5232460527570470420
+Transform:
+  m_ObjectHideFlags: 0
+  m_CorrespondingSourceObject: {fileID: 0}
+  m_PrefabInstance: {fileID: 0}
+  m_PrefabAsset: {fileID: 0}
+  m_GameObject: {fileID: 5027452683878198083}
+  m_LocalRotation: {x: -0.20341176, y: 0.5200611, z: -0.12908937, w: 0.81944865}
+  m_LocalPosition: {x: 0, y: 0.000015258789, z: 707.1068}
+  m_LocalScale: {x: 1, y: 1, z: 1}
+  m_ConstrainProportionsScale: 0
+  m_Children: []
+  m_Father: {fileID: 4582762283594447248}
+  m_RootOrder: 0
+  m_LocalEulerAnglesHint: {x: 0, y: 0, z: 0}
+--- !u!114 &7706757216144582197
+MonoBehaviour:
+  m_ObjectHideFlags: 0
+  m_CorrespondingSourceObject: {fileID: 0}
+  m_PrefabInstance: {fileID: 0}
+  m_PrefabAsset: {fileID: 0}
+  m_GameObject: {fileID: 5027452683878198083}
+  m_Enabled: 1
+  m_EditorHideFlags: 0
+  m_Script: {fileID: 11500000, guid: ac0b09e7857660247b1477e93731de29, type: 3}
+  m_Name: 
+  m_EditorClassIdentifier: 
+--- !u!114 &1400779771
+MonoBehaviour:
+  m_ObjectHideFlags: 0
+  m_CorrespondingSourceObject: {fileID: 0}
+  m_PrefabInstance: {fileID: 0}
+  m_PrefabAsset: {fileID: 0}
+  m_GameObject: {fileID: 5027452683878198083}
+  m_Enabled: 1
+  m_EditorHideFlags: 0
+  m_Script: {fileID: 11500000, guid: 6ad980451443d70438faac0bc6c235a0, type: 3}
+  m_Name: 
+  m_EditorClassIdentifier: 
+  m_TrackedObjectOffset: {x: 0, y: 0, z: 0}
+  m_LookaheadTime: 0
+  m_LookaheadSmoothing: 0
+  m_LookaheadIgnoreY: 0
+  m_XDamping: 0.25
+  m_YDamping: 0.5
+  m_ZDamping: 1
+  m_TargetMovementOnly: 1
+  m_ScreenX: 0.5005208
+  m_ScreenY: 0.4981481
+  m_CameraDistance: 15
+  m_DeadZoneWidth: 0
+  m_DeadZoneHeight: 0.04074074
+  m_DeadZoneDepth: 0
+  m_UnlimitedSoftZone: 0
+  m_SoftZoneWidth: 0.8
+  m_SoftZoneHeight: 0.8
+  m_BiasX: 0
+  m_BiasY: 0
+  m_CenterOnActivate: 1
+  m_GroupFramingMode: 2
+  m_AdjustmentMode: 2
+  m_GroupFramingSize: 0.8
+  m_MaxDollyIn: 5000
+  m_MaxDollyOut: 5000
+  m_MinimumDistance: 1
+  m_MaximumDistance: 5000
+  m_MinimumFOV: 3
+  m_MaximumFOV: 60
+  m_MinimumOrthoSize: 1
+  m_MaximumOrthoSize: 5000
+--- !u!1 &7847673251686106561
+GameObject:
+  m_ObjectHideFlags: 0
+  m_CorrespondingSourceObject: {fileID: 0}
+  m_PrefabInstance: {fileID: 0}
+  m_PrefabAsset: {fileID: 0}
+  serializedVersion: 6
+  m_Component:
+  - component: {fileID: 3215857564849024641}
+  - component: {fileID: 1269419040957793755}
+  - component: {fileID: 8919045950312192214}
+  m_Layer: 6
+  m_Name: AmbientWeaponLight.001
+  m_TagString: Untagged
+  m_Icon: {fileID: 0}
+  m_NavMeshLayer: 0
+  m_StaticEditorFlags: 0
+  m_IsActive: 0
+--- !u!4 &3215857564849024641
+Transform:
+  m_ObjectHideFlags: 0
+  m_CorrespondingSourceObject: {fileID: 0}
+  m_PrefabInstance: {fileID: 0}
+  m_PrefabAsset: {fileID: 0}
+  m_GameObject: {fileID: 7847673251686106561}
+  m_LocalRotation: {x: -0.0048798616, y: -0.68998796, z: 0.7224288, w: -0.04460534}
+  m_LocalPosition: {x: 0.00027621412, y: -0.0039528795, z: -0.0018441755}
+  m_LocalScale: {x: 0.004240456, y: 0.0042404565, z: 0.004240457}
+  m_ConstrainProportionsScale: 0
+  m_Children: []
+  m_Father: {fileID: 3284924992968384922}
+  m_RootOrder: 1
+  m_LocalEulerAnglesHint: {x: 0, y: 0, z: 0}
+--- !u!108 &1269419040957793755
+Light:
+  m_ObjectHideFlags: 0
+  m_CorrespondingSourceObject: {fileID: 0}
+  m_PrefabInstance: {fileID: 0}
+  m_PrefabAsset: {fileID: 0}
+  m_GameObject: {fileID: 7847673251686106561}
+  m_Enabled: 1
+  serializedVersion: 10
+  m_Type: 2
+  m_Shape: 0
+  m_Color: {r: 0.34509805, g: 0.2235294, b: 0.77254903, a: 1}
+  m_Intensity: 2124.3774
+  m_Range: 10
+  m_SpotAngle: 30
+  m_InnerSpotAngle: 21.80208
+  m_CookieSize: 10
+  m_Shadows:
+    m_Type: 1
+    m_Resolution: -1
+    m_CustomResolution: -1
+    m_Strength: 1
+    m_Bias: 0.05
+    m_NormalBias: 0.4
+    m_NearPlane: 0.2
+    m_CullingMatrixOverride:
+      e00: 1
+      e01: 0
+      e02: 0
+      e03: 0
+      e10: 0
+      e11: 1
+      e12: 0
+      e13: 0
+      e20: 0
+      e21: 0
+      e22: 1
+      e23: 0
+      e30: 0
+      e31: 0
+      e32: 0
+      e33: 1
+    m_UseCullingMatrixOverride: 0
+  m_Cookie: {fileID: 0}
+  m_DrawHalo: 0
+  m_Flare: {fileID: 0}
+  m_RenderMode: 0
+  m_CullingMask:
+    serializedVersion: 2
+    m_Bits: 4294967295
+  m_RenderingLayerMask: 1
+  m_Lightmapping: 4
+  m_LightShadowCasterMode: 2
+  m_AreaSize: {x: 0.5, y: 0.5}
+  m_BounceIntensity: 1
+  m_ColorTemperature: 6570
+  m_UseColorTemperature: 1
+  m_BoundingSphereOverride: {x: 0, y: 0, z: 0, w: 0}
+  m_UseBoundingSphereOverride: 0
+  m_UseViewFrustumForShadowCasterCull: 1
+  m_ShadowRadius: 0.5
+  m_ShadowAngle: 0
+--- !u!114 &8919045950312192214
+MonoBehaviour:
+  m_ObjectHideFlags: 0
+  m_CorrespondingSourceObject: {fileID: 0}
+  m_PrefabInstance: {fileID: 0}
+  m_PrefabAsset: {fileID: 0}
+  m_GameObject: {fileID: 7847673251686106561}
+  m_Enabled: 1
+  m_EditorHideFlags: 0
+  m_Script: {fileID: 11500000, guid: 7a68c43fe1f2a47cfa234b5eeaa98012, type: 3}
+  m_Name: 
+  m_EditorClassIdentifier: 
+  m_Intensity: 26695.715
+  m_EnableSpotReflector: 1
+  m_LuxAtDistance: 1
+  m_InnerSpotPercent: 0
+  m_SpotIESCutoffPercent: 100
+  m_LightDimmer: 1
+  m_VolumetricDimmer: 2
+  m_LightUnit: 0
+  m_FadeDistance: 10000
+  m_VolumetricFadeDistance: 10000
+  m_AffectDiffuse: 1
+  m_AffectSpecular: 1
+  m_NonLightmappedOnly: 0
+  m_ShapeWidth: 0.5
+  m_ShapeHeight: 0.5
+  m_AspectRatio: 1
+  m_ShapeRadius: 0.5
+  m_SoftnessScale: 1
+  m_UseCustomSpotLightShadowCone: 0
+  m_CustomSpotLightShadowCone: 30
+  m_MaxSmoothness: 0.99
+  m_ApplyRangeAttenuation: 1
+  m_DisplayAreaLightEmissiveMesh: 0
+  m_AreaLightCookie: {fileID: 0}
+  m_IESPoint: {fileID: 0}
+  m_IESSpot: {fileID: 0}
+  m_IncludeForRayTracing: 1
+  m_AreaLightShadowCone: 120
+  m_UseScreenSpaceShadows: 0
+  m_InteractsWithSky: 1
+  m_AngularDiameter: 0.5
+  m_FlareSize: 2
+  m_FlareTint: {r: 1, g: 1, b: 1, a: 1}
+  m_FlareFalloff: 4
+  m_SurfaceTexture: {fileID: 0}
+  m_SurfaceTint: {r: 1, g: 1, b: 1, a: 1}
+  m_Distance: 1.5e+11
+  m_UseRayTracedShadows: 0
+  m_NumRayTracingSamples: 4
+  m_FilterTracedShadow: 1
+  m_FilterSizeTraced: 16
+  m_SunLightConeAngle: 0.5
+  m_LightShadowRadius: 0.5
+  m_SemiTransparentShadow: 0
+  m_ColorShadow: 1
+  m_DistanceBasedFiltering: 0
+  m_EvsmExponent: 15
+  m_EvsmLightLeakBias: 0
+  m_EvsmVarianceBias: 0.00001
+  m_EvsmBlurPasses: 0
+  m_LightlayersMask: 1
+  m_LinkShadowLayers: 1
+  m_ShadowNearPlane: 1
+  m_BlockerSampleCount: 24
+  m_FilterSampleCount: 16
+  m_MinFilterSize: 0.1
+  m_KernelSize: 5
+  m_LightAngle: 1
+  m_MaxDepthBias: 0.001
+  m_ShadowResolution:
+    m_Override: 512
+    m_UseOverride: 0
+    m_Level: 2
+  m_ShadowDimmer: 1
+  m_VolumetricShadowDimmer: 1
+  m_ShadowFadeDistance: 10000
+  m_UseContactShadow:
+    m_Override: 0
+    m_UseOverride: 1
+    m_Level: 0
+  m_RayTracedContactShadow: 0
+  m_ShadowTint: {r: 0, g: 0, b: 0, a: 1}
+  m_PenumbraTint: 0
+  m_NormalBias: 0.75
+  m_SlopeBias: 0.5
+  m_ShadowUpdateMode: 0
+  m_AlwaysDrawDynamicShadows: 0
+  m_UpdateShadowOnLightMovement: 0
+  m_CachedShadowTranslationThreshold: 0.01
+  m_CachedShadowAngularThreshold: 0.5
+  m_BarnDoorAngle: 90
+  m_BarnDoorLength: 0.05
+  m_preserveCachedShadow: 0
+  m_OnDemandShadowRenderOnPlacement: 1
+  m_ShadowCascadeRatios:
+  - 0.05
+  - 0.2
+  - 0.3
+  m_ShadowCascadeBorders:
+  - 0.2
+  - 0.2
+  - 0.2
+  - 0.2
+  m_ShadowAlgorithm: 0
+  m_ShadowVariant: 0
+  m_ShadowPrecision: 0
+  useOldInspector: 0
+  useVolumetric: 1
+  featuresFoldout: 1
+  m_AreaLightEmissiveMeshShadowCastingMode: 0
+  m_AreaLightEmissiveMeshMotionVectorGenerationMode: 0
+  m_AreaLightEmissiveMeshLayer: -1
+  m_Version: 11
+  m_ObsoleteShadowResolutionTier: 1
+  m_ObsoleteUseShadowQualitySettings: 0
+  m_ObsoleteCustomShadowResolution: 512
+  m_ObsoleteContactShadows: 0
+  m_PointlightHDType: 0
+  m_SpotLightShape: 0
+  m_AreaLightShape: 0
+--- !u!1 &8052882447145459213
+GameObject:
+  m_ObjectHideFlags: 0
+  m_CorrespondingSourceObject: {fileID: 0}
+  m_PrefabInstance: {fileID: 0}
+  m_PrefabAsset: {fileID: 0}
+  serializedVersion: 6
+  m_Component:
+  - component: {fileID: 7443291799372615853}
+  - component: {fileID: 1858607608785375199}
+  m_Layer: 6
+  m_Name: TargetGroup
+  m_TagString: TargetGroup
+  m_Icon: {fileID: 0}
+  m_NavMeshLayer: 0
+  m_StaticEditorFlags: 0
+  m_IsActive: 1
+--- !u!4 &7443291799372615853
+Transform:
+  m_ObjectHideFlags: 0
+  m_CorrespondingSourceObject: {fileID: 0}
+  m_PrefabInstance: {fileID: 0}
+  m_PrefabAsset: {fileID: 0}
+  m_GameObject: {fileID: 8052882447145459213}
+  m_LocalRotation: {x: 0, y: 0, z: 0, w: 1}
+  m_LocalPosition: {x: 19.060013, y: 1.5600001, z: 112.75}
+  m_LocalScale: {x: 1, y: 1, z: 1}
+  m_ConstrainProportionsScale: 0
+  m_Children: []
+  m_Father: {fileID: 2410215513735583749}
+  m_RootOrder: 7
+  m_LocalEulerAnglesHint: {x: 0, y: 0, z: 0}
+--- !u!114 &1858607608785375199
+MonoBehaviour:
+  m_ObjectHideFlags: 0
+  m_CorrespondingSourceObject: {fileID: 0}
+  m_PrefabInstance: {fileID: 0}
+  m_PrefabAsset: {fileID: 0}
+  m_GameObject: {fileID: 8052882447145459213}
+  m_Enabled: 1
+  m_EditorHideFlags: 0
+  m_Script: {fileID: 11500000, guid: e5eb80d8e62d9d145bb50fb783c0f731, type: 3}
+  m_Name: 
+  m_EditorClassIdentifier: 
+  m_PositionMode: 0
+  m_RotationMode: 0
+  m_UpdateMethod: 2
+  m_Targets:
+  - target: {fileID: 5898839069180947905}
+    weight: 1
+    radius: 3
+--- !u!1 &8095904336365942255
+GameObject:
+  m_ObjectHideFlags: 0
+  m_CorrespondingSourceObject: {fileID: 0}
+  m_PrefabInstance: {fileID: 0}
+  m_PrefabAsset: {fileID: 0}
+  serializedVersion: 6
+  m_Component:
+  - component: {fileID: 4118973102930041646}
+  - component: {fileID: 2053923317693518738}
+  - component: {fileID: 7358532131891738618}
+  m_Layer: 6
+  m_Name: reaperscythe
+  m_TagString: Untagged
+  m_Icon: {fileID: 0}
+  m_NavMeshLayer: 0
+  m_StaticEditorFlags: 0
+  m_IsActive: 1
+--- !u!4 &4118973102930041646
+Transform:
+  m_ObjectHideFlags: 0
+  m_CorrespondingSourceObject: {fileID: 0}
+  m_PrefabInstance: {fileID: 0}
+  m_PrefabAsset: {fileID: 0}
+  m_GameObject: {fileID: 8095904336365942255}
+  m_LocalRotation: {x: -0.030285588, y: -0.6712216, z: -0.026340896, w: 0.74016935}
+  m_LocalPosition: {x: -0.003, y: 0.135, z: 0.009}
+  m_LocalScale: {x: 1, y: 1, z: 1}
+  m_ConstrainProportionsScale: 0
+  m_Children:
+  - {fileID: 3284924992968384922}
+  - {fileID: 41456481727741024}
+  - {fileID: 52137613}
+  m_Father: {fileID: 3530535876072812337}
+  m_RootOrder: 1
+  m_LocalEulerAnglesHint: {x: -4.6, y: -84.41, z: 0.096}
+--- !u!33 &2053923317693518738
+MeshFilter:
+  m_ObjectHideFlags: 0
+  m_CorrespondingSourceObject: {fileID: 0}
+  m_PrefabInstance: {fileID: 0}
+  m_PrefabAsset: {fileID: 0}
+  m_GameObject: {fileID: 8095904336365942255}
+  m_Mesh: {fileID: 8832311060219174121, guid: db3f8bbeda7092046838557cc105b19e, type: 3}
+--- !u!23 &7358532131891738618
+MeshRenderer:
+  m_ObjectHideFlags: 0
+  m_CorrespondingSourceObject: {fileID: 0}
+  m_PrefabInstance: {fileID: 0}
+  m_PrefabAsset: {fileID: 0}
+  m_GameObject: {fileID: 8095904336365942255}
+  m_Enabled: 0
+  m_CastShadows: 1
+  m_ReceiveShadows: 1
+  m_DynamicOccludee: 1
+  m_StaticShadowCaster: 0
+  m_MotionVectors: 1
+  m_LightProbeUsage: 1
+  m_ReflectionProbeUsage: 1
+  m_RayTracingMode: 2
+  m_RayTraceProcedural: 0
+  m_RenderingLayerMask: 257
+  m_RendererPriority: 0
+  m_Materials:
+  - {fileID: 7741625113677808684, guid: db3f8bbeda7092046838557cc105b19e, type: 3}
+  m_StaticBatchInfo:
+    firstSubMesh: 0
+    subMeshCount: 0
+  m_StaticBatchRoot: {fileID: 0}
+  m_ProbeAnchor: {fileID: 0}
+  m_LightProbeVolumeOverride: {fileID: 0}
+  m_ScaleInLightmap: 1
+  m_ReceiveGI: 1
+  m_PreserveUVs: 0
+  m_IgnoreNormalsForChartDetection: 0
+  m_ImportantGI: 0
+  m_StitchLightmapSeams: 1
+  m_SelectedEditorRenderState: 3
+  m_MinimumChartSize: 4
+  m_AutoUVMaxDistance: 0.5
+  m_AutoUVMaxAngle: 89
+  m_LightmapParameters: {fileID: 0}
+  m_SortingLayerID: 0
+  m_SortingLayer: 0
+  m_SortingOrder: 0
+  m_AdditionalVertexStreams: {fileID: 0}
+--- !u!1001 &1512138061
+PrefabInstance:
+  m_ObjectHideFlags: 0
+  serializedVersion: 2
+  m_Modification:
+    m_TransformParent: {fileID: 2410215513429711715}
+    m_Modifications:
+    - target: {fileID: 1102373107344675128, guid: 5960e14214e58194bb0947343028f736,
+        type: 3}
+      propertyPath: m_Name
+      value: MatrixShieldRed
+      objectReference: {fileID: 0}
+    - target: {fileID: 1102373107344675128, guid: 5960e14214e58194bb0947343028f736,
+        type: 3}
+      propertyPath: m_IsActive
+      value: 0
+      objectReference: {fileID: 0}
+    - target: {fileID: 4894426683975407857, guid: 5960e14214e58194bb0947343028f736,
+        type: 3}
+      propertyPath: m_RootOrder
+      value: 6
+      objectReference: {fileID: 0}
+    - target: {fileID: 4894426683975407857, guid: 5960e14214e58194bb0947343028f736,
+        type: 3}
+      propertyPath: m_LocalScale.x
+      value: 0.30989242
+      objectReference: {fileID: 0}
+    - target: {fileID: 4894426683975407857, guid: 5960e14214e58194bb0947343028f736,
+        type: 3}
+      propertyPath: m_LocalScale.y
+      value: 0.30989242
+      objectReference: {fileID: 0}
+    - target: {fileID: 4894426683975407857, guid: 5960e14214e58194bb0947343028f736,
+        type: 3}
+      propertyPath: m_LocalScale.z
+      value: 0.30989242
+      objectReference: {fileID: 0}
+    - target: {fileID: 4894426683975407857, guid: 5960e14214e58194bb0947343028f736,
+        type: 3}
+      propertyPath: m_LocalPosition.x
+      value: 0
+      objectReference: {fileID: 0}
+    - target: {fileID: 4894426683975407857, guid: 5960e14214e58194bb0947343028f736,
+        type: 3}
+      propertyPath: m_LocalPosition.y
+      value: 0.827
+      objectReference: {fileID: 0}
+    - target: {fileID: 4894426683975407857, guid: 5960e14214e58194bb0947343028f736,
+        type: 3}
+      propertyPath: m_LocalPosition.z
+      value: 0
+      objectReference: {fileID: 0}
+    - target: {fileID: 4894426683975407857, guid: 5960e14214e58194bb0947343028f736,
+        type: 3}
+      propertyPath: m_LocalRotation.w
+      value: 0.95601916
+      objectReference: {fileID: 0}
+    - target: {fileID: 4894426683975407857, guid: 5960e14214e58194bb0947343028f736,
+        type: 3}
+      propertyPath: m_LocalRotation.x
+      value: 0.2933043
+      objectReference: {fileID: 0}
+    - target: {fileID: 4894426683975407857, guid: 5960e14214e58194bb0947343028f736,
+        type: 3}
+      propertyPath: m_LocalRotation.y
+      value: -0
+      objectReference: {fileID: 0}
+    - target: {fileID: 4894426683975407857, guid: 5960e14214e58194bb0947343028f736,
+        type: 3}
+      propertyPath: m_LocalRotation.z
+      value: -0
+      objectReference: {fileID: 0}
+    - target: {fileID: 4894426683975407857, guid: 5960e14214e58194bb0947343028f736,
+        type: 3}
+      propertyPath: m_LocalEulerAnglesHint.x
+      value: 34.112
+      objectReference: {fileID: 0}
+    - target: {fileID: 4894426683975407857, guid: 5960e14214e58194bb0947343028f736,
+        type: 3}
+      propertyPath: m_LocalEulerAnglesHint.y
+      value: 0
+      objectReference: {fileID: 0}
+    - target: {fileID: 4894426683975407857, guid: 5960e14214e58194bb0947343028f736,
+        type: 3}
+      propertyPath: m_LocalEulerAnglesHint.z
+      value: 0
+      objectReference: {fileID: 0}
+    m_RemovedComponents: []
+  m_SourcePrefab: {fileID: 100100000, guid: 5960e14214e58194bb0947343028f736, type: 3}
+--- !u!1 &1102373108852487285 stripped
+GameObject:
+  m_CorrespondingSourceObject: {fileID: 1102373107344675128, guid: 5960e14214e58194bb0947343028f736,
+    type: 3}
+  m_PrefabInstance: {fileID: 1512138061}
+  m_PrefabAsset: {fileID: 0}
+--- !u!4 &4894426685487545788 stripped
+Transform:
+  m_CorrespondingSourceObject: {fileID: 4894426683975407857, guid: 5960e14214e58194bb0947343028f736,
+    type: 3}
+  m_PrefabInstance: {fileID: 1512138061}
+  m_PrefabAsset: {fileID: 0}
+--- !u!1001 &2042112358
+PrefabInstance:
+  m_ObjectHideFlags: 0
+  serializedVersion: 2
+  m_Modification:
+    m_TransformParent: {fileID: 6372046776314992223}
+    m_Modifications:
+    - target: {fileID: -8679921383154817045, guid: 2aa9de0fb3502c045a1d13f14676228a,
+        type: 3}
+      propertyPath: m_RootOrder
+      value: 1
+      objectReference: {fileID: 0}
+    - target: {fileID: -8679921383154817045, guid: 2aa9de0fb3502c045a1d13f14676228a,
+        type: 3}
+      propertyPath: m_LocalScale.x
+      value: 235.82361
+      objectReference: {fileID: 0}
+    - target: {fileID: -8679921383154817045, guid: 2aa9de0fb3502c045a1d13f14676228a,
+        type: 3}
+      propertyPath: m_LocalScale.y
+      value: 235.82361
+      objectReference: {fileID: 0}
+    - target: {fileID: -8679921383154817045, guid: 2aa9de0fb3502c045a1d13f14676228a,
+        type: 3}
+      propertyPath: m_LocalScale.z
+      value: 235.82361
+      objectReference: {fileID: 0}
+    - target: {fileID: -8679921383154817045, guid: 2aa9de0fb3502c045a1d13f14676228a,
+        type: 3}
+      propertyPath: m_LocalPosition.x
+      value: 0.276
+      objectReference: {fileID: 0}
+    - target: {fileID: -8679921383154817045, guid: 2aa9de0fb3502c045a1d13f14676228a,
+        type: 3}
+      propertyPath: m_LocalPosition.y
+      value: -0.088
+      objectReference: {fileID: 0}
+    - target: {fileID: -8679921383154817045, guid: 2aa9de0fb3502c045a1d13f14676228a,
+        type: 3}
+      propertyPath: m_LocalPosition.z
+      value: 0.032
+      objectReference: {fileID: 0}
+    - target: {fileID: -8679921383154817045, guid: 2aa9de0fb3502c045a1d13f14676228a,
+        type: 3}
+      propertyPath: m_LocalRotation.w
+      value: 0.45581198
+      objectReference: {fileID: 0}
+    - target: {fileID: -8679921383154817045, guid: 2aa9de0fb3502c045a1d13f14676228a,
+        type: 3}
+      propertyPath: m_LocalRotation.x
+      value: 0.49257758
+      objectReference: {fileID: 0}
+    - target: {fileID: -8679921383154817045, guid: 2aa9de0fb3502c045a1d13f14676228a,
+        type: 3}
+      propertyPath: m_LocalRotation.y
+      value: 0.45891702
+      objectReference: {fileID: 0}
+    - target: {fileID: -8679921383154817045, guid: 2aa9de0fb3502c045a1d13f14676228a,
+        type: 3}
+      propertyPath: m_LocalRotation.z
+      value: -0.5822354
+      objectReference: {fileID: 0}
+    - target: {fileID: -8679921383154817045, guid: 2aa9de0fb3502c045a1d13f14676228a,
+        type: 3}
+      propertyPath: m_LocalEulerAnglesHint.x
+      value: -259.559
+      objectReference: {fileID: 0}
+    - target: {fileID: -8679921383154817045, guid: 2aa9de0fb3502c045a1d13f14676228a,
+        type: 3}
+      propertyPath: m_LocalEulerAnglesHint.y
+      value: 121.068
+      objectReference: {fileID: 0}
+    - target: {fileID: -8679921383154817045, guid: 2aa9de0fb3502c045a1d13f14676228a,
+        type: 3}
+      propertyPath: m_LocalEulerAnglesHint.z
+      value: 25.729004
+      objectReference: {fileID: 0}
+    - target: {fileID: -7511558181221131132, guid: 2aa9de0fb3502c045a1d13f14676228a,
+        type: 3}
+      propertyPath: m_Materials.Array.data[0]
+      value: 
+      objectReference: {fileID: 2100000, guid: ef8f9522356bf6444915f4197f0adfd3, type: 2}
+    - target: {fileID: 919132149155446097, guid: 2aa9de0fb3502c045a1d13f14676228a,
+        type: 3}
+      propertyPath: m_Name
+      value: Scyth.001
+      objectReference: {fileID: 0}
+    - target: {fileID: 919132149155446097, guid: 2aa9de0fb3502c045a1d13f14676228a,
+        type: 3}
+      propertyPath: m_IsActive
+      value: 0
+      objectReference: {fileID: 0}
+    - target: {fileID: 8084854973141751649, guid: 2aa9de0fb3502c045a1d13f14676228a,
+        type: 3}
+      propertyPath: m_Materials.Array.data[0]
+      value: 
+      objectReference: {fileID: 2100000, guid: bcff2f9346f98c745a2f4d66505ed004, type: 2}
+    m_RemovedComponents: []
+  m_SourcePrefab: {fileID: 100100000, guid: 2aa9de0fb3502c045a1d13f14676228a, type: 3}
+--- !u!4 &543450651691404941 stripped
+Transform:
+  m_CorrespondingSourceObject: {fileID: -8679921383154817045, guid: 2aa9de0fb3502c045a1d13f14676228a,
+    type: 3}
+  m_PrefabInstance: {fileID: 2042112358}
+  m_PrefabAsset: {fileID: 0}
+--- !u!1001 &511705075882236811
+PrefabInstance:
+  m_ObjectHideFlags: 0
+  serializedVersion: 2
+  m_Modification:
+    m_TransformParent: {fileID: 4118973102930041646}
+    m_Modifications:
+    - target: {fileID: -8679921383154817045, guid: 9aa77939f06fcb242b7a10023cda1d62,
+        type: 3}
+      propertyPath: m_RootOrder
+      value: 1
+      objectReference: {fileID: 0}
+    - target: {fileID: -8679921383154817045, guid: 9aa77939f06fcb242b7a10023cda1d62,
+        type: 3}
+      propertyPath: m_LocalScale.x
+      value: 2.4407
+      objectReference: {fileID: 0}
+    - target: {fileID: -8679921383154817045, guid: 9aa77939f06fcb242b7a10023cda1d62,
+        type: 3}
+      propertyPath: m_LocalScale.y
+      value: 2.4407
+      objectReference: {fileID: 0}
+    - target: {fileID: -8679921383154817045, guid: 9aa77939f06fcb242b7a10023cda1d62,
+        type: 3}
+      propertyPath: m_LocalScale.z
+      value: 2.4407
+      objectReference: {fileID: 0}
+    - target: {fileID: -8679921383154817045, guid: 9aa77939f06fcb242b7a10023cda1d62,
+        type: 3}
+      propertyPath: m_LocalPosition.x
+      value: -0.011
+      objectReference: {fileID: 0}
+    - target: {fileID: -8679921383154817045, guid: 9aa77939f06fcb242b7a10023cda1d62,
+        type: 3}
+      propertyPath: m_LocalPosition.y
+      value: 0.151
+      objectReference: {fileID: 0}
+    - target: {fileID: -8679921383154817045, guid: 9aa77939f06fcb242b7a10023cda1d62,
+        type: 3}
+      propertyPath: m_LocalPosition.z
+      value: 0.111
+      objectReference: {fileID: 0}
+    - target: {fileID: -8679921383154817045, guid: 9aa77939f06fcb242b7a10023cda1d62,
+        type: 3}
+      propertyPath: m_LocalRotation.w
+      value: -0.020638302
+      objectReference: {fileID: 0}
+    - target: {fileID: -8679921383154817045, guid: 9aa77939f06fcb242b7a10023cda1d62,
+        type: 3}
+      propertyPath: m_LocalRotation.x
+      value: -0.026265856
+      objectReference: {fileID: 0}
+    - target: {fileID: -8679921383154817045, guid: 9aa77939f06fcb242b7a10023cda1d62,
+        type: 3}
+      propertyPath: m_LocalRotation.y
+      value: 0.71700823
+      objectReference: {fileID: 0}
+    - target: {fileID: -8679921383154817045, guid: 9aa77939f06fcb242b7a10023cda1d62,
+        type: 3}
+      propertyPath: m_LocalRotation.z
+      value: 0.69626385
+      objectReference: {fileID: 0}
+    - target: {fileID: -8679921383154817045, guid: 9aa77939f06fcb242b7a10023cda1d62,
+        type: 3}
+      propertyPath: m_LocalEulerAnglesHint.x
+      value: -445.84302
+      objectReference: {fileID: 0}
+    - target: {fileID: -8679921383154817045, guid: 9aa77939f06fcb242b7a10023cda1d62,
+        type: 3}
+      propertyPath: m_LocalEulerAnglesHint.y
+      value: 245.914
+      objectReference: {fileID: 0}
+    - target: {fileID: -8679921383154817045, guid: 9aa77939f06fcb242b7a10023cda1d62,
+        type: 3}
+      propertyPath: m_LocalEulerAnglesHint.z
+      value: -66.37
+      objectReference: {fileID: 0}
+    - target: {fileID: -8679921383154817045, guid: 9aa77939f06fcb242b7a10023cda1d62,
+        type: 3}
+      propertyPath: m_ConstrainProportionsScale
+      value: 0
+      objectReference: {fileID: 0}
+    - target: {fileID: -3286451433278808315, guid: 9aa77939f06fcb242b7a10023cda1d62,
+        type: 3}
+      propertyPath: m_Materials.Array.data[0]
+      value: 
+      objectReference: {fileID: 2100000, guid: ef8f9522356bf6444915f4197f0adfd3, type: 2}
+    - target: {fileID: -3286451433278808315, guid: 9aa77939f06fcb242b7a10023cda1d62,
+        type: 3}
+      propertyPath: m_Materials.Array.data[1]
+      value: 
+      objectReference: {fileID: 2100000, guid: 26aea163ab80d324ab93cc0dd66885a1, type: 2}
+    - target: {fileID: -954007682266750214, guid: 9aa77939f06fcb242b7a10023cda1d62,
+        type: 3}
+      propertyPath: m_Materials.Array.data[0]
+      value: 
+      objectReference: {fileID: 2100000, guid: bcff2f9346f98c745a2f4d66505ed004, type: 2}
+    - target: {fileID: -954007682266750214, guid: 9aa77939f06fcb242b7a10023cda1d62,
+        type: 3}
+      propertyPath: m_Materials.Array.data[1]
+      value: 
+      objectReference: {fileID: 2100000, guid: 26aea163ab80d324ab93cc0dd66885a1, type: 2}
+    - target: {fileID: 65702495048144492, guid: 9aa77939f06fcb242b7a10023cda1d62,
+        type: 3}
+      propertyPath: m_IsActive
+      value: 0
+      objectReference: {fileID: 0}
+    - target: {fileID: 919132149155446097, guid: 9aa77939f06fcb242b7a10023cda1d62,
+        type: 3}
+      propertyPath: m_Name
+      value: WeaponMainCharacterScythExport(4.0)
+      objectReference: {fileID: 0}
+    m_RemovedComponents: []
+  m_SourcePrefab: {fileID: 100100000, guid: 9aa77939f06fcb242b7a10023cda1d62, type: 3}
+--- !u!4 &41456481727741024 stripped
+Transform:
+  m_CorrespondingSourceObject: {fileID: -8679921383154817045, guid: 9aa77939f06fcb242b7a10023cda1d62,
+    type: 3}
+  m_PrefabInstance: {fileID: 511705075882236811}
+  m_PrefabAsset: {fileID: 0}
+--- !u!4 &2296105010891869665 stripped
+Transform:
+  m_CorrespondingSourceObject: {fileID: -7438655372416657814, guid: 9aa77939f06fcb242b7a10023cda1d62,
+    type: 3}
+  m_PrefabInstance: {fileID: 511705075882236811}
+  m_PrefabAsset: {fileID: 0}
+--- !u!1001 &2975568075236856057
+PrefabInstance:
+  m_ObjectHideFlags: 0
+  serializedVersion: 2
+  m_Modification:
+    m_TransformParent: {fileID: 2410215513429711715}
+    m_Modifications:
+    - target: {fileID: -9070493210130169274, guid: 2cfd544f408de584a8802004421dbed5,
+        type: 3}
+      propertyPath: m_Layer
+      value: 6
+      objectReference: {fileID: 0}
+    - target: {fileID: -8948321869498605211, guid: 2cfd544f408de584a8802004421dbed5,
+        type: 3}
+      propertyPath: m_Layer
+      value: 6
+      objectReference: {fileID: 0}
+    - target: {fileID: -8911467460822337045, guid: 2cfd544f408de584a8802004421dbed5,
+        type: 3}
+      propertyPath: m_LocalPosition.x
+      value: -41.13
+      objectReference: {fileID: 0}
+    - target: {fileID: -8679921383154817045, guid: 2cfd544f408de584a8802004421dbed5,
+        type: 3}
+      propertyPath: m_RootOrder
+      value: 0
+      objectReference: {fileID: 0}
+    - target: {fileID: -8679921383154817045, guid: 2cfd544f408de584a8802004421dbed5,
+        type: 3}
+      propertyPath: m_LocalPosition.x
+      value: 0
+      objectReference: {fileID: 0}
+    - target: {fileID: -8679921383154817045, guid: 2cfd544f408de584a8802004421dbed5,
+        type: 3}
+      propertyPath: m_LocalPosition.y
+      value: 0
+      objectReference: {fileID: 0}
+    - target: {fileID: -8679921383154817045, guid: 2cfd544f408de584a8802004421dbed5,
+        type: 3}
+      propertyPath: m_LocalPosition.z
+      value: 0
+      objectReference: {fileID: 0}
+    - target: {fileID: -8679921383154817045, guid: 2cfd544f408de584a8802004421dbed5,
+        type: 3}
+      propertyPath: m_LocalRotation.w
+      value: 1
+      objectReference: {fileID: 0}
+    - target: {fileID: -8679921383154817045, guid: 2cfd544f408de584a8802004421dbed5,
+        type: 3}
+      propertyPath: m_LocalRotation.x
+      value: 0
+      objectReference: {fileID: 0}
+    - target: {fileID: -8679921383154817045, guid: 2cfd544f408de584a8802004421dbed5,
+        type: 3}
+      propertyPath: m_LocalRotation.y
+      value: 0
+      objectReference: {fileID: 0}
+    - target: {fileID: -8679921383154817045, guid: 2cfd544f408de584a8802004421dbed5,
+        type: 3}
+      propertyPath: m_LocalRotation.z
+      value: 0
+      objectReference: {fileID: 0}
+    - target: {fileID: -8679921383154817045, guid: 2cfd544f408de584a8802004421dbed5,
+        type: 3}
+      propertyPath: m_LocalEulerAnglesHint.x
+      value: 0
+      objectReference: {fileID: 0}
+    - target: {fileID: -8679921383154817045, guid: 2cfd544f408de584a8802004421dbed5,
+        type: 3}
+      propertyPath: m_LocalEulerAnglesHint.y
+      value: 0
+      objectReference: {fileID: 0}
+    - target: {fileID: -8679921383154817045, guid: 2cfd544f408de584a8802004421dbed5,
+        type: 3}
+      propertyPath: m_LocalEulerAnglesHint.z
+      value: 0
+      objectReference: {fileID: 0}
+    - target: {fileID: -8006009767450596044, guid: 2cfd544f408de584a8802004421dbed5,
+        type: 3}
+      propertyPath: m_Layer
+      value: 6
+      objectReference: {fileID: 0}
+    - target: {fileID: -7657966619581158213, guid: 2cfd544f408de584a8802004421dbed5,
+        type: 3}
+      propertyPath: m_Layer
+      value: 6
+      objectReference: {fileID: 0}
+    - target: {fileID: -7360747449169001873, guid: 2cfd544f408de584a8802004421dbed5,
+        type: 3}
+      propertyPath: m_Layer
+      value: 6
+      objectReference: {fileID: 0}
+    - target: {fileID: -6370085079684087283, guid: 2cfd544f408de584a8802004421dbed5,
+        type: 3}
+      propertyPath: m_Layer
+      value: 6
+      objectReference: {fileID: 0}
+    - target: {fileID: -6322270866541351738, guid: 2cfd544f408de584a8802004421dbed5,
+        type: 3}
+      propertyPath: m_Layer
+      value: 6
+      objectReference: {fileID: 0}
+    - target: {fileID: -6170625038081293824, guid: 2cfd544f408de584a8802004421dbed5,
+        type: 3}
+      propertyPath: m_Layer
+      value: 6
+      objectReference: {fileID: 0}
+    - target: {fileID: -6056541330796499132, guid: 2cfd544f408de584a8802004421dbed5,
+        type: 3}
+      propertyPath: m_Layer
+      value: 6
+      objectReference: {fileID: 0}
+    - target: {fileID: -6045066483333586814, guid: 2cfd544f408de584a8802004421dbed5,
+        type: 3}
+      propertyPath: m_Layer
+      value: 6
+      objectReference: {fileID: 0}
+    - target: {fileID: -5561550452697079657, guid: 2cfd544f408de584a8802004421dbed5,
+        type: 3}
+      propertyPath: m_Layer
+      value: 6
+      objectReference: {fileID: 0}
+    - target: {fileID: -5480977901411583989, guid: 2cfd544f408de584a8802004421dbed5,
+        type: 3}
+      propertyPath: m_LocalPosition.x
+      value: 0
+      objectReference: {fileID: 0}
+    - target: {fileID: -5195048882033904264, guid: 2cfd544f408de584a8802004421dbed5,
+        type: 3}
+      propertyPath: m_Layer
+      value: 6
+      objectReference: {fileID: 0}
+    - target: {fileID: -4728426434207774260, guid: 2cfd544f408de584a8802004421dbed5,
+        type: 3}
+      propertyPath: m_Layer
+      value: 6
+      objectReference: {fileID: 0}
+    - target: {fileID: -4543670222082638452, guid: 2cfd544f408de584a8802004421dbed5,
+        type: 3}
+      propertyPath: m_LocalPosition.x
+      value: 0
+      objectReference: {fileID: 0}
+    - target: {fileID: -4543670222082638452, guid: 2cfd544f408de584a8802004421dbed5,
+        type: 3}
+      propertyPath: m_LocalPosition.y
+      value: 0.96824753
+      objectReference: {fileID: 0}
+    - target: {fileID: -4543670222082638452, guid: 2cfd544f408de584a8802004421dbed5,
+        type: 3}
+      propertyPath: m_LocalPosition.z
+      value: 1.5253608
+      objectReference: {fileID: 0}
+    - target: {fileID: -4543670222082638452, guid: 2cfd544f408de584a8802004421dbed5,
+        type: 3}
+      propertyPath: m_LocalRotation.w
+      value: 0.85716975
+      objectReference: {fileID: 0}
+    - target: {fileID: -4543670222082638452, guid: 2cfd544f408de584a8802004421dbed5,
+        type: 3}
+      propertyPath: m_LocalRotation.x
+      value: -0.515034
+      objectReference: {fileID: 0}
+    - target: {fileID: -4543670222082638452, guid: 2cfd544f408de584a8802004421dbed5,
+        type: 3}
+      propertyPath: m_LocalEulerAnglesHint.x
+      value: -61.999
+      objectReference: {fileID: 0}
+    - target: {fileID: -4332706925441422008, guid: 2cfd544f408de584a8802004421dbed5,
+        type: 3}
+      propertyPath: m_Layer
+      value: 6
+      objectReference: {fileID: 0}
+    - target: {fileID: -3542885339558904099, guid: 2cfd544f408de584a8802004421dbed5,
+        type: 3}
+      propertyPath: m_Layer
+      value: 6
+      objectReference: {fileID: 0}
+    - target: {fileID: -3504827109450777712, guid: 2cfd544f408de584a8802004421dbed5,
+        type: 3}
+      propertyPath: m_Layer
+      value: 6
+      objectReference: {fileID: 0}
+    - target: {fileID: -3086436065929644917, guid: 2cfd544f408de584a8802004421dbed5,
+        type: 3}
+      propertyPath: m_Layer
+      value: 6
+      objectReference: {fileID: 0}
+    - target: {fileID: -2084811680363313996, guid: 2cfd544f408de584a8802004421dbed5,
+        type: 3}
+      propertyPath: m_Layer
+      value: 6
+      objectReference: {fileID: 0}
+    - target: {fileID: -2080215703241967367, guid: 2cfd544f408de584a8802004421dbed5,
+        type: 3}
+      propertyPath: m_Materials.Array.data[0]
+      value: 
+      objectReference: {fileID: 2100000, guid: f3310d8d429d1894ab7151df298acf82, type: 2}
+    - target: {fileID: -1781356600409242780, guid: 2cfd544f408de584a8802004421dbed5,
+        type: 3}
+      propertyPath: m_Layer
+      value: 6
+      objectReference: {fileID: 0}
+    - target: {fileID: -1703473491307067327, guid: 2cfd544f408de584a8802004421dbed5,
+        type: 3}
+      propertyPath: m_Layer
+      value: 6
+      objectReference: {fileID: 0}
+    - target: {fileID: -1200856079203341021, guid: 2cfd544f408de584a8802004421dbed5,
+        type: 3}
+      propertyPath: m_Layer
+      value: 6
+      objectReference: {fileID: 0}
+    - target: {fileID: -1054262194783276274, guid: 2cfd544f408de584a8802004421dbed5,
+        type: 3}
+      propertyPath: m_Layer
+      value: 6
+      objectReference: {fileID: 0}
+    - target: {fileID: -751476226918971245, guid: 2cfd544f408de584a8802004421dbed5,
+        type: 3}
+      propertyPath: m_Layer
+      value: 6
+      objectReference: {fileID: 0}
+    - target: {fileID: -699953371603224253, guid: 2cfd544f408de584a8802004421dbed5,
+        type: 3}
+      propertyPath: m_Materials.Array.data[0]
+      value: 
+      objectReference: {fileID: 2100000, guid: 77501b841ae0d4545919003b885be7fc, type: 2}
+    - target: {fileID: -563829348391197203, guid: 2cfd544f408de584a8802004421dbed5,
+        type: 3}
+      propertyPath: m_Materials.Array.data[0]
+      value: 
+      objectReference: {fileID: 2100000, guid: 6d716701e1bc45e4f8c245ebe7852ecf, type: 2}
+    - target: {fileID: -552831747908440785, guid: 2cfd544f408de584a8802004421dbed5,
+        type: 3}
+      propertyPath: m_Layer
+      value: 6
+      objectReference: {fileID: 0}
+    - target: {fileID: -290750445479886849, guid: 2cfd544f408de584a8802004421dbed5,
+        type: 3}
+      propertyPath: m_Layer
+      value: 6
+      objectReference: {fileID: 0}
+    - target: {fileID: -203856693384778745, guid: 2cfd544f408de584a8802004421dbed5,
+        type: 3}
+      propertyPath: m_Layer
+      value: 6
+      objectReference: {fileID: 0}
+    - target: {fileID: 10218144667494, guid: 2cfd544f408de584a8802004421dbed5, type: 3}
+      propertyPath: m_Layer
+      value: 6
+      objectReference: {fileID: 0}
+    - target: {fileID: 9171100556185337, guid: 2cfd544f408de584a8802004421dbed5, type: 3}
+      propertyPath: m_Layer
+      value: 6
+      objectReference: {fileID: 0}
+    - target: {fileID: 636729770066872252, guid: 2cfd544f408de584a8802004421dbed5,
+        type: 3}
+      propertyPath: m_Materials.Array.data[0]
+      value: 
+      objectReference: {fileID: 2100000, guid: d0e63a107882e814ba333f58812cb705, type: 2}
+    - target: {fileID: 729438814147041678, guid: 2cfd544f408de584a8802004421dbed5,
+        type: 3}
+      propertyPath: m_Materials.Array.data[0]
+      value: 
+      objectReference: {fileID: 2100000, guid: e861be32b10ae604bae04427c3693ee6, type: 2}
+    - target: {fileID: 919132149155446097, guid: 2cfd544f408de584a8802004421dbed5,
+        type: 3}
+      propertyPath: m_Name
+      value: Death_mvp.001
+      objectReference: {fileID: 0}
+    - target: {fileID: 919132149155446097, guid: 2cfd544f408de584a8802004421dbed5,
+        type: 3}
+      propertyPath: m_Layer
+      value: 6
+      objectReference: {fileID: 0}
+    - target: {fileID: 1082271958561512970, guid: 2cfd544f408de584a8802004421dbed5,
+        type: 3}
+      propertyPath: m_Layer
+      value: 6
+      objectReference: {fileID: 0}
+    - target: {fileID: 1154162770796594172, guid: 2cfd544f408de584a8802004421dbed5,
+        type: 3}
+      propertyPath: m_Materials.Array.data[0]
+      value: 
+      objectReference: {fileID: 2100000, guid: 06b68389f18f0c74e96529d641c945f1, type: 2}
+    - target: {fileID: 1339101018200438765, guid: 2cfd544f408de584a8802004421dbed5,
+        type: 3}
+      propertyPath: m_Layer
+      value: 6
+      objectReference: {fileID: 0}
+    - target: {fileID: 1449279758015121280, guid: 2cfd544f408de584a8802004421dbed5,
+        type: 3}
+      propertyPath: m_Layer
+      value: 6
+      objectReference: {fileID: 0}
+    - target: {fileID: 2150159080157731331, guid: 2cfd544f408de584a8802004421dbed5,
+        type: 3}
+      propertyPath: m_Materials.Array.data[0]
+      value: 
+      objectReference: {fileID: 2100000, guid: d685dd95f84cb7849816f3a449fa44e4, type: 2}
+    - target: {fileID: 2444704982059753572, guid: 2cfd544f408de584a8802004421dbed5,
+        type: 3}
+      propertyPath: m_Layer
+      value: 6
+      objectReference: {fileID: 0}
+    - target: {fileID: 2579102612392139154, guid: 2cfd544f408de584a8802004421dbed5,
+        type: 3}
+      propertyPath: m_Materials.Array.data[0]
+      value: 
+      objectReference: {fileID: 2100000, guid: 4b432f544c7796543b28d3cd1b43b32d, type: 2}
+    - target: {fileID: 2715566404302941441, guid: 2cfd544f408de584a8802004421dbed5,
+        type: 3}
+      propertyPath: m_Layer
+      value: 6
+      objectReference: {fileID: 0}
+    - target: {fileID: 2898355158428612036, guid: 2cfd544f408de584a8802004421dbed5,
+        type: 3}
+      propertyPath: m_Layer
+      value: 6
+      objectReference: {fileID: 0}
+    - target: {fileID: 3135921509060577837, guid: 2cfd544f408de584a8802004421dbed5,
+        type: 3}
+      propertyPath: m_Layer
+      value: 6
+      objectReference: {fileID: 0}
+    - target: {fileID: 3408339612142652522, guid: 2cfd544f408de584a8802004421dbed5,
+        type: 3}
+      propertyPath: m_Layer
+      value: 6
+      objectReference: {fileID: 0}
+    - target: {fileID: 3614653200513675785, guid: 2cfd544f408de584a8802004421dbed5,
+        type: 3}
+      propertyPath: m_Layer
+      value: 6
+      objectReference: {fileID: 0}
+    - target: {fileID: 3660423899793797644, guid: 2cfd544f408de584a8802004421dbed5,
+        type: 3}
+      propertyPath: m_Layer
+      value: 6
+      objectReference: {fileID: 0}
+    - target: {fileID: 3910000914052562078, guid: 2cfd544f408de584a8802004421dbed5,
+        type: 3}
+      propertyPath: m_Layer
+      value: 6
+      objectReference: {fileID: 0}
+    - target: {fileID: 3948933247560734027, guid: 2cfd544f408de584a8802004421dbed5,
+        type: 3}
+      propertyPath: m_Layer
+      value: 6
+      objectReference: {fileID: 0}
+    - target: {fileID: 3974016661214395164, guid: 2cfd544f408de584a8802004421dbed5,
+        type: 3}
+      propertyPath: m_Layer
+      value: 6
+      objectReference: {fileID: 0}
+    - target: {fileID: 4104534683844254048, guid: 2cfd544f408de584a8802004421dbed5,
+        type: 3}
+      propertyPath: m_Materials.Array.data[0]
+      value: 
+      objectReference: {fileID: 2100000, guid: cd467403fca3be54a82837c8e0a23cd4, type: 2}
+    - target: {fileID: 4433106054770995784, guid: 2cfd544f408de584a8802004421dbed5,
+        type: 3}
+      propertyPath: m_Materials.Array.data[0]
+      value: 
+      objectReference: {fileID: 2100000, guid: e76a9becaff4b544e844a4e7b4bb1d79, type: 2}
+    - target: {fileID: 4433106054770995784, guid: 2cfd544f408de584a8802004421dbed5,
+        type: 3}
+      propertyPath: m_Materials.Array.data[1]
+      value: 
+      objectReference: {fileID: 2100000, guid: 3047843d5f02df840a1059a73336b82f, type: 2}
+    - target: {fileID: 4433106054770995784, guid: 2cfd544f408de584a8802004421dbed5,
+        type: 3}
+      propertyPath: m_Materials.Array.data[2]
+      value: 
+      objectReference: {fileID: 2100000, guid: 1abb93951590d1f46b3a981cc8fcb4a4, type: 2}
+    - target: {fileID: 4433106054770995784, guid: 2cfd544f408de584a8802004421dbed5,
+        type: 3}
+      propertyPath: m_Materials.Array.data[3]
+      value: 
+      objectReference: {fileID: 2100000, guid: 7892ed09d8c000045bb57a78c7f44a1f, type: 2}
+    - target: {fileID: 4441848305933595309, guid: 2cfd544f408de584a8802004421dbed5,
+        type: 3}
+      propertyPath: m_Layer
+      value: 6
+      objectReference: {fileID: 0}
+    - target: {fileID: 4549111882529890269, guid: 2cfd544f408de584a8802004421dbed5,
+        type: 3}
+      propertyPath: m_Layer
+      value: 6
+      objectReference: {fileID: 0}
+    - target: {fileID: 5885811667253942320, guid: 2cfd544f408de584a8802004421dbed5,
+        type: 3}
+      propertyPath: m_Materials.Array.data[0]
+      value: 
+      objectReference: {fileID: 2100000, guid: 72c518f02ef85f74e81df5a74f520e21, type: 2}
+    - target: {fileID: 6333376413879464602, guid: 2cfd544f408de584a8802004421dbed5,
+        type: 3}
+      propertyPath: m_Materials.Array.data[0]
+      value: 
+      objectReference: {fileID: 2100000, guid: 2543067a9d8d7db48ab0c3a619e4d2a0, type: 2}
+    - target: {fileID: 6804959956592255305, guid: 2cfd544f408de584a8802004421dbed5,
+        type: 3}
+      propertyPath: m_Layer
+      value: 6
+      objectReference: {fileID: 0}
+    - target: {fileID: 6879023539663808450, guid: 2cfd544f408de584a8802004421dbed5,
+        type: 3}
+      propertyPath: m_Layer
+      value: 6
+      objectReference: {fileID: 0}
+    - target: {fileID: 6965339870848874144, guid: 2cfd544f408de584a8802004421dbed5,
+        type: 3}
+      propertyPath: m_Layer
+      value: 6
+      objectReference: {fileID: 0}
+    - target: {fileID: 7467580739736886065, guid: 2cfd544f408de584a8802004421dbed5,
+        type: 3}
+      propertyPath: m_Materials.Array.data[0]
+      value: 
+      objectReference: {fileID: 2100000, guid: 26aea163ab80d324ab93cc0dd66885a1, type: 2}
+    - target: {fileID: 8161885523966465910, guid: 2cfd544f408de584a8802004421dbed5,
+        type: 3}
+      propertyPath: m_Layer
+      value: 6
+      objectReference: {fileID: 0}
+    - target: {fileID: 8817898888258712963, guid: 2cfd544f408de584a8802004421dbed5,
+        type: 3}
+      propertyPath: m_Layer
+      value: 6
+      objectReference: {fileID: 0}
+    m_RemovedComponents: []
+  m_SourcePrefab: {fileID: 100100000, guid: 2cfd544f408de584a8802004421dbed5, type: 3}
+--- !u!137 &1499374449625817777 stripped
+SkinnedMeshRenderer:
+  m_CorrespondingSourceObject: {fileID: 4433106054770995784, guid: 2cfd544f408de584a8802004421dbed5,
+    type: 3}
+  m_PrefabInstance: {fileID: 2975568075236856057}
+  m_PrefabAsset: {fileID: 0}
+--- !u!1 &2705043485470322088 stripped
+GameObject:
+  m_CorrespondingSourceObject: {fileID: 919132149155446097, guid: 2cfd544f408de584a8802004421dbed5,
+    type: 3}
+  m_PrefabInstance: {fileID: 2975568075236856057}
+  m_PrefabAsset: {fileID: 0}
+--- !u!114 &2843904322907280625
+MonoBehaviour:
+  m_ObjectHideFlags: 0
+  m_CorrespondingSourceObject: {fileID: 0}
+  m_PrefabInstance: {fileID: 0}
+  m_PrefabAsset: {fileID: 0}
+  m_GameObject: {fileID: 2705043485470322088}
+  m_Enabled: 1
+  m_EditorHideFlags: 0
+  m_Script: {fileID: 11500000, guid: 0ad50f81b1d25c441943c37a89ba23f6, type: 3}
+  m_Name: 
+  m_EditorClassIdentifier: 
+  _Animator: {fileID: 8656414156498201960}
+  _ActionOnDisable: 0
+--- !u!114 &3911897581234837735
+MonoBehaviour:
+  m_ObjectHideFlags: 0
+  m_CorrespondingSourceObject: {fileID: 0}
+  m_PrefabInstance: {fileID: 0}
+  m_PrefabAsset: {fileID: 0}
+  m_GameObject: {fileID: 2705043485470322088}
+  m_Enabled: 1
+  m_EditorHideFlags: 0
+  m_Script: {fileID: 11500000, guid: 09b11c8f8270aa64893664a0ac97e598, type: 3}
+  m_Name: 
+  m_EditorClassIdentifier: 
+  colliderToEnable: {fileID: 52137617}
+--- !u!114 &5680321049951833221
+MonoBehaviour:
+  m_ObjectHideFlags: 0
+  m_CorrespondingSourceObject: {fileID: 0}
+  m_PrefabInstance: {fileID: 0}
+  m_PrefabAsset: {fileID: 0}
+  m_GameObject: {fileID: 2705043485470322088}
+  m_Enabled: 1
+  m_EditorHideFlags: 0
+  m_Script: {fileID: 11500000, guid: 5352100d406e9ec439b8e6ed41875e92, type: 3}
+  m_Name: 
+  m_EditorClassIdentifier: 
+  _Animator: {fileID: 8656414156498201960}
+  _Target: {fileID: 2410215513429711726}
+--- !u!4 &3197482094939865238 stripped
+Transform:
+  m_CorrespondingSourceObject: {fileID: 366175167995203695, guid: 2cfd544f408de584a8802004421dbed5,
+    type: 3}
+  m_PrefabInstance: {fileID: 2975568075236856057}
+  m_PrefabAsset: {fileID: 0}
+--- !u!4 &3369235797319431954 stripped
+Transform:
+  m_CorrespondingSourceObject: {fileID: -8679921383154817045, guid: 2cfd544f408de584a8802004421dbed5,
+    type: 3}
+  m_PrefabInstance: {fileID: 2975568075236856057}
+  m_PrefabAsset: {fileID: 0}
+--- !u!4 &3530535876072812337 stripped
+Transform:
+  m_CorrespondingSourceObject: {fileID: 1852576806548013000, guid: 2cfd544f408de584a8802004421dbed5,
+    type: 3}
+  m_PrefabInstance: {fileID: 2975568075236856057}
+  m_PrefabAsset: {fileID: 0}
+--- !u!4 &6372046776314992223 stripped
+Transform:
+  m_CorrespondingSourceObject: {fileID: -1070350730909333850, guid: 2cfd544f408de584a8802004421dbed5,
+    type: 3}
+  m_PrefabInstance: {fileID: 2975568075236856057}
+  m_PrefabAsset: {fileID: 0}
+--- !u!95 &8656414156498201960 stripped
+Animator:
+  m_CorrespondingSourceObject: {fileID: 5866666021909216657, guid: 2cfd544f408de584a8802004421dbed5,
+    type: 3}
+  m_PrefabInstance: {fileID: 2975568075236856057}
+  m_PrefabAsset: {fileID: 0}
+--- !u!1001 &3034542815961122417
+PrefabInstance:
+  m_ObjectHideFlags: 0
+  serializedVersion: 2
+  m_Modification:
+    m_TransformParent: {fileID: 4118973102930041646}
+    m_Modifications:
+    - target: {fileID: -8679921383154817045, guid: 2aa9de0fb3502c045a1d13f14676228a,
+        type: 3}
+      propertyPath: m_RootOrder
+      value: 0
+      objectReference: {fileID: 0}
+    - target: {fileID: -8679921383154817045, guid: 2aa9de0fb3502c045a1d13f14676228a,
+        type: 3}
+      propertyPath: m_LocalScale.x
+      value: 235.82356
+      objectReference: {fileID: 0}
+    - target: {fileID: -8679921383154817045, guid: 2aa9de0fb3502c045a1d13f14676228a,
+        type: 3}
+      propertyPath: m_LocalScale.y
+      value: 235.82364
+      objectReference: {fileID: 0}
+    - target: {fileID: -8679921383154817045, guid: 2aa9de0fb3502c045a1d13f14676228a,
+        type: 3}
+      propertyPath: m_LocalScale.z
+      value: 235.82364
+      objectReference: {fileID: 0}
+    - target: {fileID: -8679921383154817045, guid: 2aa9de0fb3502c045a1d13f14676228a,
+        type: 3}
+      propertyPath: m_LocalPosition.x
+      value: 0.0078154765
+      objectReference: {fileID: 0}
+    - target: {fileID: -8679921383154817045, guid: 2aa9de0fb3502c045a1d13f14676228a,
+        type: 3}
+      propertyPath: m_LocalPosition.y
+      value: -0.10712621
+      objectReference: {fileID: 0}
+    - target: {fileID: -8679921383154817045, guid: 2aa9de0fb3502c045a1d13f14676228a,
+        type: 3}
+      propertyPath: m_LocalPosition.z
+      value: -0.28955168
+      objectReference: {fileID: 0}
+    - target: {fileID: -8679921383154817045, guid: 2aa9de0fb3502c045a1d13f14676228a,
+        type: 3}
+      propertyPath: m_LocalRotation.w
+      value: 0.026265586
+      objectReference: {fileID: 0}
+    - target: {fileID: -8679921383154817045, guid: 2aa9de0fb3502c045a1d13f14676228a,
+        type: 3}
+      propertyPath: m_LocalRotation.x
+      value: -0.020638462
+      objectReference: {fileID: 0}
+    - target: {fileID: -8679921383154817045, guid: 2aa9de0fb3502c045a1d13f14676228a,
+        type: 3}
+      propertyPath: m_LocalRotation.y
+      value: 0.6962639
+      objectReference: {fileID: 0}
+    - target: {fileID: -8679921383154817045, guid: 2aa9de0fb3502c045a1d13f14676228a,
+        type: 3}
+      propertyPath: m_LocalRotation.z
+      value: -0.7170082
+      objectReference: {fileID: 0}
+    - target: {fileID: -8679921383154817045, guid: 2aa9de0fb3502c045a1d13f14676228a,
+        type: 3}
+      propertyPath: m_LocalEulerAnglesHint.x
+      value: -259.559
+      objectReference: {fileID: 0}
+    - target: {fileID: -8679921383154817045, guid: 2aa9de0fb3502c045a1d13f14676228a,
+        type: 3}
+      propertyPath: m_LocalEulerAnglesHint.y
+      value: 121.068
+      objectReference: {fileID: 0}
+    - target: {fileID: -8679921383154817045, guid: 2aa9de0fb3502c045a1d13f14676228a,
+        type: 3}
+      propertyPath: m_LocalEulerAnglesHint.z
+      value: 25.729004
+      objectReference: {fileID: 0}
+    - target: {fileID: -7511558181221131132, guid: 2aa9de0fb3502c045a1d13f14676228a,
+        type: 3}
+      propertyPath: m_Materials.Array.data[0]
+      value: 
+      objectReference: {fileID: 2100000, guid: ef8f9522356bf6444915f4197f0adfd3, type: 2}
+    - target: {fileID: 919132149155446097, guid: 2aa9de0fb3502c045a1d13f14676228a,
+        type: 3}
+      propertyPath: m_Name
+      value: Scyth.001
+      objectReference: {fileID: 0}
+    - target: {fileID: 919132149155446097, guid: 2aa9de0fb3502c045a1d13f14676228a,
+        type: 3}
+      propertyPath: m_IsActive
+      value: 0
+      objectReference: {fileID: 0}
+    - target: {fileID: 8084854973141751649, guid: 2aa9de0fb3502c045a1d13f14676228a,
+        type: 3}
+      propertyPath: m_Materials.Array.data[0]
+      value: 
+      objectReference: {fileID: 2100000, guid: bcff2f9346f98c745a2f4d66505ed004, type: 2}
+    m_RemovedComponents: []
+  m_SourcePrefab: {fileID: 100100000, guid: 2aa9de0fb3502c045a1d13f14676228a, type: 3}
+--- !u!4 &3284924992968384922 stripped
+Transform:
+  m_CorrespondingSourceObject: {fileID: -8679921383154817045, guid: 2aa9de0fb3502c045a1d13f14676228a,
+    type: 3}
+  m_PrefabInstance: {fileID: 3034542815961122417}
+  m_PrefabAsset: {fileID: 0}
+--- !u!1001 &8454116360796108234
+PrefabInstance:
+  m_ObjectHideFlags: 0
+  serializedVersion: 2
+  m_Modification:
+    m_TransformParent: {fileID: 668681870}
+    m_Modifications:
+    - target: {fileID: 1919708242137258, guid: e60d36cff17a1ce4db49ef54f9e72f61, type: 3}
+      propertyPath: m_Name
+      value: SlashRed
+      objectReference: {fileID: 0}
+    - target: {fileID: 1919708242137258, guid: e60d36cff17a1ce4db49ef54f9e72f61, type: 3}
+      propertyPath: m_IsActive
+      value: 0
+      objectReference: {fileID: 0}
+    - target: {fileID: 4362472259802890, guid: e60d36cff17a1ce4db49ef54f9e72f61, type: 3}
+      propertyPath: m_RootOrder
+      value: 0
+      objectReference: {fileID: 0}
+    - target: {fileID: 4362472259802890, guid: e60d36cff17a1ce4db49ef54f9e72f61, type: 3}
+      propertyPath: m_LocalScale.x
+      value: 0.15050445
+      objectReference: {fileID: 0}
+    - target: {fileID: 4362472259802890, guid: e60d36cff17a1ce4db49ef54f9e72f61, type: 3}
+      propertyPath: m_LocalScale.y
+      value: 0.15050445
+      objectReference: {fileID: 0}
+    - target: {fileID: 4362472259802890, guid: e60d36cff17a1ce4db49ef54f9e72f61, type: 3}
+      propertyPath: m_LocalScale.z
+      value: 0.15050445
+      objectReference: {fileID: 0}
+    - target: {fileID: 4362472259802890, guid: e60d36cff17a1ce4db49ef54f9e72f61, type: 3}
+      propertyPath: m_LocalPosition.x
+      value: 0
+      objectReference: {fileID: 0}
+    - target: {fileID: 4362472259802890, guid: e60d36cff17a1ce4db49ef54f9e72f61, type: 3}
+      propertyPath: m_LocalPosition.y
+      value: 0
+      objectReference: {fileID: 0}
+    - target: {fileID: 4362472259802890, guid: e60d36cff17a1ce4db49ef54f9e72f61, type: 3}
+      propertyPath: m_LocalPosition.z
+      value: 0
+      objectReference: {fileID: 0}
+    - target: {fileID: 4362472259802890, guid: e60d36cff17a1ce4db49ef54f9e72f61, type: 3}
+      propertyPath: m_LocalRotation.w
+      value: -0.67967826
+      objectReference: {fileID: 0}
+    - target: {fileID: 4362472259802890, guid: e60d36cff17a1ce4db49ef54f9e72f61, type: 3}
+      propertyPath: m_LocalRotation.x
+      value: -0.023242496
+      objectReference: {fileID: 0}
+    - target: {fileID: 4362472259802890, guid: e60d36cff17a1ce4db49ef54f9e72f61, type: 3}
+      propertyPath: m_LocalRotation.y
+      value: -0.0509306
+      objectReference: {fileID: 0}
+    - target: {fileID: 4362472259802890, guid: e60d36cff17a1ce4db49ef54f9e72f61, type: 3}
+      propertyPath: m_LocalRotation.z
+      value: 0.73137087
+      objectReference: {fileID: 0}
+    - target: {fileID: 4362472259802890, guid: e60d36cff17a1ce4db49ef54f9e72f61, type: 3}
+      propertyPath: m_LocalEulerAnglesHint.x
+      value: 6.09
+      objectReference: {fileID: 0}
+    - target: {fileID: 4362472259802890, guid: e60d36cff17a1ce4db49ef54f9e72f61, type: 3}
+      propertyPath: m_LocalEulerAnglesHint.y
+      value: 2.031
+      objectReference: {fileID: 0}
+    - target: {fileID: 4362472259802890, guid: e60d36cff17a1ce4db49ef54f9e72f61, type: 3}
+      propertyPath: m_LocalEulerAnglesHint.z
+      value: 265.912
+      objectReference: {fileID: 0}
+    m_RemovedComponents: []
+  m_SourcePrefab: {fileID: 100100000, guid: e60d36cff17a1ce4db49ef54f9e72f61, type: 3}
+--- !u!4 &8456759187977970368 stripped
+Transform:
+  m_CorrespondingSourceObject: {fileID: 4362472259802890, guid: e60d36cff17a1ce4db49ef54f9e72f61,
+    type: 3}
+  m_PrefabInstance: {fileID: 8454116360796108234}
+  m_PrefabAsset: {fileID: 0}