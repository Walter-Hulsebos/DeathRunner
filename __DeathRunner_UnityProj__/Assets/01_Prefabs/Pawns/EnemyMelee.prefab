--- conflicted
+++ resolved
@@ -1,5771 +1,5735 @@
-%YAML 1.1
-%TAG !u! tag:unity3d.com,2011:
---- !u!1 &633389553
-GameObject:
-  m_ObjectHideFlags: 0
-  m_CorrespondingSourceObject: {fileID: 0}
-  m_PrefabInstance: {fileID: 0}
-  m_PrefabAsset: {fileID: 0}
-  serializedVersion: 6
-  m_Component:
-  - component: {fileID: 633389554}
-  - component: {fileID: 633389556}
-  - component: {fileID: 633389555}
-  m_Layer: 17
-  m_Name: Enemy Death
-  m_TagString: Untagged
-  m_Icon: {fileID: 0}
-  m_NavMeshLayer: 0
-  m_StaticEditorFlags: 0
-  m_IsActive: 0
---- !u!4 &633389554
-Transform:
-  m_ObjectHideFlags: 0
-  m_CorrespondingSourceObject: {fileID: 0}
-  m_PrefabInstance: {fileID: 0}
-  m_PrefabAsset: {fileID: 0}
-  m_GameObject: {fileID: 633389553}
-  m_LocalRotation: {x: -0, y: -0, z: -0, w: 1}
-  m_LocalPosition: {x: -12.997982, y: -24.640324, z: 33.399498}
-  m_LocalScale: {x: 1, y: 1, z: 1}
-  m_ConstrainProportionsScale: 0
-  m_Children: []
-  m_Father: {fileID: 8025951267902494269}
-  m_RootOrder: 2
-  m_LocalEulerAnglesHint: {x: 0, y: 0, z: 0}
---- !u!114 &633389556
-MonoBehaviour:
-  m_ObjectHideFlags: 0
-  m_CorrespondingSourceObject: {fileID: 0}
-  m_PrefabInstance: {fileID: 0}
-  m_PrefabAsset: {fileID: 0}
-  m_GameObject: {fileID: 633389553}
-  m_Enabled: 1
-  m_EditorHideFlags: 0
-  m_Script: {fileID: 11500000, guid: 6ba1d39e1a4e0a142831b5815b528429, type: 3}
-  m_Name: 
-  m_EditorClassIdentifier: 
-  Active: 1
-  Label: Cinemachine Impulse
-  Chance: 100
-  Timing:
-    TimescaleMode: 0
-    ExcludeFromHoldingPauses: 0
-    ContributeToTotalDuration: 1
-    InitialDelay: 0
-    CooldownDuration: 0
-    InterruptsOnStop: 1
-    NumberOfRepeats: 0
-    RepeatForever: 0
-    DelayBetweenRepeats: 1
-    MMFeedbacksDirectionCondition: 0
-    PlayDirection: 0
-    ConstantIntensity: 0
-    UseIntensityInterval: 0
-    IntensityIntervalMin: 0
-    IntensityIntervalMax: 0
-    Sequence: {fileID: 0}
-    TrackID: 0
-    Quantized: 0
-    TargetBPM: 120
-  DebugActive: 0
-  m_ImpulseDefinition:
-    m_ImpulseChannel: 1
-    m_ImpulseShape: 0
-    m_CustomImpulseShape:
-      serializedVersion: 2
-      m_Curve: []
-      m_PreInfinity: 2
-      m_PostInfinity: 2
-      m_RotationOrder: 4
-    m_ImpulseDuration: 0.2
-    m_ImpulseType: 3
-    m_DissipationRate: 0
-    m_RawSignal: {fileID: 0}
-    m_AmplitudeGain: 1
-    m_FrequencyGain: 1
-    m_RepeatMode: 0
-    m_Randomize: 1
-    m_TimeEnvelope:
-      m_AttackShape:
-        serializedVersion: 2
-        m_Curve: []
-        m_PreInfinity: 2
-        m_PostInfinity: 2
-        m_RotationOrder: 4
-      m_DecayShape:
-        serializedVersion: 2
-        m_Curve: []
-        m_PreInfinity: 2
-        m_PostInfinity: 2
-        m_RotationOrder: 4
-      m_AttackTime: 0
-      m_SustainTime: 0.2
-      m_DecayTime: 0.7
-      m_ScaleWithImpact: 1
-      m_HoldForever: 0
-    m_ImpactRadius: 100
-    m_DirectionMode: 0
-    m_DissipationMode: 2
-    m_DissipationDistance: 100
-    m_PropagationSpeed: 343
-  Velocity: {x: 0, y: 0, z: 0}
-  ClearImpulseOnStop: 0
---- !u!114 &633389555
-MonoBehaviour:
-  m_ObjectHideFlags: 0
-  m_CorrespondingSourceObject: {fileID: 0}
-  m_PrefabInstance: {fileID: 0}
-  m_PrefabAsset: {fileID: 0}
-  m_GameObject: {fileID: 633389553}
-  m_Enabled: 0
-  m_EditorHideFlags: 0
-  m_Script: {fileID: 11500000, guid: 6da43522623d4704e979466dc7650b65, type: 3}
-  m_Name: 
-  m_EditorClassIdentifier: 
-  Feedbacks: []
-  InitializationMode: 2
-  SafeMode: 3
-  Direction: 0
-  AutoChangeDirectionOnEnd: 0
-  AutoPlayOnStart: 0
-  AutoPlayOnEnable: 0
-  ForceTimescaleMode: 0
-  ForcedTimescaleMode: 1
-  DurationMultiplier: 1
-  RandomizeDuration: 0
-  RandomDurationMultiplier: {x: 0.5, y: 1.5}
-  DisplayFullDurationDetails: 0
-  PlayerTimescaleMode: 1
-  OnlyPlayIfWithinRange: 0
-  RangeCenter: {fileID: 0}
-  RangeDistance: 5
-  UseRangeFalloff: 0
-  RangeFalloff:
-    serializedVersion: 2
-    m_Curve:
-    - serializedVersion: 3
-      time: 0
-      value: 1
-      inSlope: 0
-      outSlope: 0
-      tangentMode: 0
-      weightedMode: 0
-      inWeight: 0
-      outWeight: 0
-    - serializedVersion: 3
-      time: 1
-      value: 0
-      inSlope: 0
-      outSlope: 0
-      tangentMode: 0
-      weightedMode: 0
-      inWeight: 0
-      outWeight: 0
-    m_PreInfinity: 2
-    m_PostInfinity: 2
-    m_RotationOrder: 4
-  RemapRangeFalloff: {x: 0, y: 1}
-  IgnoreRangeEvents: 0
-  CooldownDuration: 0
-  InitialDelay: 0
-  CanPlay: 1
-  CanPlayWhileAlreadyPlaying: 1
-  ChanceToPlay: 100
-  FeedbacksIntensity: 1
-  Events:
-    TriggerMMFeedbacksEvents: 0
-    TriggerUnityEvents: 1
-    OnPlay:
-      m_PersistentCalls:
-        m_Calls: []
-    OnPause:
-      m_PersistentCalls:
-        m_Calls: []
-    OnResume:
-      m_PersistentCalls:
-        m_Calls: []
-    OnRevert:
-      m_PersistentCalls:
-        m_Calls: []
-    OnComplete:
-      m_PersistentCalls:
-        m_Calls: []
-    OnRestoreInitialValues:
-      m_PersistentCalls:
-        m_Calls: []
-    OnSkipToTheEnd:
-      m_PersistentCalls:
-        m_Calls: []
-  DebugActive: 0
-  FeedbacksList:
-  - rid: 0
-  - rid: 1
-  - rid: 2
-  - rid: 3
-  KeepPlayModeChanges: 0
-  PerformanceMode: 0
-  ForceStopFeedbacksOnDisable: 1
-  PlayCount: 0
-  references:
-    version: 2
-    RefIds:
-    - rid: 0
-      type: {class: MMF_Flicker, ns: MoreMountains.Feedbacks, asm: MoreMountains.Feedbacks}
-      data:
-        Active: 1
-        UniqueID: 1659889625
-        Label: Flicker
-        ChannelMode: 0
-        Channel: 0
-        MMChannelDefinition: {fileID: 0}
-        Chance: 100
-        DisplayColor: {r: 0, g: 0, b: 0, a: 1}
-        Timing:
-          TimescaleMode: 0
-          ExcludeFromHoldingPauses: 0
-          ContributeToTotalDuration: 1
-          InitialDelay: 0
-          CooldownDuration: 0
-          InterruptsOnStop: 1
-          NumberOfRepeats: 0
-          RepeatForever: 0
-          DelayBetweenRepeats: 1
-          MMFeedbacksDirectionCondition: 0
-          PlayDirection: 0
-          ConstantIntensity: 0
-          UseIntensityInterval: 0
-          IntensityIntervalMin: 0
-          IntensityIntervalMax: 0
-          Sequence: {fileID: 0}
-          TrackID: 0
-          Quantized: 0
-          TargetBPM: 120
-        AutomatedTargetAcquisition:
-          Mode: 0
-          ChildIndex: 0
-        RandomizeOutput: 0
-        RandomMultiplier: {x: 0.8, y: 1}
-        RandomizeDuration: 0
-        RandomDurationMultiplier: {x: 0.5, y: 2}
-        UseRange: 0
-        RangeDistance: 5
-        UseRangeFalloff: 0
-        RangeFalloff:
-          serializedVersion: 2
-          m_Curve:
-          - serializedVersion: 3
-            time: 0
-            value: 1
-            inSlope: 0
-            outSlope: 0
-            tangentMode: 0
-            weightedMode: 0
-            inWeight: 0
-            outWeight: 0
-          - serializedVersion: 3
-            time: 1
-            value: 0
-            inSlope: 0
-            outSlope: 0
-            tangentMode: 0
-            weightedMode: 0
-            inWeight: 0
-            outWeight: 0
-          m_PreInfinity: 2
-          m_PostInfinity: 2
-          m_RotationOrder: 4
-        RemapRangeFalloff: {x: 0, y: 1}
-        Owner: {fileID: 633389555}
-        DebugActive: 0
-        BoundRenderer: {fileID: 8025951267890890615}
-        Mode: 0
-        PropertyName: _Tint
-        FlickerDuration: 0.1
-        FlickerOctave: 0.04
-        FlickerColor: {r: 1, g: 0, b: 0.056943893, a: 1}
-        MaterialIndexes: 
-        UseMaterialPropertyBlocks: 0
-        SpriteRendererTextureProperty: _MainTex
-    - rid: 1
-      type: {class: MMF_CinemachineImpulse, ns: MoreMountains.FeedbacksForThirdParty,
-        asm: MoreMountains.Feedbacks.Cinemachine}
-      data:
-        Active: 1
-        UniqueID: 621775363
-        Label: Cinemachine Impulse
-        ChannelMode: 0
-        Channel: 0
-        MMChannelDefinition: {fileID: 0}
-        Chance: 100
-        DisplayColor: {r: 0, g: 0, b: 0, a: 1}
-        Timing:
-          TimescaleMode: 0
-          ExcludeFromHoldingPauses: 0
-          ContributeToTotalDuration: 1
-          InitialDelay: 0
-          CooldownDuration: 0
-          InterruptsOnStop: 1
-          NumberOfRepeats: 0
-          RepeatForever: 0
-          DelayBetweenRepeats: 1
-          MMFeedbacksDirectionCondition: 0
-          PlayDirection: 0
-          ConstantIntensity: 0
-          UseIntensityInterval: 0
-          IntensityIntervalMin: 0
-          IntensityIntervalMax: 0
-          Sequence: {fileID: 0}
-          TrackID: 0
-          Quantized: 0
-          TargetBPM: 120
-        AutomatedTargetAcquisition:
-          Mode: 0
-          ChildIndex: 0
-        RandomizeOutput: 0
-        RandomMultiplier: {x: 0.8, y: 1}
-        RandomizeDuration: 0
-        RandomDurationMultiplier: {x: 0.5, y: 2}
-        UseRange: 0
-        RangeDistance: 5
-        UseRangeFalloff: 0
-        RangeFalloff:
-          serializedVersion: 2
-          m_Curve:
-          - serializedVersion: 3
-            time: 0
-            value: 1
-            inSlope: 0
-            outSlope: 0
-            tangentMode: 0
-            weightedMode: 0
-            inWeight: 0
-            outWeight: 0
-          - serializedVersion: 3
-            time: 1
-            value: 0
-            inSlope: 0
-            outSlope: 0
-            tangentMode: 0
-            weightedMode: 0
-            inWeight: 0
-            outWeight: 0
-          m_PreInfinity: 2
-          m_PostInfinity: 2
-          m_RotationOrder: 4
-        RemapRangeFalloff: {x: 0, y: 1}
-        Owner: {fileID: 633389555}
-        DebugActive: 0
-        m_ImpulseDefinition:
-          m_ImpulseChannel: 1
-          m_ImpulseShape: 2
-          m_CustomImpulseShape:
-            serializedVersion: 2
-            m_Curve: []
-            m_PreInfinity: 2
-            m_PostInfinity: 2
-            m_RotationOrder: 4
-          m_ImpulseDuration: 0.1
-          m_ImpulseType: 0
-          m_DissipationRate: 0
-          m_RawSignal: {fileID: 0}
-          m_AmplitudeGain: 1
-          m_FrequencyGain: 1
-          m_RepeatMode: 0
-          m_Randomize: 1
-          m_TimeEnvelope:
-            m_AttackShape:
-              serializedVersion: 2
-              m_Curve: []
-              m_PreInfinity: 2
-              m_PostInfinity: 2
-              m_RotationOrder: 4
-            m_DecayShape:
-              serializedVersion: 2
-              m_Curve: []
-              m_PreInfinity: 2
-              m_PostInfinity: 2
-              m_RotationOrder: 4
-            m_AttackTime: 0
-            m_SustainTime: 0.2
-            m_DecayTime: 0.7
-            m_ScaleWithImpact: 1
-            m_HoldForever: 0
-          m_ImpactRadius: 100
-          m_DirectionMode: 0
-          m_DissipationMode: 2
-          m_DissipationDistance: 100
-          m_PropagationSpeed: 343
-        Velocity: {x: 0, y: 0.1, z: 0}
-        ClearImpulseOnStop: 0
-    - rid: 2
-      type: {class: MMF_FreezeFrame, ns: MoreMountains.Feedbacks, asm: MoreMountains.Feedbacks}
-      data:
-        Active: 1
-        UniqueID: 482625749
-        Label: Freeze Frame
-        ChannelMode: 0
-        Channel: 0
-        MMChannelDefinition: {fileID: 0}
-        Chance: 100
-        DisplayColor: {r: 0, g: 0, b: 0, a: 1}
-        Timing:
-          TimescaleMode: 0
-          ExcludeFromHoldingPauses: 0
-          ContributeToTotalDuration: 1
-          InitialDelay: 0
-          CooldownDuration: 0
-          InterruptsOnStop: 1
-          NumberOfRepeats: 0
-          RepeatForever: 0
-          DelayBetweenRepeats: 1
-          MMFeedbacksDirectionCondition: 0
-          PlayDirection: 0
-          ConstantIntensity: 0
-          UseIntensityInterval: 0
-          IntensityIntervalMin: 0
-          IntensityIntervalMax: 0
-          Sequence: {fileID: 0}
-          TrackID: 0
-          Quantized: 0
-          TargetBPM: 120
-        AutomatedTargetAcquisition:
-          Mode: 0
-          ChildIndex: 0
-        RandomizeOutput: 0
-        RandomMultiplier: {x: 0.8, y: 1}
-        RandomizeDuration: 0
-        RandomDurationMultiplier: {x: 0.5, y: 2}
-        UseRange: 0
-        RangeDistance: 5
-        UseRangeFalloff: 0
-        RangeFalloff:
-          serializedVersion: 2
-          m_Curve:
-          - serializedVersion: 3
-            time: 0
-            value: 1
-            inSlope: 0
-            outSlope: 0
-            tangentMode: 0
-            weightedMode: 0
-            inWeight: 0
-            outWeight: 0
-          - serializedVersion: 3
-            time: 1
-            value: 0
-            inSlope: 0
-            outSlope: 0
-            tangentMode: 0
-            weightedMode: 0
-            inWeight: 0
-            outWeight: 0
-          m_PreInfinity: 2
-          m_PostInfinity: 2
-          m_RotationOrder: 4
-        RemapRangeFalloff: {x: 0, y: 1}
-        Owner: {fileID: 633389555}
-        DebugActive: 0
-        FreezeFrameDuration: 0.05
-        MinimumTimescaleThreshold: 0.1
-    - rid: 3
-      type: {class: MMF_TimescaleModifier, ns: MoreMountains.Feedbacks, asm: MoreMountains.Feedbacks}
-      data:
-        Active: 1
-        UniqueID: 269233964
-        Label: Timescale Modifier
-        ChannelMode: 0
-        Channel: 0
-        MMChannelDefinition: {fileID: 0}
-        Chance: 100
-        DisplayColor: {r: 0, g: 0, b: 0, a: 1}
-        Timing:
-          TimescaleMode: 0
-          ExcludeFromHoldingPauses: 0
-          ContributeToTotalDuration: 1
-          InitialDelay: 0
-          CooldownDuration: 0
-          InterruptsOnStop: 1
-          NumberOfRepeats: 0
-          RepeatForever: 0
-          DelayBetweenRepeats: 1
-          MMFeedbacksDirectionCondition: 0
-          PlayDirection: 0
-          ConstantIntensity: 0
-          UseIntensityInterval: 0
-          IntensityIntervalMin: 0
-          IntensityIntervalMax: 0
-          Sequence: {fileID: 0}
-          TrackID: 0
-          Quantized: 0
-          TargetBPM: 120
-        AutomatedTargetAcquisition:
-          Mode: 0
-          ChildIndex: 0
-        RandomizeOutput: 0
-        RandomMultiplier: {x: 0.8, y: 1}
-        RandomizeDuration: 0
-        RandomDurationMultiplier: {x: 0.5, y: 2}
-        UseRange: 0
-        RangeDistance: 5
-        UseRangeFalloff: 0
-        RangeFalloff:
-          serializedVersion: 2
-          m_Curve:
-          - serializedVersion: 3
-            time: 0
-            value: 1
-            inSlope: 0
-            outSlope: 0
-            tangentMode: 0
-            weightedMode: 0
-            inWeight: 0
-            outWeight: 0
-          - serializedVersion: 3
-            time: 1
-            value: 0
-            inSlope: 0
-            outSlope: 0
-            tangentMode: 0
-            weightedMode: 0
-            inWeight: 0
-            outWeight: 0
-          m_PreInfinity: 2
-          m_PostInfinity: 2
-          m_RotationOrder: 4
-        RemapRangeFalloff: {x: 0, y: 1}
-        Owner: {fileID: 633389555}
-        DebugActive: 0
-        Mode: 0
-        TimeScale: 0.2
-        TimeScaleDuration: 0.4
-        ResetTimescaleOnStop: 0
-        TimeScaleLerp: 0
-        TimescaleLerpMode: 0
-        TimeScaleLerpSpeed: 1
-        TimescaleLerpCurve:
-          MMTweenDefinitionType: 1
-          MMTweenCurve: 4
-          Curve:
-            serializedVersion: 2
-            m_Curve:
-            - serializedVersion: 3
-              time: 0
-              value: 0
-              inSlope: 0
-              outSlope: 0
-              tangentMode: 0
-              weightedMode: 0
-              inWeight: 0
-              outWeight: 0
-            - serializedVersion: 3
-              time: 1
-              value: 1
-              inSlope: 0
-              outSlope: 0
-              tangentMode: 0
-              weightedMode: 0
-              inWeight: 0
-              outWeight: 0
-            m_PreInfinity: 2
-            m_PostInfinity: 2
-            m_RotationOrder: 4
-          Initialized: 0
-        TimescaleLerpDuration: 1
-        TimeScaleLerpOnReset: 0
-        TimescaleLerpCurveOnReset:
-          MMTweenDefinitionType: 1
-          MMTweenCurve: 4
-          Curve:
-            serializedVersion: 2
-            m_Curve:
-            - serializedVersion: 3
-              time: 0
-              value: 0
-              inSlope: 0
-              outSlope: 0
-              tangentMode: 0
-              weightedMode: 0
-              inWeight: 0
-              outWeight: 0
-            - serializedVersion: 3
-              time: 1
-              value: 1
-              inSlope: 0
-              outSlope: 0
-              tangentMode: 0
-              weightedMode: 0
-              inWeight: 0
-              outWeight: 0
-            m_PreInfinity: 2
-            m_PostInfinity: 2
-            m_RotationOrder: 4
-          Initialized: 0
-        TimescaleLerpDurationOnReset: 1
---- !u!1 &1042872817
-GameObject:
-  m_ObjectHideFlags: 0
-  m_CorrespondingSourceObject: {fileID: 0}
-  m_PrefabInstance: {fileID: 0}
-  m_PrefabAsset: {fileID: 0}
-  serializedVersion: 6
-  m_Component:
-  - component: {fileID: 1042872818}
-  - component: {fileID: 1042872820}
-  - component: {fileID: 1042872819}
-  m_Layer: 11
-  m_Name: Enemy Death Feedbacks
-  m_TagString: Untagged
-  m_Icon: {fileID: 0}
-  m_NavMeshLayer: 0
-  m_StaticEditorFlags: 0
-  m_IsActive: 1
---- !u!4 &1042872818
-Transform:
-  m_ObjectHideFlags: 0
-  m_CorrespondingSourceObject: {fileID: 0}
-  m_PrefabInstance: {fileID: 0}
-  m_PrefabAsset: {fileID: 0}
-  m_GameObject: {fileID: 1042872817}
-  m_LocalRotation: {x: -0, y: -0, z: -0, w: 1}
-  m_LocalPosition: {x: -12.997982, y: -24.640324, z: 33.399498}
-  m_LocalScale: {x: 1, y: 1, z: 1}
-  m_ConstrainProportionsScale: 0
-  m_Children: []
-  m_Father: {fileID: 8025951268374177574}
-  m_RootOrder: 2
-  m_LocalEulerAnglesHint: {x: 0, y: 0, z: 0}
---- !u!114 &1042872820
-MonoBehaviour:
-  m_ObjectHideFlags: 0
-  m_CorrespondingSourceObject: {fileID: 0}
-  m_PrefabInstance: {fileID: 0}
-  m_PrefabAsset: {fileID: 0}
-  m_GameObject: {fileID: 1042872817}
-  m_Enabled: 1
-  m_EditorHideFlags: 0
-  m_Script: {fileID: 11500000, guid: 6ba1d39e1a4e0a142831b5815b528429, type: 3}
-  m_Name: 
-  m_EditorClassIdentifier: 
-  Active: 1
-  Label: Cinemachine Impulse
-  Chance: 100
-  Timing:
-    TimescaleMode: 0
-    ExcludeFromHoldingPauses: 0
-    ContributeToTotalDuration: 1
-    InitialDelay: 0
-    CooldownDuration: 0
-    InterruptsOnStop: 1
-    NumberOfRepeats: 0
-    RepeatForever: 0
-    DelayBetweenRepeats: 1
-    MMFeedbacksDirectionCondition: 0
-    PlayDirection: 0
-    ConstantIntensity: 0
-    UseIntensityInterval: 0
-    IntensityIntervalMin: 0
-    IntensityIntervalMax: 0
-    Sequence: {fileID: 0}
-    TrackID: 0
-    Quantized: 0
-    TargetBPM: 120
-  DebugActive: 0
-  m_ImpulseDefinition:
-    m_ImpulseChannel: 1
-    m_ImpulseShape: 0
-    m_CustomImpulseShape:
-      serializedVersion: 2
-      m_Curve: []
-      m_PreInfinity: 2
-      m_PostInfinity: 2
-      m_RotationOrder: 4
-    m_ImpulseDuration: 0.2
-    m_ImpulseType: 3
-    m_DissipationRate: 0
-    m_RawSignal: {fileID: 0}
-    m_AmplitudeGain: 1
-    m_FrequencyGain: 1
-    m_RepeatMode: 0
-    m_Randomize: 1
-    m_TimeEnvelope:
-      m_AttackShape:
-        serializedVersion: 2
-        m_Curve: []
-        m_PreInfinity: 2
-        m_PostInfinity: 2
-        m_RotationOrder: 4
-      m_DecayShape:
-        serializedVersion: 2
-        m_Curve: []
-        m_PreInfinity: 2
-        m_PostInfinity: 2
-        m_RotationOrder: 4
-      m_AttackTime: 0
-      m_SustainTime: 0.2
-      m_DecayTime: 0.7
-      m_ScaleWithImpact: 1
-      m_HoldForever: 0
-    m_ImpactRadius: 100
-    m_DirectionMode: 0
-    m_DissipationMode: 2
-    m_DissipationDistance: 100
-    m_PropagationSpeed: 343
-  Velocity: {x: 0, y: 0, z: 0}
-  ClearImpulseOnStop: 0
---- !u!114 &1042872819
-MonoBehaviour:
-  m_ObjectHideFlags: 0
-  m_CorrespondingSourceObject: {fileID: 0}
-  m_PrefabInstance: {fileID: 0}
-  m_PrefabAsset: {fileID: 0}
-  m_GameObject: {fileID: 1042872817}
-  m_Enabled: 1
-  m_EditorHideFlags: 0
-  m_Script: {fileID: 11500000, guid: 6da43522623d4704e979466dc7650b65, type: 3}
-  m_Name: 
-  m_EditorClassIdentifier: 
-  Feedbacks: []
-  InitializationMode: 2
-  SafeMode: 3
-  Direction: 0
-  AutoChangeDirectionOnEnd: 0
-  AutoPlayOnStart: 0
-  AutoPlayOnEnable: 0
-  ForceTimescaleMode: 0
-  ForcedTimescaleMode: 1
-  DurationMultiplier: 1
-  RandomizeDuration: 0
-  RandomDurationMultiplier: {x: 0.5, y: 1.5}
-  DisplayFullDurationDetails: 0
-  PlayerTimescaleMode: 1
-  OnlyPlayIfWithinRange: 0
-  RangeCenter: {fileID: 0}
-  RangeDistance: 5
-  UseRangeFalloff: 0
-  RangeFalloff:
-    serializedVersion: 2
-    m_Curve:
-    - serializedVersion: 3
-      time: 0
-      value: 1
-      inSlope: 0
-      outSlope: 0
-      tangentMode: 0
-      weightedMode: 0
-      inWeight: 0
-      outWeight: 0
-    - serializedVersion: 3
-      time: 1
-      value: 0
-      inSlope: 0
-      outSlope: 0
-      tangentMode: 0
-      weightedMode: 0
-      inWeight: 0
-      outWeight: 0
-    m_PreInfinity: 2
-    m_PostInfinity: 2
-    m_RotationOrder: 4
-  RemapRangeFalloff: {x: 0, y: 1}
-  IgnoreRangeEvents: 0
-  CooldownDuration: 0
-  InitialDelay: 0
-  CanPlay: 1
-  CanPlayWhileAlreadyPlaying: 1
-  ChanceToPlay: 100
-  FeedbacksIntensity: 1
-  Events:
-    TriggerMMFeedbacksEvents: 0
-    TriggerUnityEvents: 1
-    OnPlay:
-      m_PersistentCalls:
-        m_Calls: []
-    OnPause:
-      m_PersistentCalls:
-        m_Calls: []
-    OnResume:
-      m_PersistentCalls:
-        m_Calls: []
-    OnRevert:
-      m_PersistentCalls:
-        m_Calls: []
-    OnComplete:
-      m_PersistentCalls:
-        m_Calls: []
-    OnRestoreInitialValues:
-      m_PersistentCalls:
-        m_Calls: []
-    OnSkipToTheEnd:
-      m_PersistentCalls:
-        m_Calls: []
-  DebugActive: 0
-  FeedbacksList:
-  - rid: 0
-  - rid: 1
-  - rid: 2
-  - rid: 3
-  - rid: 4
-  KeepPlayModeChanges: 0
-  PerformanceMode: 0
-  ForceStopFeedbacksOnDisable: 1
-  PlayCount: 0
-  references:
-    version: 2
-    RefIds:
-    - rid: 0
-      type: {class: MMF_CinemachineImpulse, ns: MoreMountains.FeedbacksForThirdParty,
-        asm: MoreMountains.Feedbacks.Cinemachine}
-      data:
-        Active: 1
-        UniqueID: 621775363
-        Label: Cinemachine Impulse
-        ChannelMode: 0
-        Channel: 0
-        MMChannelDefinition: {fileID: 0}
-        Chance: 100
-        DisplayColor: {r: 0, g: 0, b: 0, a: 1}
-        Timing:
-          TimescaleMode: 0
-          ExcludeFromHoldingPauses: 0
-          ContributeToTotalDuration: 1
-          InitialDelay: 0
-          CooldownDuration: 0
-          InterruptsOnStop: 1
-          NumberOfRepeats: 0
-          RepeatForever: 0
-          DelayBetweenRepeats: 1
-          MMFeedbacksDirectionCondition: 0
-          PlayDirection: 0
-          ConstantIntensity: 0
-          UseIntensityInterval: 0
-          IntensityIntervalMin: 0
-          IntensityIntervalMax: 0
-          Sequence: {fileID: 0}
-          TrackID: 0
-          Quantized: 0
-          TargetBPM: 120
-        AutomatedTargetAcquisition:
-          Mode: 0
-          ChildIndex: 0
-        RandomizeOutput: 0
-        RandomMultiplier: {x: 0.8, y: 1}
-        RandomizeDuration: 0
-        RandomDurationMultiplier: {x: 0.5, y: 2}
-        UseRange: 0
-        RangeDistance: 5
-        UseRangeFalloff: 0
-        RangeFalloff:
-          serializedVersion: 2
-          m_Curve:
-          - serializedVersion: 3
-            time: 0
-            value: 1
-            inSlope: 0
-            outSlope: 0
-            tangentMode: 0
-            weightedMode: 0
-            inWeight: 0
-            outWeight: 0
-          - serializedVersion: 3
-            time: 1
-            value: 0
-            inSlope: 0
-            outSlope: 0
-            tangentMode: 0
-            weightedMode: 0
-            inWeight: 0
-            outWeight: 0
-          m_PreInfinity: 2
-          m_PostInfinity: 2
-          m_RotationOrder: 4
-        RemapRangeFalloff: {x: 0, y: 1}
-        Owner: {fileID: 1042872819}
-        DebugActive: 0
-        m_ImpulseDefinition:
-          m_ImpulseChannel: 1
-          m_ImpulseShape: 2
-          m_CustomImpulseShape:
-            serializedVersion: 2
-            m_Curve: []
-            m_PreInfinity: 2
-            m_PostInfinity: 2
-            m_RotationOrder: 4
-          m_ImpulseDuration: 0.1
-          m_ImpulseType: 0
-          m_DissipationRate: 0
-          m_RawSignal: {fileID: 0}
-          m_AmplitudeGain: 1
-          m_FrequencyGain: 1
-          m_RepeatMode: 0
-          m_Randomize: 1
-          m_TimeEnvelope:
-            m_AttackShape:
-              serializedVersion: 2
-              m_Curve: []
-              m_PreInfinity: 2
-              m_PostInfinity: 2
-              m_RotationOrder: 4
-            m_DecayShape:
-              serializedVersion: 2
-              m_Curve: []
-              m_PreInfinity: 2
-              m_PostInfinity: 2
-              m_RotationOrder: 4
-            m_AttackTime: 0
-            m_SustainTime: 0.2
-            m_DecayTime: 0.7
-            m_ScaleWithImpact: 1
-            m_HoldForever: 0
-          m_ImpactRadius: 100
-          m_DirectionMode: 0
-          m_DissipationMode: 2
-          m_DissipationDistance: 100
-          m_PropagationSpeed: 343
-        Velocity: {x: 0, y: 0.1, z: 0}
-        ClearImpulseOnStop: 0
-    - rid: 1
-      type: {class: MMF_Flicker, ns: MoreMountains.Feedbacks, asm: MoreMountains.Feedbacks}
-      data:
-        Active: 1
-        UniqueID: 42077928
-        Label: Flicker
-        ChannelMode: 0
-        Channel: 0
-        MMChannelDefinition: {fileID: 0}
-        Chance: 100
-        DisplayColor: {r: 0, g: 0, b: 0, a: 1}
-        Timing:
-          TimescaleMode: 0
-          ExcludeFromHoldingPauses: 0
-          ContributeToTotalDuration: 1
-          InitialDelay: 0
-          CooldownDuration: 0
-          InterruptsOnStop: 1
-          NumberOfRepeats: 0
-          RepeatForever: 0
-          DelayBetweenRepeats: 1
-          MMFeedbacksDirectionCondition: 0
-          PlayDirection: 0
-          ConstantIntensity: 0
-          UseIntensityInterval: 0
-          IntensityIntervalMin: 0
-          IntensityIntervalMax: 0
-          Sequence: {fileID: 0}
-          TrackID: 0
-          Quantized: 0
-          TargetBPM: 120
-        AutomatedTargetAcquisition:
-          Mode: 0
-          ChildIndex: 0
-        RandomizeOutput: 0
-        RandomMultiplier: {x: 0.8, y: 1}
-        RandomizeDuration: 0
-        RandomDurationMultiplier: {x: 0.5, y: 2}
-        UseRange: 0
-        RangeDistance: 5
-        UseRangeFalloff: 0
-        RangeFalloff:
-          serializedVersion: 2
-          m_Curve:
-          - serializedVersion: 3
-            time: 0
-            value: 1
-            inSlope: 0
-            outSlope: 0
-            tangentMode: 0
-            weightedMode: 0
-            inWeight: 0
-            outWeight: 0
-          - serializedVersion: 3
-            time: 1
-            value: 0
-            inSlope: 0
-            outSlope: 0
-            tangentMode: 0
-            weightedMode: 0
-            inWeight: 0
-            outWeight: 0
-          m_PreInfinity: 2
-          m_PostInfinity: 2
-          m_RotationOrder: 4
-        RemapRangeFalloff: {x: 0, y: 1}
-        Owner: {fileID: 1042872819}
-        DebugActive: 0
-        BoundRenderer: {fileID: 8025951267890890615}
-        Mode: 0
-        PropertyName: _Tint
-        FlickerDuration: 0.05
-        FlickerOctave: 0.05
-        FlickerColor: {r: 1, g: 0.009995077, b: 0, a: 1}
-        MaterialIndexes: 0000000001000000
-        UseMaterialPropertyBlocks: 0
-        SpriteRendererTextureProperty: _MainTex
-    - rid: 2
-      type: {class: MMF_FreezeFrame, ns: MoreMountains.Feedbacks, asm: MoreMountains.Feedbacks}
-      data:
-        Active: 1
-        UniqueID: -109038444
-        Label: Freeze Frame
-        ChannelMode: 0
-        Channel: 0
-        MMChannelDefinition: {fileID: 0}
-        Chance: 100
-        DisplayColor: {r: 0, g: 0, b: 0, a: 1}
-        Timing:
-          TimescaleMode: 0
-          ExcludeFromHoldingPauses: 0
-          ContributeToTotalDuration: 1
-          InitialDelay: 0
-          CooldownDuration: 0
-          InterruptsOnStop: 1
-          NumberOfRepeats: 0
-          RepeatForever: 0
-          DelayBetweenRepeats: 1
-          MMFeedbacksDirectionCondition: 0
-          PlayDirection: 0
-          ConstantIntensity: 0
-          UseIntensityInterval: 0
-          IntensityIntervalMin: 0
-          IntensityIntervalMax: 0
-          Sequence: {fileID: 0}
-          TrackID: 0
-          Quantized: 0
-          TargetBPM: 120
-        AutomatedTargetAcquisition:
-          Mode: 0
-          ChildIndex: 0
-        RandomizeOutput: 0
-        RandomMultiplier: {x: 0.8, y: 1}
-        RandomizeDuration: 0
-        RandomDurationMultiplier: {x: 0.5, y: 2}
-        UseRange: 0
-        RangeDistance: 5
-        UseRangeFalloff: 0
-        RangeFalloff:
-          serializedVersion: 2
-          m_Curve:
-          - serializedVersion: 3
-            time: 0
-            value: 1
-            inSlope: 0
-            outSlope: 0
-            tangentMode: 0
-            weightedMode: 0
-            inWeight: 0
-            outWeight: 0
-          - serializedVersion: 3
-            time: 1
-            value: 0
-            inSlope: 0
-            outSlope: 0
-            tangentMode: 0
-            weightedMode: 0
-            inWeight: 0
-            outWeight: 0
-          m_PreInfinity: 2
-          m_PostInfinity: 2
-          m_RotationOrder: 4
-        RemapRangeFalloff: {x: 0, y: 1}
-        Owner: {fileID: 1042872819}
-        DebugActive: 0
-        FreezeFrameDuration: 0.05
-        MinimumTimescaleThreshold: 0.1
-    - rid: 3
-      type: {class: MMF_TimescaleModifier, ns: MoreMountains.Feedbacks, asm: MoreMountains.Feedbacks}
-      data:
-        Active: 1
-        UniqueID: -984446046
-        Label: Timescale Modifier
-        ChannelMode: 0
-        Channel: 0
-        MMChannelDefinition: {fileID: 0}
-        Chance: 100
-        DisplayColor: {r: 0, g: 0, b: 0, a: 1}
-        Timing:
-          TimescaleMode: 0
-          ExcludeFromHoldingPauses: 0
-          ContributeToTotalDuration: 1
-          InitialDelay: 0
-          CooldownDuration: 0
-          InterruptsOnStop: 1
-          NumberOfRepeats: 0
-          RepeatForever: 0
-          DelayBetweenRepeats: 1
-          MMFeedbacksDirectionCondition: 0
-          PlayDirection: 0
-          ConstantIntensity: 0
-          UseIntensityInterval: 0
-          IntensityIntervalMin: 0
-          IntensityIntervalMax: 0
-          Sequence: {fileID: 0}
-          TrackID: 0
-          Quantized: 0
-          TargetBPM: 120
-        AutomatedTargetAcquisition:
-          Mode: 0
-          ChildIndex: 0
-        RandomizeOutput: 0
-        RandomMultiplier: {x: 0.8, y: 1}
-        RandomizeDuration: 0
-        RandomDurationMultiplier: {x: 0.5, y: 2}
-        UseRange: 0
-        RangeDistance: 5
-        UseRangeFalloff: 0
-        RangeFalloff:
-          serializedVersion: 2
-          m_Curve:
-          - serializedVersion: 3
-            time: 0
-            value: 1
-            inSlope: 0
-            outSlope: 0
-            tangentMode: 0
-            weightedMode: 0
-            inWeight: 0
-            outWeight: 0
-          - serializedVersion: 3
-            time: 1
-            value: 0
-            inSlope: 0
-            outSlope: 0
-            tangentMode: 0
-            weightedMode: 0
-            inWeight: 0
-            outWeight: 0
-          m_PreInfinity: 2
-          m_PostInfinity: 2
-          m_RotationOrder: 4
-        RemapRangeFalloff: {x: 0, y: 1}
-        Owner: {fileID: 1042872819}
-        DebugActive: 0
-        Mode: 0
-        TimeScale: 0.2
-        TimeScaleDuration: 0.4
-        ResetTimescaleOnStop: 0
-        TimeScaleLerp: 0
-        TimescaleLerpMode: 0
-        TimeScaleLerpSpeed: 1
-        TimescaleLerpCurve:
-          MMTweenDefinitionType: 1
-          MMTweenCurve: 4
-          Curve:
-            serializedVersion: 2
-            m_Curve:
-            - serializedVersion: 3
-              time: 0
-              value: 0
-              inSlope: 0
-              outSlope: 0
-              tangentMode: 0
-              weightedMode: 0
-              inWeight: 0
-              outWeight: 0
-            - serializedVersion: 3
-              time: 1
-              value: 1
-              inSlope: 0
-              outSlope: 0
-              tangentMode: 0
-              weightedMode: 0
-              inWeight: 0
-              outWeight: 0
-            m_PreInfinity: 2
-            m_PostInfinity: 2
-            m_RotationOrder: 4
-          Initialized: 0
-        TimescaleLerpDuration: 1
-        TimeScaleLerpOnReset: 0
-        TimescaleLerpCurveOnReset:
-          MMTweenDefinitionType: 1
-          MMTweenCurve: 4
-          Curve:
-            serializedVersion: 2
-            m_Curve:
-            - serializedVersion: 3
-              time: 0
-              value: 0
-              inSlope: 0
-              outSlope: 0
-              tangentMode: 0
-              weightedMode: 0
-              inWeight: 0
-              outWeight: 0
-            - serializedVersion: 3
-              time: 1
-              value: 1
-              inSlope: 0
-              outSlope: 0
-              tangentMode: 0
-              weightedMode: 0
-              inWeight: 0
-              outWeight: 0
-            m_PreInfinity: 2
-            m_PostInfinity: 2
-            m_RotationOrder: 4
-          Initialized: 0
-        TimescaleLerpDurationOnReset: 1
-    - rid: 4
-      type: {class: MMF_ParticlesInstantiation, ns: MoreMountains.Feedbacks, asm: MoreMountains.Feedbacks}
-      data:
-        Active: 1
-        UniqueID: -77304085
-        Label: Particles Instantiation
-        ChannelMode: 0
-        Channel: 0
-        MMChannelDefinition: {fileID: 0}
-        Chance: 100
-        DisplayColor: {r: 0, g: 0, b: 0, a: 1}
-        Timing:
-          TimescaleMode: 0
-          ExcludeFromHoldingPauses: 0
-          ContributeToTotalDuration: 1
-          InitialDelay: 0
-          CooldownDuration: 0
-          InterruptsOnStop: 1
-          NumberOfRepeats: 0
-          RepeatForever: 0
-          DelayBetweenRepeats: 1
-          MMFeedbacksDirectionCondition: 0
-          PlayDirection: 0
-          ConstantIntensity: 0
-          UseIntensityInterval: 0
-          IntensityIntervalMin: 0
-          IntensityIntervalMax: 0
-          Sequence: {fileID: 0}
-          TrackID: 0
-          Quantized: 0
-          TargetBPM: 120
-        AutomatedTargetAcquisition:
-          Mode: 0
-          ChildIndex: 0
-        RandomizeOutput: 0
-        RandomMultiplier: {x: 0.8, y: 1}
-        RandomizeDuration: 0
-        RandomDurationMultiplier: {x: 0.5, y: 2}
-        UseRange: 0
-        RangeDistance: 5
-        UseRangeFalloff: 0
-        RangeFalloff:
-          serializedVersion: 2
-          m_Curve:
-          - serializedVersion: 3
-            time: 0
-            value: 1
-            inSlope: 0
-            outSlope: 0
-            tangentMode: 0
-            weightedMode: 0
-            inWeight: 0
-            outWeight: 0
-          - serializedVersion: 3
-            time: 1
-            value: 0
-            inSlope: 0
-            outSlope: 0
-            tangentMode: 0
-            weightedMode: 0
-            inWeight: 0
-            outWeight: 0
-          m_PreInfinity: 2
-          m_PostInfinity: 2
-          m_RotationOrder: 4
-        RemapRangeFalloff: {x: 0, y: 1}
-        Owner: {fileID: 1042872819}
-        DebugActive: 0
-        Mode: 0
-        DeclaredDuration: 0
-        ObjectPoolSize: 5
-        MutualizePools: 0
-        ParentTransform: {fileID: 0}
-        CachedRecycle: 1
-        ParticlesPrefab: {fileID: 19860734, guid: c2aebf243eef74a488f4ddc6851ecba4,
-          type: 3}
-        RandomParticlePrefabs: []
-        ForceSetActiveOnPlay: 0
-        StopOnReset: 0
-        PositionMode: 1
-        InstantiateParticlesPosition: {fileID: 8025951267902494265}
-        TargetWorldPosition: {x: 0, y: 0, z: 0}
-        Offset: {x: 0, y: 0, z: 0}
-        NestParticles: 1
-        ApplyRotation: 0
-        ApplyScale: 0
---- !u!1 &1554770566
-GameObject:
-  m_ObjectHideFlags: 0
-  m_CorrespondingSourceObject: {fileID: 0}
-  m_PrefabInstance: {fileID: 0}
-  m_PrefabAsset: {fileID: 0}
-  serializedVersion: 6
-  m_Component:
-  - component: {fileID: 1554770567}
-  - component: {fileID: 1554770568}
-  m_Layer: 11
-  m_Name: Get Hit Enemy Feedbacks
-  m_TagString: Untagged
-  m_Icon: {fileID: 0}
-  m_NavMeshLayer: 0
-  m_StaticEditorFlags: 0
-  m_IsActive: 1
---- !u!4 &1554770567
-Transform:
-  m_ObjectHideFlags: 0
-  m_CorrespondingSourceObject: {fileID: 0}
-  m_PrefabInstance: {fileID: 0}
-  m_PrefabAsset: {fileID: 0}
-  m_GameObject: {fileID: 1554770566}
-  m_LocalRotation: {x: -0, y: -0, z: -0, w: 1}
-  m_LocalPosition: {x: 0, y: 0, z: 0}
-  m_LocalScale: {x: 1, y: 1, z: 1}
-  m_ConstrainProportionsScale: 0
-  m_Children: []
-  m_Father: {fileID: 8025951268374177574}
-  m_RootOrder: 1
-  m_LocalEulerAnglesHint: {x: 0, y: 0, z: 0}
---- !u!114 &1554770568
-MonoBehaviour:
-  m_ObjectHideFlags: 0
-  m_CorrespondingSourceObject: {fileID: 0}
-  m_PrefabInstance: {fileID: 0}
-  m_PrefabAsset: {fileID: 0}
-  m_GameObject: {fileID: 1554770566}
-  m_Enabled: 1
-  m_EditorHideFlags: 0
-  m_Script: {fileID: 11500000, guid: 6da43522623d4704e979466dc7650b65, type: 3}
-  m_Name: 
-  m_EditorClassIdentifier: 
-  Feedbacks: []
-  InitializationMode: 2
-  SafeMode: 3
-  Direction: 0
-  AutoChangeDirectionOnEnd: 0
-  AutoPlayOnStart: 0
-  AutoPlayOnEnable: 0
-  ForceTimescaleMode: 0
-  ForcedTimescaleMode: 1
-  DurationMultiplier: 1
-  RandomizeDuration: 0
-  RandomDurationMultiplier: {x: 0.5, y: 1.5}
-  DisplayFullDurationDetails: 0
-  PlayerTimescaleMode: 1
-  OnlyPlayIfWithinRange: 0
-  RangeCenter: {fileID: 0}
-  RangeDistance: 5
-  UseRangeFalloff: 0
-  RangeFalloff:
-    serializedVersion: 2
-    m_Curve:
-    - serializedVersion: 3
-      time: 0
-      value: 1
-      inSlope: 0
-      outSlope: 0
-      tangentMode: 0
-      weightedMode: 0
-      inWeight: 0
-      outWeight: 0
-    - serializedVersion: 3
-      time: 1
-      value: 0
-      inSlope: 0
-      outSlope: 0
-      tangentMode: 0
-      weightedMode: 0
-      inWeight: 0
-      outWeight: 0
-    m_PreInfinity: 2
-    m_PostInfinity: 2
-    m_RotationOrder: 4
-  RemapRangeFalloff: {x: 0, y: 1}
-  IgnoreRangeEvents: 0
-  CooldownDuration: 0
-  InitialDelay: 0
-  CanPlay: 1
-  CanPlayWhileAlreadyPlaying: 1
-  ChanceToPlay: 100
-  FeedbacksIntensity: 1
-  Events:
-    TriggerMMFeedbacksEvents: 0
-    TriggerUnityEvents: 1
-    OnPlay:
-      m_PersistentCalls:
-        m_Calls: []
-    OnPause:
-      m_PersistentCalls:
-        m_Calls: []
-    OnResume:
-      m_PersistentCalls:
-        m_Calls: []
-    OnRevert:
-      m_PersistentCalls:
-        m_Calls: []
-    OnComplete:
-      m_PersistentCalls:
-        m_Calls: []
-    OnRestoreInitialValues:
-      m_PersistentCalls:
-        m_Calls: []
-    OnSkipToTheEnd:
-      m_PersistentCalls:
-        m_Calls: []
-  DebugActive: 0
-  FeedbacksList:
-  - rid: 0
-  - rid: 1
-  - rid: 2
-  - rid: 3
-  KeepPlayModeChanges: 0
-  PerformanceMode: 0
-  ForceStopFeedbacksOnDisable: 1
-  PlayCount: 0
-  references:
-    version: 2
-    RefIds:
-    - rid: 0
-      type: {class: MMF_CinemachineImpulse, ns: MoreMountains.FeedbacksForThirdParty,
-        asm: MoreMountains.Feedbacks.Cinemachine}
-      data:
-        Active: 1
-        UniqueID: 621775363
-        Label: Cinemachine Impulse
-        ChannelMode: 0
-        Channel: 0
-        MMChannelDefinition: {fileID: 0}
-        Chance: 100
-        DisplayColor: {r: 0, g: 0, b: 0, a: 1}
-        Timing:
-          TimescaleMode: 0
-          ExcludeFromHoldingPauses: 0
-          ContributeToTotalDuration: 1
-          InitialDelay: 0
-          CooldownDuration: 0
-          InterruptsOnStop: 1
-          NumberOfRepeats: 0
-          RepeatForever: 0
-          DelayBetweenRepeats: 1
-          MMFeedbacksDirectionCondition: 0
-          PlayDirection: 0
-          ConstantIntensity: 0
-          UseIntensityInterval: 0
-          IntensityIntervalMin: 0
-          IntensityIntervalMax: 0
-          Sequence: {fileID: 0}
-          TrackID: 0
-          Quantized: 0
-          TargetBPM: 120
-        AutomatedTargetAcquisition:
-          Mode: 0
-          ChildIndex: 0
-        RandomizeOutput: 0
-        RandomMultiplier: {x: 0.8, y: 1}
-        RandomizeDuration: 0
-        RandomDurationMultiplier: {x: 0.5, y: 2}
-        UseRange: 0
-        RangeDistance: 5
-        UseRangeFalloff: 0
-        RangeFalloff:
-          serializedVersion: 2
-          m_Curve:
-          - serializedVersion: 3
-            time: 0
-            value: 1
-            inSlope: 0
-            outSlope: 0
-            tangentMode: 0
-            weightedMode: 0
-            inWeight: 0
-            outWeight: 0
-          - serializedVersion: 3
-            time: 1
-            value: 0
-            inSlope: 0
-            outSlope: 0
-            tangentMode: 0
-            weightedMode: 0
-            inWeight: 0
-            outWeight: 0
-          m_PreInfinity: 2
-          m_PostInfinity: 2
-          m_RotationOrder: 4
-        RemapRangeFalloff: {x: 0, y: 1}
-        Owner: {fileID: 1554770568}
-        DebugActive: 0
-        m_ImpulseDefinition:
-          m_ImpulseChannel: 1
-          m_ImpulseShape: 2
-          m_CustomImpulseShape:
-            serializedVersion: 2
-            m_Curve: []
-            m_PreInfinity: 2
-            m_PostInfinity: 2
-            m_RotationOrder: 4
-          m_ImpulseDuration: 0.1
-          m_ImpulseType: 0
-          m_DissipationRate: 0
-          m_RawSignal: {fileID: 0}
-          m_AmplitudeGain: 1
-          m_FrequencyGain: 1
-          m_RepeatMode: 0
-          m_Randomize: 1
-          m_TimeEnvelope:
-            m_AttackShape:
-              serializedVersion: 2
-              m_Curve: []
-              m_PreInfinity: 2
-              m_PostInfinity: 2
-              m_RotationOrder: 4
-            m_DecayShape:
-              serializedVersion: 2
-              m_Curve: []
-              m_PreInfinity: 2
-              m_PostInfinity: 2
-              m_RotationOrder: 4
-            m_AttackTime: 0
-            m_SustainTime: 0.2
-            m_DecayTime: 0.7
-            m_ScaleWithImpact: 1
-            m_HoldForever: 0
-          m_ImpactRadius: 100
-          m_DirectionMode: 0
-          m_DissipationMode: 2
-          m_DissipationDistance: 100
-          m_PropagationSpeed: 343
-        Velocity: {x: 0, y: 0.07, z: 0}
-        ClearImpulseOnStop: 0
-    - rid: 1
-      type: {class: MMF_Flicker, ns: MoreMountains.Feedbacks, asm: MoreMountains.Feedbacks}
-      data:
-        Active: 1
-        UniqueID: 42077928
-        Label: Flicker
-        ChannelMode: 0
-        Channel: 0
-        MMChannelDefinition: {fileID: 0}
-        Chance: 100
-        DisplayColor: {r: 0, g: 0, b: 0, a: 1}
-        Timing:
-          TimescaleMode: 0
-          ExcludeFromHoldingPauses: 0
-          ContributeToTotalDuration: 1
-          InitialDelay: 0
-          CooldownDuration: 0
-          InterruptsOnStop: 1
-          NumberOfRepeats: 0
-          RepeatForever: 0
-          DelayBetweenRepeats: 1
-          MMFeedbacksDirectionCondition: 0
-          PlayDirection: 0
-          ConstantIntensity: 0
-          UseIntensityInterval: 0
-          IntensityIntervalMin: 0
-          IntensityIntervalMax: 0
-          Sequence: {fileID: 0}
-          TrackID: 0
-          Quantized: 0
-          TargetBPM: 120
-        AutomatedTargetAcquisition:
-          Mode: 0
-          ChildIndex: 0
-        RandomizeOutput: 0
-        RandomMultiplier: {x: 0.8, y: 1}
-        RandomizeDuration: 0
-        RandomDurationMultiplier: {x: 0.5, y: 2}
-        UseRange: 0
-        RangeDistance: 5
-        UseRangeFalloff: 0
-        RangeFalloff:
-          serializedVersion: 2
-          m_Curve:
-          - serializedVersion: 3
-            time: 0
-            value: 1
-            inSlope: 0
-            outSlope: 0
-            tangentMode: 0
-            weightedMode: 0
-            inWeight: 0
-            outWeight: 0
-          - serializedVersion: 3
-            time: 1
-            value: 0
-            inSlope: 0
-            outSlope: 0
-            tangentMode: 0
-            weightedMode: 0
-            inWeight: 0
-            outWeight: 0
-          m_PreInfinity: 2
-          m_PostInfinity: 2
-          m_RotationOrder: 4
-        RemapRangeFalloff: {x: 0, y: 1}
-        Owner: {fileID: 1554770568}
-        DebugActive: 0
-        BoundRenderer: {fileID: 8025951267890890615}
-        Mode: 0
-        PropertyName: _Tint
-        FlickerDuration: 0.05
-        FlickerOctave: 0.05
-        FlickerColor: {r: 1.4980392, g: 0.30588236, b: 0, a: 1}
-        MaterialIndexes: 0000000001000000
-        UseMaterialPropertyBlocks: 0
-        SpriteRendererTextureProperty: _MainTex
-    - rid: 2
-      type: {class: MMF_FreezeFrame, ns: MoreMountains.Feedbacks, asm: MoreMountains.Feedbacks}
-      data:
-        Active: 1
-        UniqueID: 669022897
-        Label: Freeze Frame
-        ChannelMode: 0
-        Channel: 0
-        MMChannelDefinition: {fileID: 0}
-        Chance: 100
-        DisplayColor: {r: 0, g: 0, b: 0, a: 1}
-        Timing:
-          TimescaleMode: 0
-          ExcludeFromHoldingPauses: 0
-          ContributeToTotalDuration: 1
-          InitialDelay: 0
-          CooldownDuration: 0
-          InterruptsOnStop: 1
-          NumberOfRepeats: 0
-          RepeatForever: 0
-          DelayBetweenRepeats: 1
-          MMFeedbacksDirectionCondition: 0
-          PlayDirection: 0
-          ConstantIntensity: 0
-          UseIntensityInterval: 0
-          IntensityIntervalMin: 0
-          IntensityIntervalMax: 0
-          Sequence: {fileID: 0}
-          TrackID: 0
-          Quantized: 0
-          TargetBPM: 120
-        AutomatedTargetAcquisition:
-          Mode: 0
-          ChildIndex: 0
-        RandomizeOutput: 0
-        RandomMultiplier: {x: 0.8, y: 1}
-        RandomizeDuration: 0
-        RandomDurationMultiplier: {x: 0.5, y: 2}
-        UseRange: 0
-        RangeDistance: 5
-        UseRangeFalloff: 0
-        RangeFalloff:
-          serializedVersion: 2
-          m_Curve:
-          - serializedVersion: 3
-            time: 0
-            value: 1
-            inSlope: 0
-            outSlope: 0
-            tangentMode: 0
-            weightedMode: 0
-            inWeight: 0
-            outWeight: 0
-          - serializedVersion: 3
-            time: 1
-            value: 0
-            inSlope: 0
-            outSlope: 0
-            tangentMode: 0
-            weightedMode: 0
-            inWeight: 0
-            outWeight: 0
-          m_PreInfinity: 2
-          m_PostInfinity: 2
-          m_RotationOrder: 4
-        RemapRangeFalloff: {x: 0, y: 1}
-        Owner: {fileID: 1554770568}
-        DebugActive: 0
-        FreezeFrameDuration: 0.05
-        MinimumTimescaleThreshold: 0.1
-    - rid: 3
-      type: {class: MMF_ParticlesInstantiation, ns: MoreMountains.Feedbacks, asm: MoreMountains.Feedbacks}
-      data:
-        Active: 1
-        UniqueID: 1692781763
-        Label: Particles Instantiation
-        ChannelMode: 0
-        Channel: 0
-        MMChannelDefinition: {fileID: 0}
-        Chance: 100
-        DisplayColor: {r: 0, g: 0, b: 0, a: 1}
-        Timing:
-          TimescaleMode: 0
-          ExcludeFromHoldingPauses: 0
-          ContributeToTotalDuration: 1
-          InitialDelay: 0
-          CooldownDuration: 0
-          InterruptsOnStop: 1
-          NumberOfRepeats: 0
-          RepeatForever: 0
-          DelayBetweenRepeats: 1
-          MMFeedbacksDirectionCondition: 0
-          PlayDirection: 0
-          ConstantIntensity: 0
-          UseIntensityInterval: 0
-          IntensityIntervalMin: 0
-          IntensityIntervalMax: 0
-          Sequence: {fileID: 0}
-          TrackID: 0
-          Quantized: 0
-          TargetBPM: 120
-        AutomatedTargetAcquisition:
-          Mode: 0
-          ChildIndex: 0
-        RandomizeOutput: 0
-        RandomMultiplier: {x: 0.8, y: 1}
-        RandomizeDuration: 0
-        RandomDurationMultiplier: {x: 0.5, y: 2}
-        UseRange: 0
-        RangeDistance: 5
-        UseRangeFalloff: 0
-        RangeFalloff:
-          serializedVersion: 2
-          m_Curve:
-          - serializedVersion: 3
-            time: 0
-            value: 1
-            inSlope: 0
-            outSlope: 0
-            tangentMode: 0
-            weightedMode: 0
-            inWeight: 0
-            outWeight: 0
-          - serializedVersion: 3
-            time: 1
-            value: 0
-            inSlope: 0
-            outSlope: 0
-            tangentMode: 0
-            weightedMode: 0
-            inWeight: 0
-            outWeight: 0
-          m_PreInfinity: 2
-          m_PostInfinity: 2
-          m_RotationOrder: 4
-        RemapRangeFalloff: {x: 0, y: 1}
-        Owner: {fileID: 1554770568}
-        DebugActive: 0
-        Mode: 0
-        DeclaredDuration: 0
-        ObjectPoolSize: 5
-        MutualizePools: 0
-        ParentTransform: {fileID: 0}
-        CachedRecycle: 1
-        ParticlesPrefab: {fileID: 19874822, guid: 577af436092783e448b60646ae9c1da6,
-          type: 3}
-        RandomParticlePrefabs: []
-        ForceSetActiveOnPlay: 0
-        StopOnReset: 0
-        PositionMode: 1
-        InstantiateParticlesPosition: {fileID: 8025951267902494265}
-        TargetWorldPosition: {x: 0, y: 0, z: 0}
-        Offset: {x: 0, y: 0, z: 0}
-        NestParticles: 1
-        ApplyRotation: 0
-        ApplyScale: 0
---- !u!1 &913930411859242707
-GameObject:
-  m_ObjectHideFlags: 1
-  m_CorrespondingSourceObject: {fileID: 0}
-  m_PrefabInstance: {fileID: 0}
-  m_PrefabAsset: {fileID: 0}
-  serializedVersion: 6
-  m_Component:
-  - component: {fileID: 6107965360555914601}
-  - component: {fileID: 3130205854916077416}
-  m_Layer: 0
-  m_Name: NameContainer(EditorOnly)
-  m_TagString: EditorOnly
-  m_Icon: {fileID: 0}
-  m_NavMeshLayer: 0
-  m_StaticEditorFlags: 0
-  m_IsActive: 1
---- !u!4 &6107965360555914601
-Transform:
-  m_ObjectHideFlags: 1
-  m_CorrespondingSourceObject: {fileID: 0}
-  m_PrefabInstance: {fileID: 0}
-  m_PrefabAsset: {fileID: 0}
-  m_GameObject: {fileID: 913930411859242707}
-  m_LocalRotation: {x: 0, y: 0, z: 0, w: 1}
-  m_LocalPosition: {x: 0, y: 0, z: 0}
-  m_LocalScale: {x: 1, y: 1, z: 1}
-  m_ConstrainProportionsScale: 0
-  m_Children: []
-  m_Father: {fileID: 8025951268374177574}
-  m_RootOrder: 5
-  m_LocalEulerAnglesHint: {x: 0, y: 0, z: 0}
---- !u!114 &3130205854916077416
-MonoBehaviour:
-  m_ObjectHideFlags: 1
-  m_CorrespondingSourceObject: {fileID: 0}
-  m_PrefabInstance: {fileID: 0}
-  m_PrefabAsset: {fileID: 0}
-  m_GameObject: {fileID: 913930411859242707}
-  m_Enabled: 1
-  m_EditorHideFlags: 0
-  m_Script: {fileID: 11500000, guid: 190d9e9918d0aaf48a103a2bb6995059, type: 3}
-  m_Name: 
-  m_EditorClassIdentifier: 
-  nameOverride: Health-OnDecreased
-  tooltipOverride: 
-  target: {fileID: 1073600809}
---- !u!1 &1366840584388256243
-GameObject:
-  m_ObjectHideFlags: 1
-  m_CorrespondingSourceObject: {fileID: 0}
-  m_PrefabInstance: {fileID: 0}
-  m_PrefabAsset: {fileID: 0}
-  serializedVersion: 6
-  m_Component:
-  - component: {fileID: 6847194416913501666}
-  - component: {fileID: 9007784693435539742}
-  m_Layer: 0
-  m_Name: NameContainer(EditorOnly)
-  m_TagString: EditorOnly
-  m_Icon: {fileID: 0}
-  m_NavMeshLayer: 0
-  m_StaticEditorFlags: 0
-  m_IsActive: 1
---- !u!4 &6847194416913501666
-Transform:
-  m_ObjectHideFlags: 1
-  m_CorrespondingSourceObject: {fileID: 0}
-  m_PrefabInstance: {fileID: 0}
-  m_PrefabAsset: {fileID: 0}
-  m_GameObject: {fileID: 1366840584388256243}
-  m_LocalRotation: {x: 0, y: 0, z: 0, w: 1}
-  m_LocalPosition: {x: 0, y: 0, z: 0}
-  m_LocalScale: {x: 1, y: 1, z: 1}
-  m_ConstrainProportionsScale: 0
-  m_Children: []
-  m_Father: {fileID: 8025951268374177574}
-  m_RootOrder: 4
-  m_LocalEulerAnglesHint: {x: 0, y: 0, z: 0}
---- !u!114 &9007784693435539742
-MonoBehaviour:
-  m_ObjectHideFlags: 1
-  m_CorrespondingSourceObject: {fileID: 0}
-  m_PrefabInstance: {fileID: 0}
-  m_PrefabAsset: {fileID: 0}
-  m_GameObject: {fileID: 1366840584388256243}
-  m_Enabled: 1
-  m_EditorHideFlags: 0
-  m_Script: {fileID: 11500000, guid: 190d9e9918d0aaf48a103a2bb6995059, type: 3}
-  m_Name: 
-  m_EditorClassIdentifier: 
-  nameOverride: Health-OnChanged
-  tooltipOverride: 
-  target: {fileID: 1073600812}
---- !u!1 &3170764378318950500
-GameObject:
-  m_ObjectHideFlags: 1
-  m_CorrespondingSourceObject: {fileID: 0}
-  m_PrefabInstance: {fileID: 0}
-  m_PrefabAsset: {fileID: 0}
-  serializedVersion: 6
-  m_Component:
-  - component: {fileID: 3914727776819424497}
-  - component: {fileID: 3101940324998320575}
-  m_Layer: 0
-  m_Name: NameContainer(EditorOnly)
-  m_TagString: EditorOnly
-  m_Icon: {fileID: 0}
-  m_NavMeshLayer: 0
-  m_StaticEditorFlags: 0
-  m_IsActive: 1
---- !u!4 &3914727776819424497
-Transform:
-  m_ObjectHideFlags: 1
-  m_CorrespondingSourceObject: {fileID: 0}
-  m_PrefabInstance: {fileID: 0}
-  m_PrefabAsset: {fileID: 0}
-  m_GameObject: {fileID: 3170764378318950500}
-  m_LocalRotation: {x: 0, y: 0, z: 0, w: 1}
-  m_LocalPosition: {x: 0, y: 0, z: 0}
-  m_LocalScale: {x: 1, y: 1, z: 1}
-  m_ConstrainProportionsScale: 0
-  m_Children: []
-  m_Father: {fileID: 8025951268374177574}
-  m_RootOrder: 9
-  m_LocalEulerAnglesHint: {x: 0, y: 0, z: 0}
---- !u!114 &3101940324998320575
-MonoBehaviour:
-  m_ObjectHideFlags: 1
-  m_CorrespondingSourceObject: {fileID: 0}
-  m_PrefabInstance: {fileID: 0}
-  m_PrefabAsset: {fileID: 0}
-  m_GameObject: {fileID: 3170764378318950500}
-  m_Enabled: 1
-  m_EditorHideFlags: 0
-  m_Script: {fileID: 11500000, guid: 190d9e9918d0aaf48a103a2bb6995059, type: 3}
-  m_Name: 
-  m_EditorClassIdentifier: 
-  nameOverride: OnDecreasedHandler
-  tooltipOverride: 
-  target: {fileID: 1073600823}
---- !u!1 &5821185058027962185
-GameObject:
-  m_ObjectHideFlags: 0
-  m_CorrespondingSourceObject: {fileID: 0}
-  m_PrefabInstance: {fileID: 0}
-  m_PrefabAsset: {fileID: 0}
-  serializedVersion: 6
-  m_Component:
-  - component: {fileID: 8609028919905577928}
-  - component: {fileID: 3521542808883970787}
-  - component: {fileID: 7226196174728653640}
-  m_Layer: 20
-  m_Name: Cube
-  m_TagString: Untagged
-  m_Icon: {fileID: 0}
-  m_NavMeshLayer: 0
-  m_StaticEditorFlags: 0
-  m_IsActive: 1
---- !u!4 &8609028919905577928
-Transform:
-  m_ObjectHideFlags: 0
-  m_CorrespondingSourceObject: {fileID: 0}
-  m_PrefabInstance: {fileID: 0}
-  m_PrefabAsset: {fileID: 0}
-  m_GameObject: {fileID: 5821185058027962185}
-  m_LocalRotation: {x: 0, y: 0, z: 0, w: 1}
-  m_LocalPosition: {x: 0, y: 12, z: 0}
-  m_LocalScale: {x: 2, y: 2, z: 2}
-  m_ConstrainProportionsScale: 0
-  m_Children: []
-  m_Father: {fileID: 8025951268374177574}
-  m_RootOrder: 3
-  m_LocalEulerAnglesHint: {x: 0, y: 0, z: 0}
---- !u!33 &3521542808883970787
-MeshFilter:
-  m_ObjectHideFlags: 0
-  m_CorrespondingSourceObject: {fileID: 0}
-  m_PrefabInstance: {fileID: 0}
-  m_PrefabAsset: {fileID: 0}
-  m_GameObject: {fileID: 5821185058027962185}
-  m_Mesh: {fileID: 10207, guid: 0000000000000000e000000000000000, type: 0}
---- !u!23 &7226196174728653640
-MeshRenderer:
-  m_ObjectHideFlags: 0
-  m_CorrespondingSourceObject: {fileID: 0}
-  m_PrefabInstance: {fileID: 0}
-  m_PrefabAsset: {fileID: 0}
-  m_GameObject: {fileID: 5821185058027962185}
-  m_Enabled: 1
-  m_CastShadows: 0
-  m_ReceiveShadows: 1
-  m_DynamicOccludee: 0
-  m_StaticShadowCaster: 0
-  m_MotionVectors: 2
-  m_LightProbeUsage: 1
-  m_ReflectionProbeUsage: 1
-  m_RayTracingMode: 2
-  m_RayTraceProcedural: 0
-  m_RenderingLayerMask: 257
-  m_RendererPriority: 0
-  m_Materials:
-  - {fileID: 2100000, guid: e415875c316957f48ae56b60c804fad6, type: 2}
-  m_StaticBatchInfo:
-    firstSubMesh: 0
-    subMeshCount: 0
-  m_StaticBatchRoot: {fileID: 0}
-  m_ProbeAnchor: {fileID: 0}
-  m_LightProbeVolumeOverride: {fileID: 0}
-  m_ScaleInLightmap: 1
-  m_ReceiveGI: 1
-  m_PreserveUVs: 0
-  m_IgnoreNormalsForChartDetection: 0
-  m_ImportantGI: 0
-  m_StitchLightmapSeams: 1
-  m_SelectedEditorRenderState: 3
-  m_MinimumChartSize: 4
-  m_AutoUVMaxDistance: 0.5
-  m_AutoUVMaxAngle: 89
-  m_LightmapParameters: {fileID: 0}
-  m_SortingLayerID: 0
-  m_SortingLayer: 0
-  m_SortingOrder: 0
-  m_AdditionalVertexStreams: {fileID: 0}
---- !u!1 &6998369018489397533
-GameObject:
-  m_ObjectHideFlags: 1
-  m_CorrespondingSourceObject: {fileID: 0}
-  m_PrefabInstance: {fileID: 0}
-  m_PrefabAsset: {fileID: 0}
-  serializedVersion: 6
-  m_Component:
-  - component: {fileID: 1038947350610364839}
-  - component: {fileID: 5002701943845428048}
-  m_Layer: 0
-  m_Name: NameContainer(EditorOnly)
-  m_TagString: EditorOnly
-  m_Icon: {fileID: 0}
-  m_NavMeshLayer: 0
-  m_StaticEditorFlags: 0
-  m_IsActive: 1
---- !u!4 &1038947350610364839
-Transform:
-  m_ObjectHideFlags: 1
-  m_CorrespondingSourceObject: {fileID: 0}
-  m_PrefabInstance: {fileID: 0}
-  m_PrefabAsset: {fileID: 0}
-  m_GameObject: {fileID: 6998369018489397533}
-  m_LocalRotation: {x: 0, y: 0, z: 0, w: 1}
-  m_LocalPosition: {x: 0, y: 0, z: 0}
-  m_LocalScale: {x: 1, y: 1, z: 1}
-  m_ConstrainProportionsScale: 0
-  m_Children: []
-  m_Father: {fileID: 8025951268374177574}
-  m_RootOrder: 7
-  m_LocalEulerAnglesHint: {x: 0, y: 0, z: 0}
---- !u!114 &5002701943845428048
-MonoBehaviour:
-  m_ObjectHideFlags: 1
-  m_CorrespondingSourceObject: {fileID: 0}
-  m_PrefabInstance: {fileID: 0}
-  m_PrefabAsset: {fileID: 0}
-  m_GameObject: {fileID: 6998369018489397533}
-  m_Enabled: 1
-  m_EditorHideFlags: 0
-  m_Script: {fileID: 11500000, guid: 190d9e9918d0aaf48a103a2bb6995059, type: 3}
-  m_Name: 
-  m_EditorClassIdentifier: 
-  nameOverride: Health-OnIncreased
-  tooltipOverride: 
-  target: {fileID: 1073600811}
---- !u!1 &8025951267324572937
-GameObject:
-  m_ObjectHideFlags: 0
-  m_CorrespondingSourceObject: {fileID: 0}
-  m_PrefabInstance: {fileID: 0}
-  m_PrefabAsset: {fileID: 0}
-  serializedVersion: 6
-  m_Component:
-  - component: {fileID: 8025951267324572942}
-<<<<<<< HEAD
-=======
-  - component: {fileID: 8025951267324572940}
->>>>>>> 64c2b333
-  - component: {fileID: 1354134798}
-  - component: {fileID: 196924449529405864}
-  m_Layer: 13
-  m_Name: SwordHitBox
-  m_TagString: Untagged
-  m_Icon: {fileID: 0}
-  m_NavMeshLayer: 0
-  m_StaticEditorFlags: 0
-  m_IsActive: 1
---- !u!4 &8025951267324572942
-Transform:
-  m_ObjectHideFlags: 0
-  m_CorrespondingSourceObject: {fileID: 0}
-  m_PrefabInstance: {fileID: 0}
-  m_PrefabAsset: {fileID: 0}
-  m_GameObject: {fileID: 8025951267324572937}
-  m_LocalRotation: {x: 0.50267494, y: 0.49058568, z: 0.51232445, w: 0.49413294}
-  m_LocalPosition: {x: 0.0024953075, y: -0.000303615, z: 0.00017599741}
-  m_LocalScale: {x: 1.0521585, y: 1.0521582, z: 1.0521584}
-  m_ConstrainProportionsScale: 0
-  m_Children: []
-  m_Father: {fileID: 2024917990752320173}
-  m_RootOrder: 0
-  m_LocalEulerAnglesHint: {x: 0, y: 0, z: 0}
-<<<<<<< HEAD
-=======
---- !u!114 &8025951267324572940
-MonoBehaviour:
-  m_ObjectHideFlags: 0
-  m_CorrespondingSourceObject: {fileID: 0}
-  m_PrefabInstance: {fileID: 0}
-  m_PrefabAsset: {fileID: 0}
-  m_GameObject: {fileID: 8025951267324572937}
-  m_Enabled: 1
-  m_EditorHideFlags: 0
-  m_Script: {fileID: 11500000, guid: 7da0d385c8d03284bb9147985a13c59f, type: 3}
-  m_Name: 
-  m_EditorClassIdentifier: 
-  targetTag: Player
-  damageInflicted: 1
->>>>>>> 64c2b333
---- !u!65 &1354134798
-BoxCollider:
-  m_ObjectHideFlags: 0
-  m_CorrespondingSourceObject: {fileID: 0}
-  m_PrefabInstance: {fileID: 0}
-  m_PrefabAsset: {fileID: 0}
-  m_GameObject: {fileID: 8025951267324572937}
-  m_Material: {fileID: 0}
-  m_IsTrigger: 1
-  m_Enabled: 1
-  serializedVersion: 2
-  m_Size: {x: 0.011332142, y: 0.0029363255, z: 0.02525637}
-  m_Center: {x: 0.0000063209695, y: 0.0000026399703, z: -0.0029261145}
---- !u!114 &196924449529405864
-MonoBehaviour:
-  m_ObjectHideFlags: 0
-  m_CorrespondingSourceObject: {fileID: 0}
-  m_PrefabInstance: {fileID: 0}
-  m_PrefabAsset: {fileID: 0}
-  m_GameObject: {fileID: 8025951267324572937}
-  m_Enabled: 1
-  m_EditorHideFlags: 0
-  m_Script: {fileID: 11500000, guid: f9f40c90471a42c8a5cac30f8224936c, type: 3}
-  m_Name: 
-  m_EditorClassIdentifier: 
-  tagToDamage: Player
-  damageInflicted: 1
---- !u!1 &8025951268374177580
-GameObject:
-  m_ObjectHideFlags: 0
-  m_CorrespondingSourceObject: {fileID: 0}
-  m_PrefabInstance: {fileID: 0}
-  m_PrefabAsset: {fileID: 0}
-  serializedVersion: 6
-  m_Component:
-  - component: {fileID: 8025951268374177574}
-  - component: {fileID: 8025951268374177569}
-  - component: {fileID: 8025951268374177568}
-  - component: {fileID: 8025951268374177570}
-  - component: {fileID: 8025951268374177581}
-  - component: {fileID: 1073600813}
-  - component: {fileID: 1073600812}
-  - component: {fileID: 1073600809}
-  - component: {fileID: 1073600810}
-  - component: {fileID: 1073600811}
-  - component: {fileID: 1073600820}
-  - component: {fileID: 1073600821}
-  - component: {fileID: 1073600823}
-  - component: {fileID: 1073600824}
-  - component: {fileID: 6159922866340845836}
-  m_Layer: 11
-  m_Name: EnemyMelee
-  m_TagString: Enemy
-  m_Icon: {fileID: 0}
-  m_NavMeshLayer: 0
-  m_StaticEditorFlags: 0
-  m_IsActive: 1
---- !u!4 &8025951268374177574
-Transform:
-  m_ObjectHideFlags: 0
-  m_CorrespondingSourceObject: {fileID: 0}
-  m_PrefabInstance: {fileID: 0}
-  m_PrefabAsset: {fileID: 0}
-  m_GameObject: {fileID: 8025951268374177580}
-  m_LocalRotation: {x: 0, y: 0, z: 0, w: 1}
-  m_LocalPosition: {x: 6.07, y: 0.019, z: 0}
-  m_LocalScale: {x: 1.3, y: 1.3, z: 1.3}
-  m_ConstrainProportionsScale: 0
-  m_Children:
-  - {fileID: 8025951267902494269}
-  - {fileID: 1554770567}
-  - {fileID: 1042872818}
-  - {fileID: 8609028919905577928}
-  - {fileID: 6847194416913501666}
-  - {fileID: 6107965360555914601}
-  - {fileID: 4544191501603817125}
-  - {fileID: 1038947350610364839}
-  - {fileID: 5208111981770605500}
-  - {fileID: 3914727776819424497}
-  m_Father: {fileID: 0}
-  m_RootOrder: 0
-  m_LocalEulerAnglesHint: {x: 0, y: 0, z: 0}
---- !u!54 &8025951268374177569
-Rigidbody:
-  m_ObjectHideFlags: 0
-  m_CorrespondingSourceObject: {fileID: 0}
-  m_PrefabInstance: {fileID: 0}
-  m_PrefabAsset: {fileID: 0}
-  m_GameObject: {fileID: 8025951268374177580}
-  serializedVersion: 2
-  m_Mass: 1
-  m_Drag: 0
-  m_AngularDrag: 0
-  m_UseGravity: 0
-  m_IsKinematic: 1
-  m_Interpolate: 1
-  m_Constraints: 0
-  m_CollisionDetection: 0
---- !u!136 &8025951268374177568
-CapsuleCollider:
-  m_ObjectHideFlags: 0
-  m_CorrespondingSourceObject: {fileID: 0}
-  m_PrefabInstance: {fileID: 0}
-  m_PrefabAsset: {fileID: 0}
-  m_GameObject: {fileID: 8025951268374177580}
-  m_Material: {fileID: 0}
-  m_IsTrigger: 0
-  m_Enabled: 1
-  m_Radius: 0.5
-  m_Height: 2
-  m_Direction: 1
-  m_Center: {x: 0, y: 1, z: 0}
---- !u!195 &8025951268374177570
-NavMeshAgent:
-  m_ObjectHideFlags: 0
-  m_CorrespondingSourceObject: {fileID: 0}
-  m_PrefabInstance: {fileID: 0}
-  m_PrefabAsset: {fileID: 0}
-  m_GameObject: {fileID: 8025951268374177580}
-  m_Enabled: 1
-  m_AgentTypeID: 0
-  m_Radius: 0.5
-  m_Speed: 5
-  m_Acceleration: 50
-  avoidancePriority: 50
-  m_AngularSpeed: 120
-  m_StoppingDistance: 0
-  m_AutoTraverseOffMeshLink: 1
-  m_AutoBraking: 1
-  m_AutoRepath: 1
-  m_Height: 2
-  m_BaseOffset: 0
-  m_WalkableMask: 4294967295
-  m_ObstacleAvoidanceType: 4
---- !u!114 &8025951268374177581
-MonoBehaviour:
-  m_ObjectHideFlags: 0
-  m_CorrespondingSourceObject: {fileID: 0}
-  m_PrefabInstance: {fileID: 0}
-  m_PrefabAsset: {fileID: 0}
-  m_GameObject: {fileID: 8025951268374177580}
-  m_Enabled: 1
-  m_EditorHideFlags: 0
-  m_Script: {fileID: 11500000, guid: d3770d2bab021594b8791a03484cfbdc, type: 3}
-  m_Name: 
-  m_EditorClassIdentifier: 
-  navMeshAgent: {fileID: 8025951268374177570}
-  currentState: 0
-<<<<<<< HEAD
-  attackDistance: 2
-=======
-  attackDistance: 3
->>>>>>> 64c2b333
-  animator: {fileID: 8025951267895015863}
-  canAttack: 0
-  attackCooldown: 2
-  moveInAttack: 0
-  healthDrop: {fileID: 1273188676277678975, guid: 8f2e01be22f73164c870b48c47a51a12,
-    type: 3}
-  OnHealthDepleted:
-    _eventType: 1
-    _event: {fileID: 0}
-    _eventInstancer: {fileID: 1073600810}
-  OnHealthDecreased:
-    _eventType: 1
-    _event: {fileID: 0}
-    _eventInstancer: {fileID: 1073600809}
---- !u!114 &1073600813
-MonoBehaviour:
-  m_ObjectHideFlags: 0
-  m_CorrespondingSourceObject: {fileID: 0}
-  m_PrefabInstance: {fileID: 0}
-  m_PrefabAsset: {fileID: 0}
-  m_GameObject: {fileID: 8025951268374177580}
-  m_Enabled: 1
-  m_EditorHideFlags: 0
-  m_Script: {fileID: 11500000, guid: 5d154240c5d2496196ef0485f85d6d36, type: 3}
-  m_Name: 
-  m_EditorClassIdentifier: 
-  health:
-    <Max>k__BackingField: {fileID: 11400000, guid: b997a168476839d4db257d8a3d5adb95,
-      type: 2}
-    <InvincibilityFrameDuration>k__BackingField:
-      _valueType: 0
-      _value: 0
-      _variable: {fileID: 0}
-      _constant: {fileID: 0}
-      _variableInstancer: {fileID: 0}
-    useInfinityBackingField:
-      _valueType: 0
-      _value: 0
-      _variable: {fileID: 0}
-      _constant: {fileID: 0}
-      _variableInstancer: {fileID: 0}
-    currentHealthBackingField:
-      _valueType: 3
-      _value: 4
-      _variable: {fileID: 0}
-      _constant: {fileID: 0}
-      _variableInstancer: {fileID: 6159922866340845836}
-    <OnChanged>k__BackingField:
-      _eventType: 1
-      _event: {fileID: 0}
-      _eventInstancer: {fileID: 1073600812}
-    <OnDecreased>k__BackingField:
-      _eventType: 1
-      _event: {fileID: 0}
-      _eventInstancer: {fileID: 1073600809}
-    <OnDepleted>k__BackingField:
-      _eventType: 1
-      _event: {fileID: 0}
-      _eventInstancer: {fileID: 1073600810}
-    <OnIncreased>k__BackingField:
-      _eventType: 1
-      _event: {fileID: 0}
-      _eventInstancer: {fileID: 1073600811}
-    <OnInvincibilityEnabled>k__BackingField:
-      _eventType: 0
-      _event: {fileID: 0}
-      _eventInstancer: {fileID: 0}
-    <OnInvincibilityDisabled>k__BackingField:
-      _eventType: 0
-      _event: {fileID: 0}
-      _eventInstancer: {fileID: 0}
-<<<<<<< HEAD
-    <OnDecreasedAttempt>k__BackingField:
-      _eventType: 0
-      _event: {fileID: 0}
-      _eventInstancer: {fileID: 0}
-    <OnIncreasedAttempt>k__BackingField:
-      _eventType: 0
-      _event: {fileID: 0}
-      _eventInstancer: {fileID: 0}
-=======
->>>>>>> 64c2b333
---- !u!114 &1073600812
-MonoBehaviour:
-  m_ObjectHideFlags: 0
-  m_CorrespondingSourceObject: {fileID: 0}
-  m_PrefabInstance: {fileID: 0}
-  m_PrefabAsset: {fileID: 0}
-  m_GameObject: {fileID: 8025951268374177580}
-  m_Enabled: 1
-  m_EditorHideFlags: 0
-  m_Script: {fileID: 1375331715, guid: 993cbe0615e6f814da2e928a50f11c25, type: 3}
-  m_Name: 
-  m_EditorClassIdentifier: 
-  _base: {fileID: 11400000, guid: 4db414ede2446e34ea671ffef3fc62d7, type: 2}
-  _scriptableEventHelper:
-    ListenersExpanded: 0
-    StackTrace:
-      Enabled: 0
---- !u!114 &1073600809
-MonoBehaviour:
-  m_ObjectHideFlags: 0
-  m_CorrespondingSourceObject: {fileID: 0}
-  m_PrefabInstance: {fileID: 0}
-  m_PrefabAsset: {fileID: 0}
-  m_GameObject: {fileID: 8025951268374177580}
-  m_Enabled: 1
-  m_EditorHideFlags: 0
-  m_Script: {fileID: 1375331715, guid: 993cbe0615e6f814da2e928a50f11c25, type: 3}
-  m_Name: 
-  m_EditorClassIdentifier: 
-  _base: {fileID: 11400000, guid: 0863667d2978547488e07084d160fc7c, type: 2}
-  _scriptableEventHelper:
-    ListenersExpanded: 0
-    StackTrace:
-      Enabled: 0
---- !u!114 &1073600810
-MonoBehaviour:
-  m_ObjectHideFlags: 0
-  m_CorrespondingSourceObject: {fileID: 0}
-  m_PrefabInstance: {fileID: 0}
-  m_PrefabAsset: {fileID: 0}
-  m_GameObject: {fileID: 8025951268374177580}
-  m_Enabled: 1
-  m_EditorHideFlags: 0
-  m_Script: {fileID: 11500000, guid: 6694a34dbdf64e33aa3ca30fba61a580, type: 3}
-  m_Name: 
-  m_EditorClassIdentifier: 
-  _base: {fileID: 11400000, guid: 7e46e71331dc1264582875acefc33069, type: 2}
-  _scriptableEventHelper:
-    ListenersExpanded: 0
-    StackTrace:
-      Enabled: 0
---- !u!114 &1073600811
-MonoBehaviour:
-  m_ObjectHideFlags: 0
-  m_CorrespondingSourceObject: {fileID: 0}
-  m_PrefabInstance: {fileID: 0}
-  m_PrefabAsset: {fileID: 0}
-  m_GameObject: {fileID: 8025951268374177580}
-  m_Enabled: 1
-  m_EditorHideFlags: 0
-  m_Script: {fileID: 1375331715, guid: 993cbe0615e6f814da2e928a50f11c25, type: 3}
-  m_Name: 
-  m_EditorClassIdentifier: 
-  _base: {fileID: 11400000, guid: c073532d711163b4787eaa965e5d1eeb, type: 2}
-  _scriptableEventHelper:
-    ListenersExpanded: 0
-    StackTrace:
-      Enabled: 0
---- !u!114 &1073600820
-MonoBehaviour:
-  m_ObjectHideFlags: 0
-  m_CorrespondingSourceObject: {fileID: 0}
-  m_PrefabInstance: {fileID: 0}
-  m_PrefabAsset: {fileID: 0}
-  m_GameObject: {fileID: 8025951268374177580}
-  m_Enabled: 1
-  m_EditorHideFlags: 0
-  m_Script: {fileID: 11500000, guid: b178bdd9bde14366a896b14319f56a92, type: 3}
-  m_Name: 
-  m_EditorClassIdentifier: 
-  _stackTrace:
-    Enabled: 0
-  _event: {fileID: 0}
-  _eventHolder:
-    _event: {fileID: 0}
-    _eventInstancer: {fileID: 1073600810}
-    _type: 3
-  _response:
-    _persistentListeners:
-    - _persistentArguments:
-      - _index: 0
-        _isSerialized: 1
-        _targetType:
-          GuidAssignmentFailed: 0
-          GUID: 
-          _typeNameAndAssembly: System.Boolean, mscorlib
-          _suppressLogs: 1
-        _fromType:
-          GuidAssignmentFailed: 0
-          GUID: 
-          _typeNameAndAssembly: 
-          _suppressLogs: 0
-        _serializationData:
-          DataFormat: 2
-          ReferencedUnityObjects: []
-          SerializationNodes:
-          - Name: 
-            Entry: 5
-            Data: false
-          Bytes: 
-        _canBeDynamic: 0
-        _serializedArg: 
-      _target: {fileID: 8025951268374177568}
-      _isStatic: 0
-      CallState: 2
-      _staticType:
-        GuidAssignmentFailed: 0
-        GUID: 
-        _typeNameAndAssembly: 
-        _suppressLogs: 0
-      _methodName: set_enabled
-    - _persistentArguments:
-      - _index: 0
-        _isSerialized: 1
-        _targetType:
-          GuidAssignmentFailed: 0
-          GUID: 
-          _typeNameAndAssembly: System.Boolean, mscorlib
-          _suppressLogs: 1
-        _fromType:
-          GuidAssignmentFailed: 0
-          GUID: 
-          _typeNameAndAssembly: 
-          _suppressLogs: 0
-        _serializationData:
-          DataFormat: 2
-          ReferencedUnityObjects: []
-          SerializationNodes:
-          - Name: 
-            Entry: 5
-            Data: false
-          Bytes: 
-        _canBeDynamic: 0
-        _serializedArg: 
-      _target: {fileID: 8025951267895015863}
-      _isStatic: 0
-      CallState: 2
-      _staticType:
-        GuidAssignmentFailed: 0
-        GUID: 
-        _typeNameAndAssembly: 
-        _suppressLogs: 0
-      _methodName: set_enabled
-    - _persistentArguments: []
-      _target: {fileID: 1042872819}
-      _isStatic: 0
-      CallState: 2
-      _staticType:
-        GuidAssignmentFailed: 0
-        GUID: 
-        _typeNameAndAssembly: 
-        _suppressLogs: 0
-      _methodName: PlayFeedbacks
-    Expanded: 1
---- !u!114 &1073600821
-MonoBehaviour:
-  m_ObjectHideFlags: 0
-  m_CorrespondingSourceObject: {fileID: 0}
-  m_PrefabInstance: {fileID: 0}
-  m_PrefabAsset: {fileID: 0}
-  m_GameObject: {fileID: 8025951268374177580}
-  m_Enabled: 1
-  m_EditorHideFlags: 0
-  m_Script: {fileID: 11500000, guid: e5554e6c479a4dafbd86e3ece00169a9, type: 3}
-  m_Name: 
-  m_EditorClassIdentifier: 
-  _component: {fileID: 1073600820}
---- !u!114 &1073600823
-MonoBehaviour:
-  m_ObjectHideFlags: 0
-  m_CorrespondingSourceObject: {fileID: 0}
-  m_PrefabInstance: {fileID: 0}
-  m_PrefabAsset: {fileID: 0}
-  m_GameObject: {fileID: 8025951268374177580}
-  m_Enabled: 1
-  m_EditorHideFlags: 0
-  m_Script: {fileID: 11500000, guid: e5554e6c479a4dafbd86e3ece00169a9, type: 3}
-  m_Name: 
-  m_EditorClassIdentifier: 
-  _component: {fileID: 1073600824}
---- !u!114 &1073600824
-MonoBehaviour:
-  m_ObjectHideFlags: 0
-  m_CorrespondingSourceObject: {fileID: 0}
-  m_PrefabInstance: {fileID: 0}
-  m_PrefabAsset: {fileID: 0}
-  m_GameObject: {fileID: 8025951268374177580}
-  m_Enabled: 1
-  m_EditorHideFlags: 0
-  m_Script: {fileID: -1926729455, guid: e4992c61f8a41b445b38b8f45f00657f, type: 3}
-  m_Name: 
-  m_EditorClassIdentifier: 
-  _stackTrace:
-    Enabled: 0
-  _eventHolder:
-    _event: {fileID: 0}
-    _variable: {fileID: 0}
-    _variableInstancer: {fileID: 0}
-    _eventInstancer: {fileID: 1073600809}
-    _type: 3
-    _notifyCurrentValue: 0
-  _response:
-    _persistentListeners:
-    - _persistentArguments: []
-      _target: {fileID: 1554770568}
-      _isStatic: 0
-      CallState: 2
-      _staticType:
-        GuidAssignmentFailed: 0
-        GUID: 
-        _typeNameAndAssembly: 
-        _suppressLogs: 0
-      _methodName: PlayFeedbacks
-    Expanded: 1
---- !u!114 &6159922866340845836
-MonoBehaviour:
-  m_ObjectHideFlags: 0
-  m_CorrespondingSourceObject: {fileID: 0}
-  m_PrefabInstance: {fileID: 0}
-  m_PrefabAsset: {fileID: 0}
-  m_GameObject: {fileID: 8025951268374177580}
-  m_Enabled: 1
-  m_EditorHideFlags: 0
-  m_Script: {fileID: 1404627133, guid: ee0981fc5dff9fa4694a1182fbc8f142, type: 3}
-  m_Name: 
-  m_EditorClassIdentifier: 
-  _variableReference: {fileID: 11400000, guid: 8a18dbde3fc85bd4f9aa272cc69d2229, type: 2}
-  _variableHelper:
-    StackTrace:
-      Enabled: 0
-    Value: 0
-    ListenersExpanded: 0
---- !u!1 &8678416677443809867
-GameObject:
-  m_ObjectHideFlags: 1
-  m_CorrespondingSourceObject: {fileID: 0}
-  m_PrefabInstance: {fileID: 0}
-  m_PrefabAsset: {fileID: 0}
-  serializedVersion: 6
-  m_Component:
-  - component: {fileID: 5208111981770605500}
-  - component: {fileID: 7558046991945739148}
-  m_Layer: 0
-  m_Name: NameContainer(EditorOnly)
-  m_TagString: EditorOnly
-  m_Icon: {fileID: 0}
-  m_NavMeshLayer: 0
-  m_StaticEditorFlags: 0
-  m_IsActive: 1
---- !u!4 &5208111981770605500
-Transform:
-  m_ObjectHideFlags: 1
-  m_CorrespondingSourceObject: {fileID: 0}
-  m_PrefabInstance: {fileID: 0}
-  m_PrefabAsset: {fileID: 0}
-  m_GameObject: {fileID: 8678416677443809867}
-  m_LocalRotation: {x: 0, y: 0, z: 0, w: 1}
-  m_LocalPosition: {x: 0, y: 0, z: 0}
-  m_LocalScale: {x: 1, y: 1, z: 1}
-  m_ConstrainProportionsScale: 0
-  m_Children: []
-  m_Father: {fileID: 8025951268374177574}
-  m_RootOrder: 8
-  m_LocalEulerAnglesHint: {x: 0, y: 0, z: 0}
---- !u!114 &7558046991945739148
-MonoBehaviour:
-  m_ObjectHideFlags: 1
-  m_CorrespondingSourceObject: {fileID: 0}
-  m_PrefabInstance: {fileID: 0}
-  m_PrefabAsset: {fileID: 0}
-  m_GameObject: {fileID: 8678416677443809867}
-  m_Enabled: 1
-  m_EditorHideFlags: 0
-  m_Script: {fileID: 11500000, guid: 190d9e9918d0aaf48a103a2bb6995059, type: 3}
-  m_Name: 
-  m_EditorClassIdentifier: 
-  nameOverride: OnDepletedHandler
-  tooltipOverride: 
-  target: {fileID: 1073600821}
---- !u!1 &8786979209481508666
-GameObject:
-  m_ObjectHideFlags: 1
-  m_CorrespondingSourceObject: {fileID: 0}
-  m_PrefabInstance: {fileID: 0}
-  m_PrefabAsset: {fileID: 0}
-  serializedVersion: 6
-  m_Component:
-  - component: {fileID: 4544191501603817125}
-  - component: {fileID: 4723465625132915577}
-  m_Layer: 0
-  m_Name: NameContainer(EditorOnly)
-  m_TagString: EditorOnly
-  m_Icon: {fileID: 0}
-  m_NavMeshLayer: 0
-  m_StaticEditorFlags: 0
-  m_IsActive: 1
---- !u!4 &4544191501603817125
-Transform:
-  m_ObjectHideFlags: 1
-  m_CorrespondingSourceObject: {fileID: 0}
-  m_PrefabInstance: {fileID: 0}
-  m_PrefabAsset: {fileID: 0}
-  m_GameObject: {fileID: 8786979209481508666}
-  m_LocalRotation: {x: 0, y: 0, z: 0, w: 1}
-  m_LocalPosition: {x: 0, y: 0, z: 0}
-  m_LocalScale: {x: 1, y: 1, z: 1}
-  m_ConstrainProportionsScale: 0
-  m_Children: []
-  m_Father: {fileID: 8025951268374177574}
-  m_RootOrder: 6
-  m_LocalEulerAnglesHint: {x: 0, y: 0, z: 0}
---- !u!114 &4723465625132915577
-MonoBehaviour:
-  m_ObjectHideFlags: 1
-  m_CorrespondingSourceObject: {fileID: 0}
-  m_PrefabInstance: {fileID: 0}
-  m_PrefabAsset: {fileID: 0}
-  m_GameObject: {fileID: 8786979209481508666}
-  m_Enabled: 1
-  m_EditorHideFlags: 0
-  m_Script: {fileID: 11500000, guid: 190d9e9918d0aaf48a103a2bb6995059, type: 3}
-  m_Name: 
-  m_EditorClassIdentifier: 
-  nameOverride: Health-OnDepleted
-  tooltipOverride: 
-  target: {fileID: 1073600810}
---- !u!1001 &1987016876737928518
-PrefabInstance:
-  m_ObjectHideFlags: 0
-  serializedVersion: 2
-  m_Modification:
-    m_TransformParent: {fileID: 8025951267902494273}
-    m_Modifications:
-    - target: {fileID: -8679921383154817045, guid: 566ac86d79f7a7b469f077f89d89a05b,
-        type: 3}
-      propertyPath: m_RootOrder
-      value: 7
-      objectReference: {fileID: 0}
-    - target: {fileID: -8679921383154817045, guid: 566ac86d79f7a7b469f077f89d89a05b,
-        type: 3}
-      propertyPath: m_LocalScale.x
-      value: 47.351
-      objectReference: {fileID: 0}
-    - target: {fileID: -8679921383154817045, guid: 566ac86d79f7a7b469f077f89d89a05b,
-        type: 3}
-      propertyPath: m_LocalScale.y
-      value: 47.351
-      objectReference: {fileID: 0}
-    - target: {fileID: -8679921383154817045, guid: 566ac86d79f7a7b469f077f89d89a05b,
-        type: 3}
-      propertyPath: m_LocalScale.z
-      value: 47.351
-      objectReference: {fileID: 0}
-    - target: {fileID: -8679921383154817045, guid: 566ac86d79f7a7b469f077f89d89a05b,
-        type: 3}
-      propertyPath: m_LocalPosition.x
-      value: 0.221
-      objectReference: {fileID: 0}
-    - target: {fileID: -8679921383154817045, guid: 566ac86d79f7a7b469f077f89d89a05b,
-        type: 3}
-      propertyPath: m_LocalPosition.y
-      value: 0.297
-      objectReference: {fileID: 0}
-    - target: {fileID: -8679921383154817045, guid: 566ac86d79f7a7b469f077f89d89a05b,
-        type: 3}
-      propertyPath: m_LocalPosition.z
-      value: 0.652
-      objectReference: {fileID: 0}
-    - target: {fileID: -8679921383154817045, guid: 566ac86d79f7a7b469f077f89d89a05b,
-        type: 3}
-      propertyPath: m_LocalRotation.w
-      value: 0.59591657
-      objectReference: {fileID: 0}
-    - target: {fileID: -8679921383154817045, guid: 566ac86d79f7a7b469f077f89d89a05b,
-        type: 3}
-      propertyPath: m_LocalRotation.x
-      value: -0.115367875
-      objectReference: {fileID: 0}
-    - target: {fileID: -8679921383154817045, guid: 566ac86d79f7a7b469f077f89d89a05b,
-        type: 3}
-      propertyPath: m_LocalRotation.y
-      value: 0.7896037
-      objectReference: {fileID: 0}
-    - target: {fileID: -8679921383154817045, guid: 566ac86d79f7a7b469f077f89d89a05b,
-        type: 3}
-      propertyPath: m_LocalRotation.z
-      value: -0.08999917
-      objectReference: {fileID: 0}
-    - target: {fileID: -8679921383154817045, guid: 566ac86d79f7a7b469f077f89d89a05b,
-        type: 3}
-      propertyPath: m_LocalEulerAnglesHint.x
-      value: 0.265
-      objectReference: {fileID: 0}
-    - target: {fileID: -8679921383154817045, guid: 566ac86d79f7a7b469f077f89d89a05b,
-        type: 3}
-      propertyPath: m_LocalEulerAnglesHint.y
-      value: 105.877
-      objectReference: {fileID: 0}
-    - target: {fileID: -8679921383154817045, guid: 566ac86d79f7a7b469f077f89d89a05b,
-        type: 3}
-      propertyPath: m_LocalEulerAnglesHint.z
-      value: -16.825
-      objectReference: {fileID: 0}
-    - target: {fileID: -7511558181221131132, guid: 566ac86d79f7a7b469f077f89d89a05b,
-        type: 3}
-      propertyPath: m_Materials.Array.data[0]
-      value: 
-      objectReference: {fileID: 2100000, guid: 9673eaa4b0416074e85ab1c9d7921713, type: 2}
-    - target: {fileID: -7511558181221131132, guid: 566ac86d79f7a7b469f077f89d89a05b,
-        type: 3}
-      propertyPath: m_Materials.Array.data[1]
-      value: 
-      objectReference: {fileID: 2100000, guid: acaf4eda7025ca542873575dc7fde3ce, type: 2}
-    - target: {fileID: 919132149155446097, guid: 566ac86d79f7a7b469f077f89d89a05b,
-        type: 3}
-      propertyPath: m_Name
-      value: Sword
-      objectReference: {fileID: 0}
-    - target: {fileID: 919132149155446097, guid: 566ac86d79f7a7b469f077f89d89a05b,
-        type: 3}
-      propertyPath: m_Layer
-      value: 17
-      objectReference: {fileID: 0}
-    m_RemovedComponents: []
-  m_SourcePrefab: {fileID: 100100000, guid: 566ac86d79f7a7b469f077f89d89a05b, type: 3}
---- !u!4 &2024917990752320173 stripped
-Transform:
-  m_CorrespondingSourceObject: {fileID: -8679921383154817045, guid: 566ac86d79f7a7b469f077f89d89a05b,
-    type: 3}
-  m_PrefabInstance: {fileID: 1987016876737928518}
-  m_PrefabAsset: {fileID: 0}
---- !u!1001 &8025951267840900243
-PrefabInstance:
-  m_ObjectHideFlags: 0
-  serializedVersion: 2
-  m_Modification:
-    m_TransformParent: {fileID: 8025951267902494273}
-    m_Modifications:
-    - target: {fileID: -8679921383154817045, guid: 676eaa178f5b1ac4db91ff827224f5e4,
-        type: 3}
-      propertyPath: m_RootOrder
-      value: 6
-      objectReference: {fileID: 0}
-    - target: {fileID: -8679921383154817045, guid: 676eaa178f5b1ac4db91ff827224f5e4,
-        type: 3}
-      propertyPath: m_LocalScale.x
-      value: 49.82077
-      objectReference: {fileID: 0}
-    - target: {fileID: -8679921383154817045, guid: 676eaa178f5b1ac4db91ff827224f5e4,
-        type: 3}
-      propertyPath: m_LocalScale.y
-      value: 49.82077
-      objectReference: {fileID: 0}
-    - target: {fileID: -8679921383154817045, guid: 676eaa178f5b1ac4db91ff827224f5e4,
-        type: 3}
-      propertyPath: m_LocalScale.z
-      value: 49.82077
-      objectReference: {fileID: 0}
-    - target: {fileID: -8679921383154817045, guid: 676eaa178f5b1ac4db91ff827224f5e4,
-        type: 3}
-      propertyPath: m_LocalPosition.x
-      value: 0.199
-      objectReference: {fileID: 0}
-    - target: {fileID: -8679921383154817045, guid: 676eaa178f5b1ac4db91ff827224f5e4,
-        type: 3}
-      propertyPath: m_LocalPosition.y
-      value: 0.249
-      objectReference: {fileID: 0}
-    - target: {fileID: -8679921383154817045, guid: 676eaa178f5b1ac4db91ff827224f5e4,
-        type: 3}
-      propertyPath: m_LocalPosition.z
-      value: 0.545
-      objectReference: {fileID: 0}
-    - target: {fileID: -8679921383154817045, guid: 676eaa178f5b1ac4db91ff827224f5e4,
-        type: 3}
-      propertyPath: m_LocalRotation.w
-      value: 0.011195086
-      objectReference: {fileID: 0}
-    - target: {fileID: -8679921383154817045, guid: 676eaa178f5b1ac4db91ff827224f5e4,
-        type: 3}
-      propertyPath: m_LocalRotation.x
-      value: 0.69123083
-      objectReference: {fileID: 0}
-    - target: {fileID: -8679921383154817045, guid: 676eaa178f5b1ac4db91ff827224f5e4,
-        type: 3}
-      propertyPath: m_LocalRotation.y
-      value: 0.6963826
-      objectReference: {fileID: 0}
-    - target: {fileID: -8679921383154817045, guid: 676eaa178f5b1ac4db91ff827224f5e4,
-        type: 3}
-      propertyPath: m_LocalRotation.z
-      value: -0.19268069
-      objectReference: {fileID: 0}
-    - target: {fileID: -8679921383154817045, guid: 676eaa178f5b1ac4db91ff827224f5e4,
-        type: 3}
-      propertyPath: m_LocalEulerAnglesHint.x
-      value: 16.489
-      objectReference: {fileID: 0}
-    - target: {fileID: -8679921383154817045, guid: 676eaa178f5b1ac4db91ff827224f5e4,
-        type: 3}
-      propertyPath: m_LocalEulerAnglesHint.y
-      value: 195.161
-      objectReference: {fileID: 0}
-    - target: {fileID: -8679921383154817045, guid: 676eaa178f5b1ac4db91ff827224f5e4,
-        type: 3}
-      propertyPath: m_LocalEulerAnglesHint.z
-      value: 91.784
-      objectReference: {fileID: 0}
-    - target: {fileID: -7511558181221131132, guid: 676eaa178f5b1ac4db91ff827224f5e4,
-        type: 3}
-      propertyPath: m_Materials.Array.data[2]
-      value: 
-      objectReference: {fileID: 2100000, guid: 9037c2fd597ea0245b5d1638101567d4, type: 2}
-    - target: {fileID: -7511558181221131132, guid: 676eaa178f5b1ac4db91ff827224f5e4,
-        type: 3}
-      propertyPath: m_Materials.Array.data[3]
-      value: 
-      objectReference: {fileID: 2100000, guid: 0f33f4c48f33e3541a630eb4195cdba3, type: 2}
-    - target: {fileID: -7511558181221131132, guid: 676eaa178f5b1ac4db91ff827224f5e4,
-        type: 3}
-      propertyPath: m_Materials.Array.data[4]
-      value: 
-      objectReference: {fileID: 2100000, guid: bfe19413bb9415d44a9706083520d2dd, type: 2}
-    - target: {fileID: -7511558181221131132, guid: 676eaa178f5b1ac4db91ff827224f5e4,
-        type: 3}
-      propertyPath: m_Materials.Array.data[5]
-      value: 
-      objectReference: {fileID: 2100000, guid: 0f33f4c48f33e3541a630eb4195cdba3, type: 2}
-    - target: {fileID: 919132149155446097, guid: 676eaa178f5b1ac4db91ff827224f5e4,
-        type: 3}
-      propertyPath: m_Name
-      value: Transistor
-      objectReference: {fileID: 0}
-    - target: {fileID: 919132149155446097, guid: 676eaa178f5b1ac4db91ff827224f5e4,
-        type: 3}
-      propertyPath: m_Layer
-      value: 17
-      objectReference: {fileID: 0}
-    - target: {fileID: 919132149155446097, guid: 676eaa178f5b1ac4db91ff827224f5e4,
-        type: 3}
-      propertyPath: m_IsActive
-      value: 0
-      objectReference: {fileID: 0}
-    m_RemovedComponents: []
-  m_SourcePrefab: {fileID: 100100000, guid: 676eaa178f5b1ac4db91ff827224f5e4, type: 3}
---- !u!1001 &8025951267902360791
-PrefabInstance:
-  m_ObjectHideFlags: 0
-  serializedVersion: 2
-  m_Modification:
-    m_TransformParent: {fileID: 8025951268374177574}
-    m_Modifications:
-    - target: {fileID: 100000, guid: db0e58d0841b90c478cc919c554c298c, type: 3}
-      propertyPath: m_Layer
-      value: 17
-      objectReference: {fileID: 0}
-    - target: {fileID: 100002, guid: db0e58d0841b90c478cc919c554c298c, type: 3}
-      propertyPath: m_Layer
-      value: 17
-      objectReference: {fileID: 0}
-    - target: {fileID: 100004, guid: db0e58d0841b90c478cc919c554c298c, type: 3}
-      propertyPath: m_Layer
-      value: 17
-      objectReference: {fileID: 0}
-    - target: {fileID: 100006, guid: db0e58d0841b90c478cc919c554c298c, type: 3}
-      propertyPath: m_Layer
-      value: 17
-      objectReference: {fileID: 0}
-    - target: {fileID: 100008, guid: db0e58d0841b90c478cc919c554c298c, type: 3}
-      propertyPath: m_Layer
-      value: 17
-      objectReference: {fileID: 0}
-    - target: {fileID: 100010, guid: db0e58d0841b90c478cc919c554c298c, type: 3}
-      propertyPath: m_Layer
-      value: 17
-      objectReference: {fileID: 0}
-    - target: {fileID: 100012, guid: db0e58d0841b90c478cc919c554c298c, type: 3}
-      propertyPath: m_Layer
-      value: 17
-      objectReference: {fileID: 0}
-    - target: {fileID: 100014, guid: db0e58d0841b90c478cc919c554c298c, type: 3}
-      propertyPath: m_Layer
-      value: 17
-      objectReference: {fileID: 0}
-    - target: {fileID: 100016, guid: db0e58d0841b90c478cc919c554c298c, type: 3}
-      propertyPath: m_Layer
-      value: 17
-      objectReference: {fileID: 0}
-    - target: {fileID: 100018, guid: db0e58d0841b90c478cc919c554c298c, type: 3}
-      propertyPath: m_Layer
-      value: 17
-      objectReference: {fileID: 0}
-    - target: {fileID: 100020, guid: db0e58d0841b90c478cc919c554c298c, type: 3}
-      propertyPath: m_Layer
-      value: 17
-      objectReference: {fileID: 0}
-    - target: {fileID: 100022, guid: db0e58d0841b90c478cc919c554c298c, type: 3}
-      propertyPath: m_Layer
-      value: 17
-      objectReference: {fileID: 0}
-    - target: {fileID: 100024, guid: db0e58d0841b90c478cc919c554c298c, type: 3}
-      propertyPath: m_Layer
-      value: 17
-      objectReference: {fileID: 0}
-    - target: {fileID: 100026, guid: db0e58d0841b90c478cc919c554c298c, type: 3}
-      propertyPath: m_Layer
-      value: 17
-      objectReference: {fileID: 0}
-    - target: {fileID: 100028, guid: db0e58d0841b90c478cc919c554c298c, type: 3}
-      propertyPath: m_Layer
-      value: 17
-      objectReference: {fileID: 0}
-    - target: {fileID: 100030, guid: db0e58d0841b90c478cc919c554c298c, type: 3}
-      propertyPath: m_Layer
-      value: 17
-      objectReference: {fileID: 0}
-    - target: {fileID: 100032, guid: db0e58d0841b90c478cc919c554c298c, type: 3}
-      propertyPath: m_Layer
-      value: 17
-      objectReference: {fileID: 0}
-    - target: {fileID: 100034, guid: db0e58d0841b90c478cc919c554c298c, type: 3}
-      propertyPath: m_Layer
-      value: 17
-      objectReference: {fileID: 0}
-    - target: {fileID: 100036, guid: db0e58d0841b90c478cc919c554c298c, type: 3}
-      propertyPath: m_Layer
-      value: 17
-      objectReference: {fileID: 0}
-    - target: {fileID: 100038, guid: db0e58d0841b90c478cc919c554c298c, type: 3}
-      propertyPath: m_Layer
-      value: 17
-      objectReference: {fileID: 0}
-    - target: {fileID: 100040, guid: db0e58d0841b90c478cc919c554c298c, type: 3}
-      propertyPath: m_Layer
-      value: 17
-      objectReference: {fileID: 0}
-    - target: {fileID: 100042, guid: db0e58d0841b90c478cc919c554c298c, type: 3}
-      propertyPath: m_Layer
-      value: 17
-      objectReference: {fileID: 0}
-    - target: {fileID: 100044, guid: db0e58d0841b90c478cc919c554c298c, type: 3}
-      propertyPath: m_Layer
-      value: 17
-      objectReference: {fileID: 0}
-    - target: {fileID: 100046, guid: db0e58d0841b90c478cc919c554c298c, type: 3}
-      propertyPath: m_Layer
-      value: 17
-      objectReference: {fileID: 0}
-    - target: {fileID: 100048, guid: db0e58d0841b90c478cc919c554c298c, type: 3}
-      propertyPath: m_Layer
-      value: 17
-      objectReference: {fileID: 0}
-    - target: {fileID: 100050, guid: db0e58d0841b90c478cc919c554c298c, type: 3}
-      propertyPath: m_Layer
-      value: 17
-      objectReference: {fileID: 0}
-    - target: {fileID: 100052, guid: db0e58d0841b90c478cc919c554c298c, type: 3}
-      propertyPath: m_Layer
-      value: 17
-      objectReference: {fileID: 0}
-    - target: {fileID: 100054, guid: db0e58d0841b90c478cc919c554c298c, type: 3}
-      propertyPath: m_Layer
-      value: 17
-      objectReference: {fileID: 0}
-    - target: {fileID: 100056, guid: db0e58d0841b90c478cc919c554c298c, type: 3}
-      propertyPath: m_Layer
-      value: 17
-      objectReference: {fileID: 0}
-    - target: {fileID: 100058, guid: db0e58d0841b90c478cc919c554c298c, type: 3}
-      propertyPath: m_Layer
-      value: 17
-      objectReference: {fileID: 0}
-    - target: {fileID: 100060, guid: db0e58d0841b90c478cc919c554c298c, type: 3}
-      propertyPath: m_Layer
-      value: 17
-      objectReference: {fileID: 0}
-    - target: {fileID: 100062, guid: db0e58d0841b90c478cc919c554c298c, type: 3}
-      propertyPath: m_Layer
-      value: 17
-      objectReference: {fileID: 0}
-    - target: {fileID: 100064, guid: db0e58d0841b90c478cc919c554c298c, type: 3}
-      propertyPath: m_Layer
-      value: 17
-      objectReference: {fileID: 0}
-    - target: {fileID: 100066, guid: db0e58d0841b90c478cc919c554c298c, type: 3}
-      propertyPath: m_Layer
-      value: 17
-      objectReference: {fileID: 0}
-    - target: {fileID: 100068, guid: db0e58d0841b90c478cc919c554c298c, type: 3}
-      propertyPath: m_Layer
-      value: 17
-      objectReference: {fileID: 0}
-    - target: {fileID: 100070, guid: db0e58d0841b90c478cc919c554c298c, type: 3}
-      propertyPath: m_Layer
-      value: 17
-      objectReference: {fileID: 0}
-    - target: {fileID: 100072, guid: db0e58d0841b90c478cc919c554c298c, type: 3}
-      propertyPath: m_Layer
-      value: 17
-      objectReference: {fileID: 0}
-    - target: {fileID: 100074, guid: db0e58d0841b90c478cc919c554c298c, type: 3}
-      propertyPath: m_Layer
-      value: 17
-      objectReference: {fileID: 0}
-    - target: {fileID: 100076, guid: db0e58d0841b90c478cc919c554c298c, type: 3}
-      propertyPath: m_Layer
-      value: 17
-      objectReference: {fileID: 0}
-    - target: {fileID: 100078, guid: db0e58d0841b90c478cc919c554c298c, type: 3}
-      propertyPath: m_Layer
-      value: 17
-      objectReference: {fileID: 0}
-    - target: {fileID: 100080, guid: db0e58d0841b90c478cc919c554c298c, type: 3}
-      propertyPath: m_Layer
-      value: 17
-      objectReference: {fileID: 0}
-    - target: {fileID: 100082, guid: db0e58d0841b90c478cc919c554c298c, type: 3}
-      propertyPath: m_Layer
-      value: 17
-      objectReference: {fileID: 0}
-    - target: {fileID: 100084, guid: db0e58d0841b90c478cc919c554c298c, type: 3}
-      propertyPath: m_Layer
-      value: 17
-      objectReference: {fileID: 0}
-    - target: {fileID: 100086, guid: db0e58d0841b90c478cc919c554c298c, type: 3}
-      propertyPath: m_Layer
-      value: 17
-      objectReference: {fileID: 0}
-    - target: {fileID: 100088, guid: db0e58d0841b90c478cc919c554c298c, type: 3}
-      propertyPath: m_Layer
-      value: 17
-      objectReference: {fileID: 0}
-    - target: {fileID: 100090, guid: db0e58d0841b90c478cc919c554c298c, type: 3}
-      propertyPath: m_Layer
-      value: 17
-      objectReference: {fileID: 0}
-    - target: {fileID: 100092, guid: db0e58d0841b90c478cc919c554c298c, type: 3}
-      propertyPath: m_Layer
-      value: 17
-      objectReference: {fileID: 0}
-    - target: {fileID: 100094, guid: db0e58d0841b90c478cc919c554c298c, type: 3}
-      propertyPath: m_Layer
-      value: 17
-      objectReference: {fileID: 0}
-    - target: {fileID: 100096, guid: db0e58d0841b90c478cc919c554c298c, type: 3}
-      propertyPath: m_Layer
-      value: 17
-      objectReference: {fileID: 0}
-    - target: {fileID: 100098, guid: db0e58d0841b90c478cc919c554c298c, type: 3}
-      propertyPath: m_Layer
-      value: 17
-      objectReference: {fileID: 0}
-    - target: {fileID: 100100, guid: db0e58d0841b90c478cc919c554c298c, type: 3}
-      propertyPath: m_Layer
-      value: 17
-      objectReference: {fileID: 0}
-    - target: {fileID: 100102, guid: db0e58d0841b90c478cc919c554c298c, type: 3}
-      propertyPath: m_Layer
-      value: 17
-      objectReference: {fileID: 0}
-    - target: {fileID: 100104, guid: db0e58d0841b90c478cc919c554c298c, type: 3}
-      propertyPath: m_Layer
-      value: 17
-      objectReference: {fileID: 0}
-    - target: {fileID: 100106, guid: db0e58d0841b90c478cc919c554c298c, type: 3}
-      propertyPath: m_Name
-      value: SK_Mannequin
-      objectReference: {fileID: 0}
-    - target: {fileID: 100106, guid: db0e58d0841b90c478cc919c554c298c, type: 3}
-      propertyPath: m_Layer
-      value: 17
-      objectReference: {fileID: 0}
-    - target: {fileID: 100108, guid: db0e58d0841b90c478cc919c554c298c, type: 3}
-      propertyPath: m_Layer
-      value: 17
-      objectReference: {fileID: 0}
-    - target: {fileID: 100110, guid: db0e58d0841b90c478cc919c554c298c, type: 3}
-      propertyPath: m_Layer
-      value: 17
-      objectReference: {fileID: 0}
-    - target: {fileID: 100112, guid: db0e58d0841b90c478cc919c554c298c, type: 3}
-      propertyPath: m_Layer
-      value: 17
-      objectReference: {fileID: 0}
-    - target: {fileID: 100114, guid: db0e58d0841b90c478cc919c554c298c, type: 3}
-      propertyPath: m_Layer
-      value: 17
-      objectReference: {fileID: 0}
-    - target: {fileID: 100116, guid: db0e58d0841b90c478cc919c554c298c, type: 3}
-      propertyPath: m_Layer
-      value: 17
-      objectReference: {fileID: 0}
-    - target: {fileID: 100118, guid: db0e58d0841b90c478cc919c554c298c, type: 3}
-      propertyPath: m_Layer
-      value: 17
-      objectReference: {fileID: 0}
-    - target: {fileID: 100120, guid: db0e58d0841b90c478cc919c554c298c, type: 3}
-      propertyPath: m_Layer
-      value: 17
-      objectReference: {fileID: 0}
-    - target: {fileID: 100122, guid: db0e58d0841b90c478cc919c554c298c, type: 3}
-      propertyPath: m_Layer
-      value: 17
-      objectReference: {fileID: 0}
-    - target: {fileID: 100124, guid: db0e58d0841b90c478cc919c554c298c, type: 3}
-      propertyPath: m_Layer
-      value: 17
-      objectReference: {fileID: 0}
-    - target: {fileID: 100126, guid: db0e58d0841b90c478cc919c554c298c, type: 3}
-      propertyPath: m_Layer
-      value: 17
-      objectReference: {fileID: 0}
-    - target: {fileID: 100128, guid: db0e58d0841b90c478cc919c554c298c, type: 3}
-      propertyPath: m_Layer
-      value: 17
-      objectReference: {fileID: 0}
-    - target: {fileID: 100130, guid: db0e58d0841b90c478cc919c554c298c, type: 3}
-      propertyPath: m_Layer
-      value: 17
-      objectReference: {fileID: 0}
-    - target: {fileID: 100132, guid: db0e58d0841b90c478cc919c554c298c, type: 3}
-      propertyPath: m_Layer
-      value: 17
-      objectReference: {fileID: 0}
-    - target: {fileID: 100134, guid: db0e58d0841b90c478cc919c554c298c, type: 3}
-      propertyPath: m_Layer
-      value: 17
-      objectReference: {fileID: 0}
-    - target: {fileID: 100136, guid: db0e58d0841b90c478cc919c554c298c, type: 3}
-      propertyPath: m_Layer
-      value: 17
-      objectReference: {fileID: 0}
-    - target: {fileID: 100138, guid: db0e58d0841b90c478cc919c554c298c, type: 3}
-      propertyPath: m_Layer
-      value: 17
-      objectReference: {fileID: 0}
-    - target: {fileID: 100140, guid: db0e58d0841b90c478cc919c554c298c, type: 3}
-      propertyPath: m_Layer
-      value: 17
-      objectReference: {fileID: 0}
-    - target: {fileID: 100142, guid: db0e58d0841b90c478cc919c554c298c, type: 3}
-      propertyPath: m_Layer
-      value: 17
-      objectReference: {fileID: 0}
-    - target: {fileID: 100144, guid: db0e58d0841b90c478cc919c554c298c, type: 3}
-      propertyPath: m_Layer
-      value: 17
-      objectReference: {fileID: 0}
-    - target: {fileID: 400000, guid: db0e58d0841b90c478cc919c554c298c, type: 3}
-      propertyPath: m_LocalPosition.x
-      value: 0.00000004005909
-      objectReference: {fileID: 0}
-    - target: {fileID: 400000, guid: db0e58d0841b90c478cc919c554c298c, type: 3}
-      propertyPath: m_LocalPosition.y
-      value: 0.1583189
-      objectReference: {fileID: 0}
-    - target: {fileID: 400000, guid: db0e58d0841b90c478cc919c554c298c, type: 3}
-      propertyPath: m_LocalPosition.z
-      value: -0.00000005962289
-      objectReference: {fileID: 0}
-    - target: {fileID: 400000, guid: db0e58d0841b90c478cc919c554c298c, type: 3}
-      propertyPath: m_LocalRotation.w
-      value: 0.005460148
-      objectReference: {fileID: 0}
-    - target: {fileID: 400000, guid: db0e58d0841b90c478cc919c554c298c, type: 3}
-      propertyPath: m_LocalRotation.x
-      value: 0.017464317
-      objectReference: {fileID: 0}
-    - target: {fileID: 400000, guid: db0e58d0841b90c478cc919c554c298c, type: 3}
-      propertyPath: m_LocalRotation.y
-      value: 0.95441437
-      objectReference: {fileID: 0}
-    - target: {fileID: 400000, guid: db0e58d0841b90c478cc919c554c298c, type: 3}
-      propertyPath: m_LocalRotation.z
-      value: -0.2979236
-      objectReference: {fileID: 0}
-    - target: {fileID: 400002, guid: db0e58d0841b90c478cc919c554c298c, type: 3}
-      propertyPath: m_LocalPosition.x
-      value: 0.00000006474657
-      objectReference: {fileID: 0}
-    - target: {fileID: 400002, guid: db0e58d0841b90c478cc919c554c298c, type: 3}
-      propertyPath: m_LocalPosition.z
-      value: 0.00000005962281
-      objectReference: {fileID: 0}
-    - target: {fileID: 400002, guid: db0e58d0841b90c478cc919c554c298c, type: 3}
-      propertyPath: m_LocalRotation.w
-      value: -0.0054400773
-      objectReference: {fileID: 0}
-    - target: {fileID: 400002, guid: db0e58d0841b90c478cc919c554c298c, type: 3}
-      propertyPath: m_LocalRotation.x
-      value: -0.01747231
-      objectReference: {fileID: 0}
-    - target: {fileID: 400002, guid: db0e58d0841b90c478cc919c554c298c, type: 3}
-      propertyPath: m_LocalRotation.y
-      value: 0.95441467
-      objectReference: {fileID: 0}
-    - target: {fileID: 400002, guid: db0e58d0841b90c478cc919c554c298c, type: 3}
-      propertyPath: m_LocalRotation.z
-      value: -0.29792252
-      objectReference: {fileID: 0}
-    - target: {fileID: 400004, guid: db0e58d0841b90c478cc919c554c298c, type: 3}
-      propertyPath: m_LocalPosition.x
-      value: -0.000000014897077
-      objectReference: {fileID: 0}
-    - target: {fileID: 400004, guid: db0e58d0841b90c478cc919c554c298c, type: 3}
-      propertyPath: m_LocalPosition.y
-      value: 0.45922783
-      objectReference: {fileID: 0}
-    - target: {fileID: 400004, guid: db0e58d0841b90c478cc919c554c298c, type: 3}
-      propertyPath: m_LocalPosition.z
-      value: -0.000000044692346
-      objectReference: {fileID: 0}
-    - target: {fileID: 400004, guid: db0e58d0841b90c478cc919c554c298c, type: 3}
-      propertyPath: m_LocalRotation.w
-      value: 0.8355034
-      objectReference: {fileID: 0}
-    - target: {fileID: 400004, guid: db0e58d0841b90c478cc919c554c298c, type: 3}
-      propertyPath: m_LocalRotation.x
-      value: 0.54693514
-      objectReference: {fileID: 0}
-    - target: {fileID: 400004, guid: db0e58d0841b90c478cc919c554c298c, type: 3}
-      propertyPath: m_LocalRotation.y
-      value: 0.028951108
-      objectReference: {fileID: 0}
-    - target: {fileID: 400004, guid: db0e58d0841b90c478cc919c554c298c, type: 3}
-      propertyPath: m_LocalRotation.z
-      value: -0.044247806
-      objectReference: {fileID: 0}
-    - target: {fileID: 400006, guid: db0e58d0841b90c478cc919c554c298c, type: 3}
-      propertyPath: m_LocalPosition.x
-      value: 0.000000029794183
-      objectReference: {fileID: 0}
-    - target: {fileID: 400006, guid: db0e58d0841b90c478cc919c554c298c, type: 3}
-      propertyPath: m_LocalPosition.y
-      value: 0.45922843
-      objectReference: {fileID: 0}
-    - target: {fileID: 400006, guid: db0e58d0841b90c478cc919c554c298c, type: 3}
-      propertyPath: m_LocalPosition.z
-      value: -0.00000007448673
-      objectReference: {fileID: 0}
-    - target: {fileID: 400006, guid: db0e58d0841b90c478cc919c554c298c, type: 3}
-      propertyPath: m_LocalRotation.w
-      value: 0.91788524
-      objectReference: {fileID: 0}
-    - target: {fileID: 400006, guid: db0e58d0841b90c478cc919c554c298c, type: 3}
-      propertyPath: m_LocalRotation.x
-      value: 0.39096785
-      objectReference: {fileID: 0}
-    - target: {fileID: 400006, guid: db0e58d0841b90c478cc919c554c298c, type: 3}
-      propertyPath: m_LocalRotation.y
-      value: 0.06390611
-      objectReference: {fileID: 0}
-    - target: {fileID: 400006, guid: db0e58d0841b90c478cc919c554c298c, type: 3}
-      propertyPath: m_LocalRotation.z
-      value: 0.02338437
-      objectReference: {fileID: 0}
-    - target: {fileID: 400012, guid: db0e58d0841b90c478cc919c554c298c, type: 3}
-      propertyPath: m_LocalPosition.x
-      value: -0.017142328
-      objectReference: {fileID: 0}
-    - target: {fileID: 400012, guid: db0e58d0841b90c478cc919c554c298c, type: 3}
-      propertyPath: m_LocalPosition.y
-      value: 0.19953994
-      objectReference: {fileID: 0}
-    - target: {fileID: 400012, guid: db0e58d0841b90c478cc919c554c298c, type: 3}
-      propertyPath: m_LocalRotation.w
-      value: 0.4275644
-      objectReference: {fileID: 0}
-    - target: {fileID: 400012, guid: db0e58d0841b90c478cc919c554c298c, type: 3}
-      propertyPath: m_LocalRotation.x
-      value: -0.49687442
-      objectReference: {fileID: 0}
-    - target: {fileID: 400012, guid: db0e58d0841b90c478cc919c554c298c, type: 3}
-      propertyPath: m_LocalRotation.y
-      value: 0.45910656
-      objectReference: {fileID: 0}
-    - target: {fileID: 400012, guid: db0e58d0841b90c478cc919c554c298c, type: 3}
-      propertyPath: m_LocalRotation.z
-      value: 0.5996046
-      objectReference: {fileID: 0}
-    - target: {fileID: 400014, guid: db0e58d0841b90c478cc919c554c298c, type: 3}
-      propertyPath: m_LocalPosition.x
-      value: 0.017142287
-      objectReference: {fileID: 0}
-    - target: {fileID: 400014, guid: db0e58d0841b90c478cc919c554c298c, type: 3}
-      propertyPath: m_LocalPosition.y
-      value: 0.19954044
-      objectReference: {fileID: 0}
-    - target: {fileID: 400014, guid: db0e58d0841b90c478cc919c554c298c, type: 3}
-      propertyPath: m_LocalPosition.z
-      value: -0.053004917
-      objectReference: {fileID: 0}
-    - target: {fileID: 400014, guid: db0e58d0841b90c478cc919c554c298c, type: 3}
-      propertyPath: m_LocalRotation.w
-      value: 0.4880404
-      objectReference: {fileID: 0}
-    - target: {fileID: 400014, guid: db0e58d0841b90c478cc919c554c298c, type: 3}
-      propertyPath: m_LocalRotation.x
-      value: -0.5924311
-      objectReference: {fileID: 0}
-    - target: {fileID: 400014, guid: db0e58d0841b90c478cc919c554c298c, type: 3}
-      propertyPath: m_LocalRotation.y
-      value: -0.34159648
-      objectReference: {fileID: 0}
-    - target: {fileID: 400014, guid: db0e58d0841b90c478cc919c554c298c, type: 3}
-      propertyPath: m_LocalRotation.z
-      value: -0.5423595
-      objectReference: {fileID: 0}
-    - target: {fileID: 400016, guid: db0e58d0841b90c478cc919c554c298c, type: 3}
-      propertyPath: m_LocalPosition.x
-      value: 0.000000016297657
-      objectReference: {fileID: 0}
-    - target: {fileID: 400016, guid: db0e58d0841b90c478cc919c554c298c, type: 3}
-      propertyPath: m_LocalPosition.y
-      value: 0.4221033
-      objectReference: {fileID: 0}
-    - target: {fileID: 400016, guid: db0e58d0841b90c478cc919c554c298c, type: 3}
-      propertyPath: m_LocalPosition.z
-      value: -0.000000059602865
-      objectReference: {fileID: 0}
-    - target: {fileID: 400016, guid: db0e58d0841b90c478cc919c554c298c, type: 3}
-      propertyPath: m_LocalRotation.w
-      value: 0.7325493
-      objectReference: {fileID: 0}
-    - target: {fileID: 400016, guid: db0e58d0841b90c478cc919c554c298c, type: 3}
-      propertyPath: m_LocalRotation.x
-      value: -0.6725957
-      objectReference: {fileID: 0}
-    - target: {fileID: 400016, guid: db0e58d0841b90c478cc919c554c298c, type: 3}
-      propertyPath: m_LocalRotation.y
-      value: 0.029241987
-      objectReference: {fileID: 0}
-    - target: {fileID: 400016, guid: db0e58d0841b90c478cc919c554c298c, type: 3}
-      propertyPath: m_LocalRotation.z
-      value: -0.10065524
-      objectReference: {fileID: 0}
-    - target: {fileID: 400018, guid: db0e58d0841b90c478cc919c554c298c, type: 3}
-      propertyPath: m_LocalPosition.x
-      value: 0.000000027222182
-      objectReference: {fileID: 0}
-    - target: {fileID: 400018, guid: db0e58d0841b90c478cc919c554c298c, type: 3}
-      propertyPath: m_LocalPosition.y
-      value: 0.4221034
-      objectReference: {fileID: 0}
-    - target: {fileID: 400018, guid: db0e58d0841b90c478cc919c554c298c, type: 3}
-      propertyPath: m_LocalPosition.z
-      value: -0.000000089404296
-      objectReference: {fileID: 0}
-    - target: {fileID: 400018, guid: db0e58d0841b90c478cc919c554c298c, type: 3}
-      propertyPath: m_LocalRotation.w
-      value: 0.64489114
-      objectReference: {fileID: 0}
-    - target: {fileID: 400018, guid: db0e58d0841b90c478cc919c554c298c, type: 3}
-      propertyPath: m_LocalRotation.x
-      value: -0.7478624
-      objectReference: {fileID: 0}
-    - target: {fileID: 400018, guid: db0e58d0841b90c478cc919c554c298c, type: 3}
-      propertyPath: m_LocalRotation.y
-      value: -0.01833272
-      objectReference: {fileID: 0}
-    - target: {fileID: 400018, guid: db0e58d0841b90c478cc919c554c298c, type: 3}
-      propertyPath: m_LocalRotation.z
-      value: 0.15646456
-      objectReference: {fileID: 0}
-    - target: {fileID: 400020, guid: db0e58d0841b90c478cc919c554c298c, type: 3}
-      propertyPath: m_LocalPosition.x
-      value: -0.00000006974993
-      objectReference: {fileID: 0}
-    - target: {fileID: 400020, guid: db0e58d0841b90c478cc919c554c298c, type: 3}
-      propertyPath: m_LocalPosition.y
-      value: 0.27282593
-      objectReference: {fileID: 0}
-    - target: {fileID: 400020, guid: db0e58d0841b90c478cc919c554c298c, type: 3}
-      propertyPath: m_LocalPosition.z
-      value: -0.000004873874
-      objectReference: {fileID: 0}
-    - target: {fileID: 400020, guid: db0e58d0841b90c478cc919c554c298c, type: 3}
-      propertyPath: m_LocalRotation.w
-      value: 0.94506615
-      objectReference: {fileID: 0}
-    - target: {fileID: 400020, guid: db0e58d0841b90c478cc919c554c298c, type: 3}
-      propertyPath: m_LocalRotation.x
-      value: -0.24482946
-      objectReference: {fileID: 0}
-    - target: {fileID: 400020, guid: db0e58d0841b90c478cc919c554c298c, type: 3}
-      propertyPath: m_LocalRotation.y
-      value: 0.16789049
-      objectReference: {fileID: 0}
-    - target: {fileID: 400020, guid: db0e58d0841b90c478cc919c554c298c, type: 3}
-      propertyPath: m_LocalRotation.z
-      value: 0.13682598
-      objectReference: {fileID: 0}
-    - target: {fileID: 400022, guid: db0e58d0841b90c478cc919c554c298c, type: 3}
-      propertyPath: m_LocalPosition.x
-      value: -0.00000074622284
-      objectReference: {fileID: 0}
-    - target: {fileID: 400022, guid: db0e58d0841b90c478cc919c554c298c, type: 3}
-      propertyPath: m_LocalPosition.y
-      value: 0.2728246
-      objectReference: {fileID: 0}
-    - target: {fileID: 400022, guid: db0e58d0841b90c478cc919c554c298c, type: 3}
-      propertyPath: m_LocalPosition.z
-      value: 0.000025376705
-      objectReference: {fileID: 0}
-    - target: {fileID: 400022, guid: db0e58d0841b90c478cc919c554c298c, type: 3}
-      propertyPath: m_LocalRotation.w
-      value: 0.9904738
-      objectReference: {fileID: 0}
-    - target: {fileID: 400022, guid: db0e58d0841b90c478cc919c554c298c, type: 3}
-      propertyPath: m_LocalRotation.x
-      value: 0.0068786433
-      objectReference: {fileID: 0}
-    - target: {fileID: 400022, guid: db0e58d0841b90c478cc919c554c298c, type: 3}
-      propertyPath: m_LocalRotation.y
-      value: -0.102831006
-      objectReference: {fileID: 0}
-    - target: {fileID: 400022, guid: db0e58d0841b90c478cc919c554c298c, type: 3}
-      propertyPath: m_LocalRotation.z
-      value: -0.09132465
-      objectReference: {fileID: 0}
-    - target: {fileID: 400024, guid: db0e58d0841b90c478cc919c554c298c, type: 3}
-      propertyPath: m_LocalPosition.x
-      value: -0.0000000027939722
-      objectReference: {fileID: 0}
-    - target: {fileID: 400024, guid: db0e58d0841b90c478cc919c554c298c, type: 3}
-      propertyPath: m_LocalPosition.y
-      value: 0.045034364
-      objectReference: {fileID: 0}
-    - target: {fileID: 400024, guid: db0e58d0841b90c478cc919c554c298c, type: 3}
-      propertyPath: m_LocalPosition.z
-      value: -0.00000005215409
-      objectReference: {fileID: 0}
-    - target: {fileID: 400024, guid: db0e58d0841b90c478cc919c554c298c, type: 3}
-      propertyPath: m_LocalRotation.w
-      value: 0.9475635
-      objectReference: {fileID: 0}
-    - target: {fileID: 400024, guid: db0e58d0841b90c478cc919c554c298c, type: 3}
-      propertyPath: m_LocalRotation.x
-      value: -0.29392472
-      objectReference: {fileID: 0}
-    - target: {fileID: 400024, guid: db0e58d0841b90c478cc919c554c298c, type: 3}
-      propertyPath: m_LocalRotation.y
-      value: -0.117398694
-      objectReference: {fileID: 0}
-    - target: {fileID: 400024, guid: db0e58d0841b90c478cc919c554c298c, type: 3}
-      propertyPath: m_LocalRotation.z
-      value: 0.044149272
-      objectReference: {fileID: 0}
-    - target: {fileID: 400040, guid: db0e58d0841b90c478cc919c554c298c, type: 3}
-      propertyPath: m_LocalPosition.x
-      value: -0.0151864
-      objectReference: {fileID: 0}
-    - target: {fileID: 400040, guid: db0e58d0841b90c478cc919c554c298c, type: 3}
-      propertyPath: m_LocalPosition.y
-      value: 0.14377618
-      objectReference: {fileID: 0}
-    - target: {fileID: 400040, guid: db0e58d0841b90c478cc919c554c298c, type: 3}
-      propertyPath: m_LocalPosition.z
-      value: 0.040564273
-      objectReference: {fileID: 0}
-    - target: {fileID: 400040, guid: db0e58d0841b90c478cc919c554c298c, type: 3}
-      propertyPath: m_LocalRotation.w
-      value: 0.39572653
-      objectReference: {fileID: 0}
-    - target: {fileID: 400040, guid: db0e58d0841b90c478cc919c554c298c, type: 3}
-      propertyPath: m_LocalRotation.x
-      value: 0.4857474
-      objectReference: {fileID: 0}
-    - target: {fileID: 400040, guid: db0e58d0841b90c478cc919c554c298c, type: 3}
-      propertyPath: m_LocalRotation.y
-      value: -0.6941201
-      objectReference: {fileID: 0}
-    - target: {fileID: 400040, guid: db0e58d0841b90c478cc919c554c298c, type: 3}
-      propertyPath: m_LocalRotation.z
-      value: 0.35446766
-      objectReference: {fileID: 0}
-    - target: {fileID: 400042, guid: db0e58d0841b90c478cc919c554c298c, type: 3}
-      propertyPath: m_LocalPosition.x
-      value: 0.015186212
-      objectReference: {fileID: 0}
-    - target: {fileID: 400042, guid: db0e58d0841b90c478cc919c554c298c, type: 3}
-      propertyPath: m_LocalPosition.y
-      value: 0.14377552
-      objectReference: {fileID: 0}
-    - target: {fileID: 400042, guid: db0e58d0841b90c478cc919c554c298c, type: 3}
-      propertyPath: m_LocalPosition.z
-      value: 0.040564813
-      objectReference: {fileID: 0}
-    - target: {fileID: 400042, guid: db0e58d0841b90c478cc919c554c298c, type: 3}
-      propertyPath: m_LocalRotation.w
-      value: -0.46536237
-      objectReference: {fileID: 0}
-    - target: {fileID: 400042, guid: db0e58d0841b90c478cc919c554c298c, type: 3}
-      propertyPath: m_LocalRotation.x
-      value: -0.44649333
-      objectReference: {fileID: 0}
-    - target: {fileID: 400042, guid: db0e58d0841b90c478cc919c554c298c, type: 3}
-      propertyPath: m_LocalRotation.y
-      value: -0.6494952
-      objectReference: {fileID: 0}
-    - target: {fileID: 400042, guid: db0e58d0841b90c478cc919c554c298c, type: 3}
-      propertyPath: m_LocalRotation.z
-      value: 0.40278736
-      objectReference: {fileID: 0}
-    - target: {fileID: 400044, guid: db0e58d0841b90c478cc919c554c298c, type: 3}
-      propertyPath: m_LocalPosition.x
-      value: 0.00000006519263
-      objectReference: {fileID: 0}
-    - target: {fileID: 400044, guid: db0e58d0841b90c478cc919c554c298c, type: 3}
-      propertyPath: m_LocalPosition.y
-      value: 0.0427872
-      objectReference: {fileID: 0}
-    - target: {fileID: 400044, guid: db0e58d0841b90c478cc919c554c298c, type: 3}
-      propertyPath: m_LocalPosition.z
-      value: 0.00000033015567
-      objectReference: {fileID: 0}
-    - target: {fileID: 400044, guid: db0e58d0841b90c478cc919c554c298c, type: 3}
-      propertyPath: m_LocalRotation.w
-      value: 0.83864003
-      objectReference: {fileID: 0}
-    - target: {fileID: 400044, guid: db0e58d0841b90c478cc919c554c298c, type: 3}
-      propertyPath: m_LocalRotation.x
-      value: 0.5064544
-      objectReference: {fileID: 0}
-    - target: {fileID: 400044, guid: db0e58d0841b90c478cc919c554c298c, type: 3}
-      propertyPath: m_LocalRotation.y
-      value: -0.0017998065
-      objectReference: {fileID: 0}
-    - target: {fileID: 400044, guid: db0e58d0841b90c478cc919c554c298c, type: 3}
-      propertyPath: m_LocalRotation.z
-      value: -0.20045842
-      objectReference: {fileID: 0}
-    - target: {fileID: 400046, guid: db0e58d0841b90c478cc919c554c298c, type: 3}
-      propertyPath: m_LocalPosition.x
-      value: -0.00000010058294
-      objectReference: {fileID: 0}
-    - target: {fileID: 400046, guid: db0e58d0841b90c478cc919c554c298c, type: 3}
-      propertyPath: m_LocalPosition.y
-      value: 0.042786818
-      objectReference: {fileID: 0}
-    - target: {fileID: 400046, guid: db0e58d0841b90c478cc919c554c298c, type: 3}
-      propertyPath: m_LocalPosition.z
-      value: 0.00000020815112
-      objectReference: {fileID: 0}
-    - target: {fileID: 400046, guid: db0e58d0841b90c478cc919c554c298c, type: 3}
-      propertyPath: m_LocalRotation.w
-      value: -0.83823603
-      objectReference: {fileID: 0}
-    - target: {fileID: 400046, guid: db0e58d0841b90c478cc919c554c298c, type: 3}
-      propertyPath: m_LocalRotation.x
-      value: -0.5339624
-      objectReference: {fileID: 0}
-    - target: {fileID: 400046, guid: db0e58d0841b90c478cc919c554c298c, type: 3}
-      propertyPath: m_LocalRotation.y
-      value: -0.026103253
-      objectReference: {fileID: 0}
-    - target: {fileID: 400046, guid: db0e58d0841b90c478cc919c554c298c, type: 3}
-      propertyPath: m_LocalRotation.z
-      value: -0.10753245
-      objectReference: {fileID: 0}
-    - target: {fileID: 400048, guid: db0e58d0841b90c478cc919c554c298c, type: 3}
-      propertyPath: m_LocalPosition.x
-      value: -0.000000014901172
-      objectReference: {fileID: 0}
-    - target: {fileID: 400048, guid: db0e58d0841b90c478cc919c554c298c, type: 3}
-      propertyPath: m_LocalPosition.y
-      value: 0.038265776
-      objectReference: {fileID: 0}
-    - target: {fileID: 400048, guid: db0e58d0841b90c478cc919c554c298c, type: 3}
-      propertyPath: m_LocalPosition.z
-      value: -0.00000031828094
-      objectReference: {fileID: 0}
-    - target: {fileID: 400048, guid: db0e58d0841b90c478cc919c554c298c, type: 3}
-      propertyPath: m_LocalRotation.w
-      value: 0.8271933
-      objectReference: {fileID: 0}
-    - target: {fileID: 400048, guid: db0e58d0841b90c478cc919c554c298c, type: 3}
-      propertyPath: m_LocalRotation.x
-      value: 0.522347
-      objectReference: {fileID: 0}
-    - target: {fileID: 400048, guid: db0e58d0841b90c478cc919c554c298c, type: 3}
-      propertyPath: m_LocalRotation.y
-      value: -0.041743223
-      objectReference: {fileID: 0}
-    - target: {fileID: 400048, guid: db0e58d0841b90c478cc919c554c298c, type: 3}
-      propertyPath: m_LocalRotation.z
-      value: -0.20288523
-      objectReference: {fileID: 0}
-    - target: {fileID: 400050, guid: db0e58d0841b90c478cc919c554c298c, type: 3}
-      propertyPath: m_LocalPosition.x
-      value: 0.0000000323635
-      objectReference: {fileID: 0}
-    - target: {fileID: 400050, guid: db0e58d0841b90c478cc919c554c298c, type: 3}
-      propertyPath: m_LocalPosition.y
-      value: 0.038266115
-      objectReference: {fileID: 0}
-    - target: {fileID: 400050, guid: db0e58d0841b90c478cc919c554c298c, type: 3}
-      propertyPath: m_LocalPosition.z
-      value: -0.00000006286444
-      objectReference: {fileID: 0}
-    - target: {fileID: 400050, guid: db0e58d0841b90c478cc919c554c298c, type: 3}
-      propertyPath: m_LocalRotation.w
-      value: -0.8271691
-      objectReference: {fileID: 0}
-    - target: {fileID: 400050, guid: db0e58d0841b90c478cc919c554c298c, type: 3}
-      propertyPath: m_LocalRotation.x
-      value: -0.5466359
-      objectReference: {fileID: 0}
-    - target: {fileID: 400050, guid: db0e58d0841b90c478cc919c554c298c, type: 3}
-      propertyPath: m_LocalRotation.y
-      value: -0.04218478
-      objectReference: {fileID: 0}
-    - target: {fileID: 400050, guid: db0e58d0841b90c478cc919c554c298c, type: 3}
-      propertyPath: m_LocalRotation.z
-      value: -0.12329218
-      objectReference: {fileID: 0}
-    - target: {fileID: 400052, guid: db0e58d0841b90c478cc919c554c298c, type: 3}
-      propertyPath: m_LocalPosition.x
-      value: 0.00000029802354
-      objectReference: {fileID: 0}
-    - target: {fileID: 400052, guid: db0e58d0841b90c478cc919c554c298c, type: 3}
-      propertyPath: m_LocalPosition.y
-      value: 0.2619839
-      objectReference: {fileID: 0}
-    - target: {fileID: 400052, guid: db0e58d0841b90c478cc919c554c298c, type: 3}
-      propertyPath: m_LocalPosition.z
-      value: -0.000004857791
-      objectReference: {fileID: 0}
-    - target: {fileID: 400052, guid: db0e58d0841b90c478cc919c554c298c, type: 3}
-      propertyPath: m_LocalRotation.w
-      value: 0.89019895
-      objectReference: {fileID: 0}
-    - target: {fileID: 400052, guid: db0e58d0841b90c478cc919c554c298c, type: 3}
-      propertyPath: m_LocalRotation.x
-      value: 0.40185618
-      objectReference: {fileID: 0}
-    - target: {fileID: 400052, guid: db0e58d0841b90c478cc919c554c298c, type: 3}
-      propertyPath: m_LocalRotation.y
-      value: 0.21155587
-      objectReference: {fileID: 0}
-    - target: {fileID: 400052, guid: db0e58d0841b90c478cc919c554c298c, type: 3}
-      propertyPath: m_LocalRotation.z
-      value: 0.03607635
-      objectReference: {fileID: 0}
-    - target: {fileID: 400054, guid: db0e58d0841b90c478cc919c554c298c, type: 3}
-      propertyPath: m_LocalPosition.x
-      value: -0.00000027008335
-      objectReference: {fileID: 0}
-    - target: {fileID: 400054, guid: db0e58d0841b90c478cc919c554c298c, type: 3}
-      propertyPath: m_LocalPosition.y
-      value: 0.26198545
-      objectReference: {fileID: 0}
-    - target: {fileID: 400054, guid: db0e58d0841b90c478cc919c554c298c, type: 3}
-      propertyPath: m_LocalPosition.z
-      value: -0.00000020861623
-      objectReference: {fileID: 0}
-    - target: {fileID: 400054, guid: db0e58d0841b90c478cc919c554c298c, type: 3}
-      propertyPath: m_LocalRotation.w
-      value: 0.9342271
-      objectReference: {fileID: 0}
-    - target: {fileID: 400054, guid: db0e58d0841b90c478cc919c554c298c, type: 3}
-      propertyPath: m_LocalRotation.x
-      value: 0.35180178
-      objectReference: {fileID: 0}
-    - target: {fileID: 400054, guid: db0e58d0841b90c478cc919c554c298c, type: 3}
-      propertyPath: m_LocalRotation.y
-      value: -0.031933278
-      objectReference: {fileID: 0}
-    - target: {fileID: 400054, guid: db0e58d0841b90c478cc919c554c298c, type: 3}
-      propertyPath: m_LocalRotation.z
-      value: -0.049351506
-      objectReference: {fileID: 0}
-    - target: {fileID: 400060, guid: db0e58d0841b90c478cc919c554c298c, type: 3}
-      propertyPath: m_LocalPosition.x
-      value: -0.00021387091
-      objectReference: {fileID: 0}
-    - target: {fileID: 400060, guid: db0e58d0841b90c478cc919c554c298c, type: 3}
-      propertyPath: m_LocalPosition.y
-      value: 0.14098406
-      objectReference: {fileID: 0}
-    - target: {fileID: 400060, guid: db0e58d0841b90c478cc919c554c298c, type: 3}
-      propertyPath: m_LocalPosition.z
-      value: 0.012820376
-      objectReference: {fileID: 0}
-    - target: {fileID: 400060, guid: db0e58d0841b90c478cc919c554c298c, type: 3}
-      propertyPath: m_LocalRotation.w
-      value: 0.4492887
-      objectReference: {fileID: 0}
-    - target: {fileID: 400060, guid: db0e58d0841b90c478cc919c554c298c, type: 3}
-      propertyPath: m_LocalRotation.x
-      value: 0.47439617
-      objectReference: {fileID: 0}
-    - target: {fileID: 400060, guid: db0e58d0841b90c478cc919c554c298c, type: 3}
-      propertyPath: m_LocalRotation.y
-      value: -0.6360667
-      objectReference: {fileID: 0}
-    - target: {fileID: 400060, guid: db0e58d0841b90c478cc919c554c298c, type: 3}
-      propertyPath: m_LocalRotation.z
-      value: 0.41049632
-      objectReference: {fileID: 0}
-    - target: {fileID: 400062, guid: db0e58d0841b90c478cc919c554c298c, type: 3}
-      propertyPath: m_LocalPosition.x
-      value: 0.00021376135
-      objectReference: {fileID: 0}
-    - target: {fileID: 400062, guid: db0e58d0841b90c478cc919c554c298c, type: 3}
-      propertyPath: m_LocalPosition.y
-      value: 0.14098334
-      objectReference: {fileID: 0}
-    - target: {fileID: 400062, guid: db0e58d0841b90c478cc919c554c298c, type: 3}
-      propertyPath: m_LocalPosition.z
-      value: 0.012820859
-      objectReference: {fileID: 0}
-    - target: {fileID: 400062, guid: db0e58d0841b90c478cc919c554c298c, type: 3}
-      propertyPath: m_LocalRotation.w
-      value: -0.4647609
-      objectReference: {fileID: 0}
-    - target: {fileID: 400062, guid: db0e58d0841b90c478cc919c554c298c, type: 3}
-      propertyPath: m_LocalRotation.x
-      value: -0.46417806
-      objectReference: {fileID: 0}
-    - target: {fileID: 400062, guid: db0e58d0841b90c478cc919c554c298c, type: 3}
-      propertyPath: m_LocalRotation.y
-      value: -0.62485015
-      objectReference: {fileID: 0}
-    - target: {fileID: 400062, guid: db0e58d0841b90c478cc919c554c298c, type: 3}
-      propertyPath: m_LocalRotation.z
-      value: 0.42201704
-      objectReference: {fileID: 0}
-    - target: {fileID: 400064, guid: db0e58d0841b90c478cc919c554c298c, type: 3}
-      propertyPath: m_LocalPosition.x
-      value: 0.000000077067014
-      objectReference: {fileID: 0}
-    - target: {fileID: 400064, guid: db0e58d0841b90c478cc919c554c298c, type: 3}
-      propertyPath: m_LocalPosition.y
-      value: 0.041368306
-      objectReference: {fileID: 0}
-    - target: {fileID: 400064, guid: db0e58d0841b90c478cc919c554c298c, type: 3}
-      propertyPath: m_LocalPosition.z
-      value: 0.00000030920108
-      objectReference: {fileID: 0}
-    - target: {fileID: 400064, guid: db0e58d0841b90c478cc919c554c298c, type: 3}
-      propertyPath: m_LocalRotation.w
-      value: 0.84155905
-      objectReference: {fileID: 0}
-    - target: {fileID: 400064, guid: db0e58d0841b90c478cc919c554c298c, type: 3}
-      propertyPath: m_LocalRotation.x
-      value: 0.52642256
-      objectReference: {fileID: 0}
-    - target: {fileID: 400064, guid: db0e58d0841b90c478cc919c554c298c, type: 3}
-      propertyPath: m_LocalRotation.y
-      value: -0.017052392
-      objectReference: {fileID: 0}
-    - target: {fileID: 400064, guid: db0e58d0841b90c478cc919c554c298c, type: 3}
-      propertyPath: m_LocalRotation.z
-      value: -0.11986165
-      objectReference: {fileID: 0}
-    - target: {fileID: 400066, guid: db0e58d0841b90c478cc919c554c298c, type: 3}
-      propertyPath: m_LocalPosition.x
-      value: -0.000000025611401
-      objectReference: {fileID: 0}
-    - target: {fileID: 400066, guid: db0e58d0841b90c478cc919c554c298c, type: 3}
-      propertyPath: m_LocalPosition.y
-      value: 0.041368153
-      objectReference: {fileID: 0}
-    - target: {fileID: 400066, guid: db0e58d0841b90c478cc919c554c298c, type: 3}
-      propertyPath: m_LocalPosition.z
-      value: 0.000000189059
-      objectReference: {fileID: 0}
-    - target: {fileID: 400066, guid: db0e58d0841b90c478cc919c554c298c, type: 3}
-      propertyPath: m_LocalRotation.w
-      value: -0.84107435
-      objectReference: {fileID: 0}
-    - target: {fileID: 400066, guid: db0e58d0841b90c478cc919c554c298c, type: 3}
-      propertyPath: m_LocalRotation.x
-      value: -0.5297514
-      objectReference: {fileID: 0}
-    - target: {fileID: 400066, guid: db0e58d0841b90c478cc919c554c298c, type: 3}
-      propertyPath: m_LocalRotation.y
-      value: -0.033324566
-      objectReference: {fileID: 0}
-    - target: {fileID: 400066, guid: db0e58d0841b90c478cc919c554c298c, type: 3}
-      propertyPath: m_LocalRotation.z
-      value: -0.104148485
-      objectReference: {fileID: 0}
-    - target: {fileID: 400068, guid: db0e58d0841b90c478cc919c554c298c, type: 3}
-      propertyPath: m_LocalPosition.x
-      value: -0.000000064726954
-      objectReference: {fileID: 0}
-    - target: {fileID: 400068, guid: db0e58d0841b90c478cc919c554c298c, type: 3}
-      propertyPath: m_LocalPosition.y
-      value: 0.04352115
-      objectReference: {fileID: 0}
-    - target: {fileID: 400068, guid: db0e58d0841b90c478cc919c554c298c, type: 3}
-      propertyPath: m_LocalPosition.z
-      value: 0.0000000740405
-      objectReference: {fileID: 0}
-    - target: {fileID: 400068, guid: db0e58d0841b90c478cc919c554c298c, type: 3}
-      propertyPath: m_LocalRotation.w
-      value: 0.8267309
-      objectReference: {fileID: 0}
-    - target: {fileID: 400068, guid: db0e58d0841b90c478cc919c554c298c, type: 3}
-      propertyPath: m_LocalRotation.x
-      value: 0.5428542
-      objectReference: {fileID: 0}
-    - target: {fileID: 400068, guid: db0e58d0841b90c478cc919c554c298c, type: 3}
-      propertyPath: m_LocalRotation.y
-      value: -0.04732587
-      objectReference: {fileID: 0}
-    - target: {fileID: 400068, guid: db0e58d0841b90c478cc919c554c298c, type: 3}
-      propertyPath: m_LocalRotation.z
-      value: -0.13994905
-      objectReference: {fileID: 0}
-    - target: {fileID: 400070, guid: db0e58d0841b90c478cc919c554c298c, type: 3}
-      propertyPath: m_LocalPosition.x
-      value: 0.000000064727
-      objectReference: {fileID: 0}
-    - target: {fileID: 400070, guid: db0e58d0841b90c478cc919c554c298c, type: 3}
-      propertyPath: m_LocalPosition.y
-      value: 0.04352109
-      objectReference: {fileID: 0}
-    - target: {fileID: 400070, guid: db0e58d0841b90c478cc919c554c298c, type: 3}
-      propertyPath: m_LocalPosition.z
-      value: 0.00000029057364
-      objectReference: {fileID: 0}
-    - target: {fileID: 400070, guid: db0e58d0841b90c478cc919c554c298c, type: 3}
-      propertyPath: m_LocalRotation.w
-      value: -0.82673067
-      objectReference: {fileID: 0}
-    - target: {fileID: 400070, guid: db0e58d0841b90c478cc919c554c298c, type: 3}
-      propertyPath: m_LocalRotation.x
-      value: -0.5442733
-      objectReference: {fileID: 0}
-    - target: {fileID: 400070, guid: db0e58d0841b90c478cc919c554c298c, type: 3}
-      propertyPath: m_LocalRotation.y
-      value: -0.047358733
-      objectReference: {fileID: 0}
-    - target: {fileID: 400070, guid: db0e58d0841b90c478cc919c554c298c, type: 3}
-      propertyPath: m_LocalRotation.z
-      value: -0.13431375
-      objectReference: {fileID: 0}
-    - target: {fileID: 400072, guid: db0e58d0841b90c478cc919c554c298c, type: 3}
-      propertyPath: m_LocalPosition.x
-      value: 4.6566123e-10
-      objectReference: {fileID: 0}
-    - target: {fileID: 400072, guid: db0e58d0841b90c478cc919c554c298c, type: 3}
-      propertyPath: m_LocalPosition.y
-      value: 0.26690426
-      objectReference: {fileID: 0}
-    - target: {fileID: 400072, guid: db0e58d0841b90c478cc919c554c298c, type: 3}
-      propertyPath: m_LocalPosition.z
-      value: -0.00000017130516
-      objectReference: {fileID: 0}
-    - target: {fileID: 400072, guid: db0e58d0841b90c478cc919c554c298c, type: 3}
-      propertyPath: m_LocalRotation.w
-      value: 0.96533597
-      objectReference: {fileID: 0}
-    - target: {fileID: 400072, guid: db0e58d0841b90c478cc919c554c298c, type: 3}
-      propertyPath: m_LocalRotation.x
-      value: 0.22884694
-      objectReference: {fileID: 0}
-    - target: {fileID: 400072, guid: db0e58d0841b90c478cc919c554c298c, type: 3}
-      propertyPath: m_LocalRotation.y
-      value: -0.12544347
-      objectReference: {fileID: 0}
-    - target: {fileID: 400072, guid: db0e58d0841b90c478cc919c554c298c, type: 3}
-      propertyPath: m_LocalRotation.z
-      value: -0.0044189696
-      objectReference: {fileID: 0}
-    - target: {fileID: 400074, guid: db0e58d0841b90c478cc919c554c298c, type: 3}
-      propertyPath: m_LocalPosition.x
-      value: -3.173464e-12
-      objectReference: {fileID: 0}
-    - target: {fileID: 400074, guid: db0e58d0841b90c478cc919c554c298c, type: 3}
-      propertyPath: m_LocalPosition.y
-      value: 0.048857722
-      objectReference: {fileID: 0}
-    - target: {fileID: 400074, guid: db0e58d0841b90c478cc919c554c298c, type: 3}
-      propertyPath: m_LocalPosition.z
-      value: 0.000000018626487
-      objectReference: {fileID: 0}
-    - target: {fileID: 400074, guid: db0e58d0841b90c478cc919c554c298c, type: 3}
-      propertyPath: m_LocalRotation.x
-      value: 0.014663221
-      objectReference: {fileID: 0}
-    - target: {fileID: 400074, guid: db0e58d0841b90c478cc919c554c298c, type: 3}
-      propertyPath: m_LocalRotation.z
-      value: -0.000001787783
-      objectReference: {fileID: 0}
-    - target: {fileID: 400076, guid: db0e58d0841b90c478cc919c554c298c, type: 3}
-      propertyPath: m_LocalPosition.x
-      value: -0.029861925
-      objectReference: {fileID: 0}
-    - target: {fileID: 400076, guid: db0e58d0841b90c478cc919c554c298c, type: 3}
-      propertyPath: m_LocalPosition.y
-      value: 0.78420246
-      objectReference: {fileID: 0}
-    - target: {fileID: 400076, guid: db0e58d0841b90c478cc919c554c298c, type: 3}
-      propertyPath: m_LocalPosition.z
-      value: 0.018525887
-      objectReference: {fileID: 0}
-    - target: {fileID: 400076, guid: db0e58d0841b90c478cc919c554c298c, type: 3}
-      propertyPath: m_LocalRotation.w
-      value: 0.9711751
-      objectReference: {fileID: 0}
-    - target: {fileID: 400076, guid: db0e58d0841b90c478cc919c554c298c, type: 3}
-      propertyPath: m_LocalRotation.x
-      value: 0.03358378
-      objectReference: {fileID: 0}
-    - target: {fileID: 400076, guid: db0e58d0841b90c478cc919c554c298c, type: 3}
-      propertyPath: m_LocalRotation.y
-      value: 0.2322811
-      objectReference: {fileID: 0}
-    - target: {fileID: 400076, guid: db0e58d0841b90c478cc919c554c298c, type: 3}
-      propertyPath: m_LocalRotation.z
-      value: 0.041671686
-      objectReference: {fileID: 0}
-    - target: {fileID: 400078, guid: db0e58d0841b90c478cc919c554c298c, type: 3}
-      propertyPath: m_LocalPosition.x
-      value: 0.0044117505
-      objectReference: {fileID: 0}
-    - target: {fileID: 400078, guid: db0e58d0841b90c478cc919c554c298c, type: 3}
-      propertyPath: m_LocalPosition.y
-      value: 0.115297966
-      objectReference: {fileID: 0}
-    - target: {fileID: 400078, guid: db0e58d0841b90c478cc919c554c298c, type: 3}
-      propertyPath: m_LocalPosition.z
-      value: -0.04300439
-      objectReference: {fileID: 0}
-    - target: {fileID: 400078, guid: db0e58d0841b90c478cc919c554c298c, type: 3}
-      propertyPath: m_LocalRotation.w
-      value: 0.52676535
-      objectReference: {fileID: 0}
-    - target: {fileID: 400078, guid: db0e58d0841b90c478cc919c554c298c, type: 3}
-      propertyPath: m_LocalRotation.x
-      value: 0.43539298
-      objectReference: {fileID: 0}
-    - target: {fileID: 400078, guid: db0e58d0841b90c478cc919c554c298c, type: 3}
-      propertyPath: m_LocalRotation.y
-      value: -0.4723578
-      objectReference: {fileID: 0}
-    - target: {fileID: 400078, guid: db0e58d0841b90c478cc919c554c298c, type: 3}
-      propertyPath: m_LocalRotation.z
-      value: 0.5566232
-      objectReference: {fileID: 0}
-    - target: {fileID: 400080, guid: db0e58d0841b90c478cc919c554c298c, type: 3}
-      propertyPath: m_LocalPosition.x
-      value: -0.0044116457
-      objectReference: {fileID: 0}
-    - target: {fileID: 400080, guid: db0e58d0841b90c478cc919c554c298c, type: 3}
-      propertyPath: m_LocalRotation.w
-      value: -0.5267761
-      objectReference: {fileID: 0}
-    - target: {fileID: 400080, guid: db0e58d0841b90c478cc919c554c298c, type: 3}
-      propertyPath: m_LocalRotation.x
-      value: -0.43539414
-      objectReference: {fileID: 0}
-    - target: {fileID: 400080, guid: db0e58d0841b90c478cc919c554c298c, type: 3}
-      propertyPath: m_LocalRotation.y
-      value: -0.47235677
-      objectReference: {fileID: 0}
-    - target: {fileID: 400080, guid: db0e58d0841b90c478cc919c554c298c, type: 3}
-      propertyPath: m_LocalRotation.z
-      value: 0.55661297
-      objectReference: {fileID: 0}
-    - target: {fileID: 400082, guid: db0e58d0841b90c478cc919c554c298c, type: 3}
-      propertyPath: m_LocalPosition.x
-      value: 0.00000001559967
-      objectReference: {fileID: 0}
-    - target: {fileID: 400082, guid: db0e58d0841b90c478cc919c554c298c, type: 3}
-      propertyPath: m_LocalPosition.y
-      value: 0.029916387
-      objectReference: {fileID: 0}
-    - target: {fileID: 400082, guid: db0e58d0841b90c478cc919c554c298c, type: 3}
-      propertyPath: m_LocalPosition.z
-      value: -0.00000010686975
-      objectReference: {fileID: 0}
-    - target: {fileID: 400082, guid: db0e58d0841b90c478cc919c554c298c, type: 3}
-      propertyPath: m_LocalRotation.w
-      value: 0.95135874
-      objectReference: {fileID: 0}
-    - target: {fileID: 400082, guid: db0e58d0841b90c478cc919c554c298c, type: 3}
-      propertyPath: m_LocalRotation.x
-      value: 0.30622575
-      objectReference: {fileID: 0}
-    - target: {fileID: 400082, guid: db0e58d0841b90c478cc919c554c298c, type: 3}
-      propertyPath: m_LocalRotation.y
-      value: 0.033125352
-      objectReference: {fileID: 0}
-    - target: {fileID: 400082, guid: db0e58d0841b90c478cc919c554c298c, type: 3}
-      propertyPath: m_LocalRotation.z
-      value: 0.0067141345
-      objectReference: {fileID: 0}
-    - target: {fileID: 400084, guid: db0e58d0841b90c478cc919c554c298c, type: 3}
-      propertyPath: m_LocalPosition.x
-      value: -0.000000050058635
-      objectReference: {fileID: 0}
-    - target: {fileID: 400084, guid: db0e58d0841b90c478cc919c554c298c, type: 3}
-      propertyPath: m_LocalPosition.y
-      value: 0.029915892
-      objectReference: {fileID: 0}
-    - target: {fileID: 400084, guid: db0e58d0841b90c478cc919c554c298c, type: 3}
-      propertyPath: m_LocalPosition.z
-      value: 0.00000010267857
-      objectReference: {fileID: 0}
-    - target: {fileID: 400084, guid: db0e58d0841b90c478cc919c554c298c, type: 3}
-      propertyPath: m_LocalRotation.w
-      value: -0.95187
-      objectReference: {fileID: 0}
-    - target: {fileID: 400084, guid: db0e58d0841b90c478cc919c554c298c, type: 3}
-      propertyPath: m_LocalRotation.x
-      value: -0.3062106
-      objectReference: {fileID: 0}
-    - target: {fileID: 400084, guid: db0e58d0841b90c478cc919c554c298c, type: 3}
-      propertyPath: m_LocalRotation.y
-      value: -0.011058209
-      objectReference: {fileID: 0}
-    - target: {fileID: 400084, guid: db0e58d0841b90c478cc919c554c298c, type: 3}
-      propertyPath: m_LocalRotation.z
-      value: -0.0075039403
-      objectReference: {fileID: 0}
-    - target: {fileID: 400086, guid: db0e58d0841b90c478cc919c554c298c, type: 3}
-      propertyPath: m_LocalPosition.x
-      value: 0.00000003410972
-      objectReference: {fileID: 0}
-    - target: {fileID: 400086, guid: db0e58d0841b90c478cc919c554c298c, type: 3}
-      propertyPath: m_LocalPosition.y
-      value: 0.028342267
-      objectReference: {fileID: 0}
-    - target: {fileID: 400086, guid: db0e58d0841b90c478cc919c554c298c, type: 3}
-      propertyPath: m_LocalPosition.z
-      value: 0.0000000633303
-      objectReference: {fileID: 0}
-    - target: {fileID: 400086, guid: db0e58d0841b90c478cc919c554c298c, type: 3}
-      propertyPath: m_LocalRotation.w
-      value: 0.9475827
-      objectReference: {fileID: 0}
-    - target: {fileID: 400086, guid: db0e58d0841b90c478cc919c554c298c, type: 3}
-      propertyPath: m_LocalRotation.x
-      value: 0.31787947
-      objectReference: {fileID: 0}
-    - target: {fileID: 400086, guid: db0e58d0841b90c478cc919c554c298c, type: 3}
-      propertyPath: m_LocalRotation.y
-      value: -0.027306061
-      objectReference: {fileID: 0}
-    - target: {fileID: 400086, guid: db0e58d0841b90c478cc919c554c298c, type: 3}
-      propertyPath: m_LocalRotation.z
-      value: 0.017148433
-      objectReference: {fileID: 0}
-    - target: {fileID: 400088, guid: db0e58d0841b90c478cc919c554c298c, type: 3}
-      propertyPath: m_LocalPosition.x
-      value: 0.00000008638029
-      objectReference: {fileID: 0}
-    - target: {fileID: 400088, guid: db0e58d0841b90c478cc919c554c298c, type: 3}
-      propertyPath: m_LocalPosition.y
-      value: 0.028342497
-      objectReference: {fileID: 0}
-    - target: {fileID: 400088, guid: db0e58d0841b90c478cc919c554c298c, type: 3}
-      propertyPath: m_LocalPosition.z
-      value: 0.00000015832525
-      objectReference: {fileID: 0}
-    - target: {fileID: 400088, guid: db0e58d0841b90c478cc919c554c298c, type: 3}
-      propertyPath: m_LocalRotation.w
-      value: -0.94782627
-      objectReference: {fileID: 0}
-    - target: {fileID: 400088, guid: db0e58d0841b90c478cc919c554c298c, type: 3}
-      propertyPath: m_LocalRotation.x
-      value: -0.31834093
-      objectReference: {fileID: 0}
-    - target: {fileID: 400088, guid: db0e58d0841b90c478cc919c554c298c, type: 3}
-      propertyPath: m_LocalRotation.y
-      value: 0.01669952
-      objectReference: {fileID: 0}
-    - target: {fileID: 400088, guid: db0e58d0841b90c478cc919c554c298c, type: 3}
-      propertyPath: m_LocalRotation.z
-      value: 0.0023780463
-      objectReference: {fileID: 0}
-    - target: {fileID: 400090, guid: db0e58d0841b90c478cc919c554c298c, type: 3}
-      propertyPath: m_LocalPosition.x
-      value: 0.010552426
-      objectReference: {fileID: 0}
-    - target: {fileID: 400090, guid: db0e58d0841b90c478cc919c554c298c, type: 3}
-      propertyPath: m_LocalPosition.y
-      value: 0.12939252
-      objectReference: {fileID: 0}
-    - target: {fileID: 400090, guid: db0e58d0841b90c478cc919c554c298c, type: 3}
-      propertyPath: m_LocalPosition.z
-      value: -0.017837357
-      objectReference: {fileID: 0}
-    - target: {fileID: 400090, guid: db0e58d0841b90c478cc919c554c298c, type: 3}
-      propertyPath: m_LocalRotation.w
-      value: 0.57852
-      objectReference: {fileID: 0}
-    - target: {fileID: 400090, guid: db0e58d0841b90c478cc919c554c298c, type: 3}
-      propertyPath: m_LocalRotation.x
-      value: 0.3702282
-      objectReference: {fileID: 0}
-    - target: {fileID: 400090, guid: db0e58d0841b90c478cc919c554c298c, type: 3}
-      propertyPath: m_LocalRotation.y
-      value: -0.4495011
-      objectReference: {fileID: 0}
-    - target: {fileID: 400090, guid: db0e58d0841b90c478cc919c554c298c, type: 3}
-      propertyPath: m_LocalRotation.z
-      value: 0.5711344
-      objectReference: {fileID: 0}
-    - target: {fileID: 400092, guid: db0e58d0841b90c478cc919c554c298c, type: 3}
-      propertyPath: m_LocalPosition.x
-      value: -0.010552275
-      objectReference: {fileID: 0}
-    - target: {fileID: 400092, guid: db0e58d0841b90c478cc919c554c298c, type: 3}
-      propertyPath: m_LocalPosition.y
-      value: 0.1293921
-      objectReference: {fileID: 0}
-    - target: {fileID: 400092, guid: db0e58d0841b90c478cc919c554c298c, type: 3}
-      propertyPath: m_LocalPosition.z
-      value: -0.01783682
-      objectReference: {fileID: 0}
-    - target: {fileID: 400092, guid: db0e58d0841b90c478cc919c554c298c, type: 3}
-      propertyPath: m_LocalRotation.w
-      value: -0.5502536
-      objectReference: {fileID: 0}
-    - target: {fileID: 400092, guid: db0e58d0841b90c478cc919c554c298c, type: 3}
-      propertyPath: m_LocalRotation.x
-      value: -0.4041236
-      objectReference: {fileID: 0}
-    - target: {fileID: 400092, guid: db0e58d0841b90c478cc919c554c298c, type: 3}
-      propertyPath: m_LocalRotation.y
-      value: -0.4836991
-      objectReference: {fileID: 0}
-    - target: {fileID: 400092, guid: db0e58d0841b90c478cc919c554c298c, type: 3}
-      propertyPath: m_LocalRotation.z
-      value: 0.54766804
-      objectReference: {fileID: 0}
-    - target: {fileID: 400094, guid: db0e58d0841b90c478cc919c554c298c, type: 3}
-      propertyPath: m_LocalPosition.x
-      value: 0.000000009313236
-      objectReference: {fileID: 0}
-    - target: {fileID: 400094, guid: db0e58d0841b90c478cc919c554c298c, type: 3}
-      propertyPath: m_LocalPosition.y
-      value: 0.038032584
-      objectReference: {fileID: 0}
-    - target: {fileID: 400094, guid: db0e58d0841b90c478cc919c554c298c, type: 3}
-      propertyPath: m_LocalPosition.z
-      value: 0.000000105240005
-      objectReference: {fileID: 0}
-    - target: {fileID: 400094, guid: db0e58d0841b90c478cc919c554c298c, type: 3}
-      propertyPath: m_LocalRotation.w
-      value: 0.88346606
-      objectReference: {fileID: 0}
-    - target: {fileID: 400094, guid: db0e58d0841b90c478cc919c554c298c, type: 3}
-      propertyPath: m_LocalRotation.x
-      value: 0.4590818
-      objectReference: {fileID: 0}
-    - target: {fileID: 400094, guid: db0e58d0841b90c478cc919c554c298c, type: 3}
-      propertyPath: m_LocalRotation.y
-      value: -0.04164886
-      objectReference: {fileID: 0}
-    - target: {fileID: 400094, guid: db0e58d0841b90c478cc919c554c298c, type: 3}
-      propertyPath: m_LocalRotation.z
-      value: 0.083648495
-      objectReference: {fileID: 0}
-    - target: {fileID: 400096, guid: db0e58d0841b90c478cc919c554c298c, type: 3}
-      propertyPath: m_LocalPosition.x
-      value: -0.000000020489122
-      objectReference: {fileID: 0}
-    - target: {fileID: 400096, guid: db0e58d0841b90c478cc919c554c298c, type: 3}
-      propertyPath: m_LocalPosition.y
-      value: 0.038033437
-      objectReference: {fileID: 0}
-    - target: {fileID: 400096, guid: db0e58d0841b90c478cc919c554c298c, type: 3}
-      propertyPath: m_LocalPosition.z
-      value: 0.00000042631407
-      objectReference: {fileID: 0}
-    - target: {fileID: 400096, guid: db0e58d0841b90c478cc919c554c298c, type: 3}
-      propertyPath: m_LocalRotation.w
-      value: -0.8836378
-      objectReference: {fileID: 0}
-    - target: {fileID: 400096, guid: db0e58d0841b90c478cc919c554c298c, type: 3}
-      propertyPath: m_LocalRotation.x
-      value: -0.46570486
-      objectReference: {fileID: 0}
-    - target: {fileID: 400096, guid: db0e58d0841b90c478cc919c554c298c, type: 3}
-      propertyPath: m_LocalRotation.y
-      value: -0.03778803
-      objectReference: {fileID: 0}
-    - target: {fileID: 400096, guid: db0e58d0841b90c478cc919c554c298c, type: 3}
-      propertyPath: m_LocalRotation.z
-      value: 0.02958719
-      objectReference: {fileID: 0}
-    - target: {fileID: 400098, guid: db0e58d0841b90c478cc919c554c298c, type: 3}
-      propertyPath: m_LocalPosition.x
-      value: -0.00000004656617
-      objectReference: {fileID: 0}
-    - target: {fileID: 400098, guid: db0e58d0841b90c478cc919c554c298c, type: 3}
-      propertyPath: m_LocalPosition.z
-      value: 0.00000016950152
-      objectReference: {fileID: 0}
-    - target: {fileID: 400098, guid: db0e58d0841b90c478cc919c554c298c, type: 3}
-      propertyPath: m_LocalRotation.w
-      value: 0.8789225
-      objectReference: {fileID: 0}
-    - target: {fileID: 400098, guid: db0e58d0841b90c478cc919c554c298c, type: 3}
-      propertyPath: m_LocalRotation.x
-      value: 0.47016525
-      objectReference: {fileID: 0}
-    - target: {fileID: 400098, guid: db0e58d0841b90c478cc919c554c298c, type: 3}
-      propertyPath: m_LocalRotation.y
-      value: 0.0015981346
-      objectReference: {fileID: 0}
-    - target: {fileID: 400098, guid: db0e58d0841b90c478cc919c554c298c, type: 3}
-      propertyPath: m_LocalRotation.z
-      value: 0.08023354
-      objectReference: {fileID: 0}
-    - target: {fileID: 400100, guid: db0e58d0841b90c478cc919c554c298c, type: 3}
-      propertyPath: m_LocalPosition.x
-      value: 0.000000066124
-      objectReference: {fileID: 0}
-    - target: {fileID: 400100, guid: db0e58d0841b90c478cc919c554c298c, type: 3}
-      propertyPath: m_LocalPosition.y
-      value: 0.04032459
-      objectReference: {fileID: 0}
-    - target: {fileID: 400100, guid: db0e58d0841b90c478cc919c554c298c, type: 3}
-      propertyPath: m_LocalPosition.z
-      value: -0.0000000032596394
-      objectReference: {fileID: 0}
-    - target: {fileID: 400100, guid: db0e58d0841b90c478cc919c554c298c, type: 3}
-      propertyPath: m_LocalRotation.w
-      value: -0.8789202
-      objectReference: {fileID: 0}
-    - target: {fileID: 400100, guid: db0e58d0841b90c478cc919c554c298c, type: 3}
-      propertyPath: m_LocalRotation.x
-      value: -0.47619647
-      objectReference: {fileID: 0}
-    - target: {fileID: 400100, guid: db0e58d0841b90c478cc919c554c298c, type: 3}
-      propertyPath: m_LocalRotation.y
-      value: 0.0017682312
-      objectReference: {fileID: 0}
-    - target: {fileID: 400100, guid: db0e58d0841b90c478cc919c554c298c, type: 3}
-      propertyPath: m_LocalRotation.z
-      value: 0.027078006
-      objectReference: {fileID: 0}
-    - target: {fileID: 400106, guid: db0e58d0841b90c478cc919c554c298c, type: 3}
-      propertyPath: m_RootOrder
-      value: 0
-      objectReference: {fileID: 0}
-    - target: {fileID: 400106, guid: db0e58d0841b90c478cc919c554c298c, type: 3}
-      propertyPath: m_LocalPosition.x
-      value: 0
-      objectReference: {fileID: 0}
-    - target: {fileID: 400106, guid: db0e58d0841b90c478cc919c554c298c, type: 3}
-      propertyPath: m_LocalPosition.y
-      value: 0
-      objectReference: {fileID: 0}
-    - target: {fileID: 400106, guid: db0e58d0841b90c478cc919c554c298c, type: 3}
-      propertyPath: m_LocalPosition.z
-      value: 0
-      objectReference: {fileID: 0}
-    - target: {fileID: 400106, guid: db0e58d0841b90c478cc919c554c298c, type: 3}
-      propertyPath: m_LocalRotation.w
-      value: 1
-      objectReference: {fileID: 0}
-    - target: {fileID: 400106, guid: db0e58d0841b90c478cc919c554c298c, type: 3}
-      propertyPath: m_LocalRotation.x
-      value: -0
-      objectReference: {fileID: 0}
-    - target: {fileID: 400106, guid: db0e58d0841b90c478cc919c554c298c, type: 3}
-      propertyPath: m_LocalRotation.y
-      value: -0
-      objectReference: {fileID: 0}
-    - target: {fileID: 400106, guid: db0e58d0841b90c478cc919c554c298c, type: 3}
-      propertyPath: m_LocalRotation.z
-      value: -0
-      objectReference: {fileID: 0}
-    - target: {fileID: 400106, guid: db0e58d0841b90c478cc919c554c298c, type: 3}
-      propertyPath: m_LocalEulerAnglesHint.x
-      value: 0
-      objectReference: {fileID: 0}
-    - target: {fileID: 400106, guid: db0e58d0841b90c478cc919c554c298c, type: 3}
-      propertyPath: m_LocalEulerAnglesHint.y
-      value: 0
-      objectReference: {fileID: 0}
-    - target: {fileID: 400106, guid: db0e58d0841b90c478cc919c554c298c, type: 3}
-      propertyPath: m_LocalEulerAnglesHint.z
-      value: 0
-      objectReference: {fileID: 0}
-    - target: {fileID: 400108, guid: db0e58d0841b90c478cc919c554c298c, type: 3}
-      propertyPath: m_LocalPosition.x
-      value: -0.000000005082928
-      objectReference: {fileID: 0}
-    - target: {fileID: 400108, guid: db0e58d0841b90c478cc919c554c298c, type: 3}
-      propertyPath: m_LocalPosition.y
-      value: 0.18220423
-      objectReference: {fileID: 0}
-    - target: {fileID: 400108, guid: db0e58d0841b90c478cc919c554c298c, type: 3}
-      propertyPath: m_LocalPosition.z
-      value: 0.00000006519258
-      objectReference: {fileID: 0}
-    - target: {fileID: 400108, guid: db0e58d0841b90c478cc919c554c298c, type: 3}
-      propertyPath: m_LocalRotation.w
-      value: 0.99870974
-      objectReference: {fileID: 0}
-    - target: {fileID: 400108, guid: db0e58d0841b90c478cc919c554c298c, type: 3}
-      propertyPath: m_LocalRotation.x
-      value: 0.048848413
-      objectReference: {fileID: 0}
-    - target: {fileID: 400108, guid: db0e58d0841b90c478cc919c554c298c, type: 3}
-      propertyPath: m_LocalRotation.y
-      value: 0.0063753272
-      objectReference: {fileID: 0}
-    - target: {fileID: 400108, guid: db0e58d0841b90c478cc919c554c298c, type: 3}
-      propertyPath: m_LocalRotation.z
-      value: -0.0123339575
-      objectReference: {fileID: 0}
-    - target: {fileID: 400110, guid: db0e58d0841b90c478cc919c554c298c, type: 3}
-      propertyPath: m_LocalPosition.x
-      value: 0
-      objectReference: {fileID: 0}
-    - target: {fileID: 400110, guid: db0e58d0841b90c478cc919c554c298c, type: 3}
-      propertyPath: m_LocalPosition.y
-      value: 0.08119912
-      objectReference: {fileID: 0}
-    - target: {fileID: 400110, guid: db0e58d0841b90c478cc919c554c298c, type: 3}
-      propertyPath: m_LocalPosition.z
-      value: 0.000000030733645
-      objectReference: {fileID: 0}
-    - target: {fileID: 400110, guid: db0e58d0841b90c478cc919c554c298c, type: 3}
-      propertyPath: m_LocalRotation.w
-      value: 0.9998917
-      objectReference: {fileID: 0}
-    - target: {fileID: 400110, guid: db0e58d0841b90c478cc919c554c298c, type: 3}
-      propertyPath: m_LocalRotation.x
-      value: -0.0048844335
-      objectReference: {fileID: 0}
-    - target: {fileID: 400110, guid: db0e58d0841b90c478cc919c554c298c, type: 3}
-      propertyPath: m_LocalRotation.y
-      value: 0.008059813
-      objectReference: {fileID: 0}
-    - target: {fileID: 400110, guid: db0e58d0841b90c478cc919c554c298c, type: 3}
-      propertyPath: m_LocalRotation.z
-      value: -0.011305911
-      objectReference: {fileID: 0}
-    - target: {fileID: 400112, guid: db0e58d0841b90c478cc919c554c298c, type: 3}
-      propertyPath: m_LocalPosition.x
-      value: -2.3283056e-10
-      objectReference: {fileID: 0}
-    - target: {fileID: 400112, guid: db0e58d0841b90c478cc919c554c298c, type: 3}
-      propertyPath: m_LocalPosition.y
-      value: 0.11609899
-      objectReference: {fileID: 0}
-    - target: {fileID: 400112, guid: db0e58d0841b90c478cc919c554c298c, type: 3}
-      propertyPath: m_LocalPosition.z
-      value: 0.000000027706857
-      objectReference: {fileID: 0}
-    - target: {fileID: 400112, guid: db0e58d0841b90c478cc919c554c298c, type: 3}
-      propertyPath: m_LocalRotation.w
-      value: 0.9999029
-      objectReference: {fileID: 0}
-    - target: {fileID: 400112, guid: db0e58d0841b90c478cc919c554c298c, type: 3}
-      propertyPath: m_LocalRotation.x
-      value: 0.0012288688
-      objectReference: {fileID: 0}
-    - target: {fileID: 400112, guid: db0e58d0841b90c478cc919c554c298c, type: 3}
-      propertyPath: m_LocalRotation.y
-      value: 0.0073822443
-      objectReference: {fileID: 0}
-    - target: {fileID: 400112, guid: db0e58d0841b90c478cc919c554c298c, type: 3}
-      propertyPath: m_LocalRotation.z
-      value: -0.011759699
-      objectReference: {fileID: 0}
-    - target: {fileID: 400114, guid: db0e58d0841b90c478cc919c554c298c, type: 3}
-      propertyPath: m_LocalPosition.y
-      value: 0.05532552
-      objectReference: {fileID: 0}
-    - target: {fileID: 400114, guid: db0e58d0841b90c478cc919c554c298c, type: 3}
-      propertyPath: m_LocalPosition.z
-      value: 0.011536595
-      objectReference: {fileID: 0}
-    - target: {fileID: 400114, guid: db0e58d0841b90c478cc919c554c298c, type: 3}
-      propertyPath: m_LocalRotation.w
-      value: 0.27602455
-      objectReference: {fileID: 0}
-    - target: {fileID: 400114, guid: db0e58d0841b90c478cc919c554c298c, type: 3}
-      propertyPath: m_LocalRotation.x
-      value: 0.9224199
-      objectReference: {fileID: 0}
-    - target: {fileID: 400114, guid: db0e58d0841b90c478cc919c554c298c, type: 3}
-      propertyPath: m_LocalRotation.y
-      value: -0.2363364
-      objectReference: {fileID: 0}
-    - target: {fileID: 400114, guid: db0e58d0841b90c478cc919c554c298c, type: 3}
-      propertyPath: m_LocalRotation.z
-      value: 0.13075602
-      objectReference: {fileID: 0}
-    - target: {fileID: 400116, guid: db0e58d0841b90c478cc919c554c298c, type: 3}
-      propertyPath: m_LocalPosition.y
-      value: 0.05532557
-      objectReference: {fileID: 0}
-    - target: {fileID: 400116, guid: db0e58d0841b90c478cc919c554c298c, type: 3}
-      propertyPath: m_LocalPosition.z
-      value: 0.011536599
-      objectReference: {fileID: 0}
-    - target: {fileID: 400116, guid: db0e58d0841b90c478cc919c554c298c, type: 3}
-      propertyPath: m_LocalRotation.w
-      value: 0.0445359
-      objectReference: {fileID: 0}
-    - target: {fileID: 400116, guid: db0e58d0841b90c478cc919c554c298c, type: 3}
-      propertyPath: m_LocalRotation.x
-      value: 0.9851272
-      objectReference: {fileID: 0}
-    - target: {fileID: 400116, guid: db0e58d0841b90c478cc919c554c298c, type: 3}
-      propertyPath: m_LocalRotation.y
-      value: 0.15986566
-      objectReference: {fileID: 0}
-    - target: {fileID: 400116, guid: db0e58d0841b90c478cc919c554c298c, type: 3}
-      propertyPath: m_LocalRotation.z
-      value: -0.0445415
-      objectReference: {fileID: 0}
-    - target: {fileID: 400122, guid: db0e58d0841b90c478cc919c554c298c, type: 3}
-      propertyPath: m_LocalPosition.x
-      value: -0.024371196
-      objectReference: {fileID: 0}
-    - target: {fileID: 400122, guid: db0e58d0841b90c478cc919c554c298c, type: 3}
-      propertyPath: m_LocalPosition.y
-      value: 0.04799605
-      objectReference: {fileID: 0}
-    - target: {fileID: 400122, guid: db0e58d0841b90c478cc919c554c298c, type: 3}
-      propertyPath: m_LocalPosition.z
-      value: 0.024950504
-      objectReference: {fileID: 0}
-    - target: {fileID: 400122, guid: db0e58d0841b90c478cc919c554c298c, type: 3}
-      propertyPath: m_LocalRotation.w
-      value: 0.2509074
-      objectReference: {fileID: 0}
-    - target: {fileID: 400122, guid: db0e58d0841b90c478cc919c554c298c, type: 3}
-      propertyPath: m_LocalRotation.x
-      value: -0.09848373
-      objectReference: {fileID: 0}
-    - target: {fileID: 400122, guid: db0e58d0841b90c478cc919c554c298c, type: 3}
-      propertyPath: m_LocalRotation.y
-      value: 0.83249086
-      objectReference: {fileID: 0}
-    - target: {fileID: 400122, guid: db0e58d0841b90c478cc919c554c298c, type: 3}
-      propertyPath: m_LocalRotation.z
-      value: 0.48405114
-      objectReference: {fileID: 0}
-    - target: {fileID: 400124, guid: db0e58d0841b90c478cc919c554c298c, type: 3}
-      propertyPath: m_LocalPosition.x
-      value: 0.024370866
-      objectReference: {fileID: 0}
-    - target: {fileID: 400124, guid: db0e58d0841b90c478cc919c554c298c, type: 3}
-      propertyPath: m_LocalPosition.y
-      value: 0.04799555
-      objectReference: {fileID: 0}
-    - target: {fileID: 400124, guid: db0e58d0841b90c478cc919c554c298c, type: 3}
-      propertyPath: m_LocalPosition.z
-      value: 0.024950702
-      objectReference: {fileID: 0}
-    - target: {fileID: 400124, guid: db0e58d0841b90c478cc919c554c298c, type: 3}
-      propertyPath: m_LocalRotation.w
-      value: -0.083111845
-      objectReference: {fileID: 0}
-    - target: {fileID: 400124, guid: db0e58d0841b90c478cc919c554c298c, type: 3}
-      propertyPath: m_LocalRotation.x
-      value: -0.2744939
-      objectReference: {fileID: 0}
-    - target: {fileID: 400124, guid: db0e58d0841b90c478cc919c554c298c, type: 3}
-      propertyPath: m_LocalRotation.y
-      value: -0.8655013
-      objectReference: {fileID: 0}
-    - target: {fileID: 400124, guid: db0e58d0841b90c478cc919c554c298c, type: 3}
-      propertyPath: m_LocalRotation.z
-      value: -0.41067398
-      objectReference: {fileID: 0}
-    - target: {fileID: 400126, guid: db0e58d0841b90c478cc919c554c298c, type: 3}
-      propertyPath: m_LocalPosition.x
-      value: -0.00000009499494
-      objectReference: {fileID: 0}
-    - target: {fileID: 400126, guid: db0e58d0841b90c478cc919c554c298c, type: 3}
-      propertyPath: m_LocalPosition.y
-      value: 0.05371407
-      objectReference: {fileID: 0}
-    - target: {fileID: 400126, guid: db0e58d0841b90c478cc919c554c298c, type: 3}
-      propertyPath: m_LocalPosition.z
-      value: -0.00000024587013
-      objectReference: {fileID: 0}
-    - target: {fileID: 400126, guid: db0e58d0841b90c478cc919c554c298c, type: 3}
-      propertyPath: m_LocalRotation.w
-      value: 0.86507434
-      objectReference: {fileID: 0}
-    - target: {fileID: 400126, guid: db0e58d0841b90c478cc919c554c298c, type: 3}
-      propertyPath: m_LocalRotation.x
-      value: 0.42941678
-      objectReference: {fileID: 0}
-    - target: {fileID: 400126, guid: db0e58d0841b90c478cc919c554c298c, type: 3}
-      propertyPath: m_LocalRotation.y
-      value: 0.06286934
-      objectReference: {fileID: 0}
-    - target: {fileID: 400126, guid: db0e58d0841b90c478cc919c554c298c, type: 3}
-      propertyPath: m_LocalRotation.z
-      value: -0.25158542
-      objectReference: {fileID: 0}
-    - target: {fileID: 400128, guid: db0e58d0841b90c478cc919c554c298c, type: 3}
-      propertyPath: m_LocalPosition.x
-      value: -0.0000002626332
-      objectReference: {fileID: 0}
-    - target: {fileID: 400128, guid: db0e58d0841b90c478cc919c554c298c, type: 3}
-      propertyPath: m_LocalPosition.z
-      value: -0.0000001192096
-      objectReference: {fileID: 0}
-    - target: {fileID: 400128, guid: db0e58d0841b90c478cc919c554c298c, type: 3}
-      propertyPath: m_LocalRotation.w
-      value: -0.8655909
-      objectReference: {fileID: 0}
-    - target: {fileID: 400128, guid: db0e58d0841b90c478cc919c554c298c, type: 3}
-      propertyPath: m_LocalRotation.x
-      value: -0.48361278
-      objectReference: {fileID: 0}
-    - target: {fileID: 400128, guid: db0e58d0841b90c478cc919c554c298c, type: 3}
-      propertyPath: m_LocalRotation.y
-      value: 0.05534553
-      objectReference: {fileID: 0}
-    - target: {fileID: 400128, guid: db0e58d0841b90c478cc919c554c298c, type: 3}
-      propertyPath: m_LocalRotation.z
-      value: 0.11750784
-      objectReference: {fileID: 0}
-    - target: {fileID: 400130, guid: db0e58d0841b90c478cc919c554c298c, type: 3}
-      propertyPath: m_LocalPosition.x
-      value: -0.00000008754441
-      objectReference: {fileID: 0}
-    - target: {fileID: 400130, guid: db0e58d0841b90c478cc919c554c298c, type: 3}
-      propertyPath: m_LocalPosition.y
-      value: 0.047133565
-      objectReference: {fileID: 0}
-    - target: {fileID: 400130, guid: db0e58d0841b90c478cc919c554c298c, type: 3}
-      propertyPath: m_LocalPosition.z
-      value: -0.00000007450612
-      objectReference: {fileID: 0}
-    - target: {fileID: 400130, guid: db0e58d0841b90c478cc919c554c298c, type: 3}
-      propertyPath: m_LocalRotation.w
-      value: 0.8077711
-      objectReference: {fileID: 0}
-    - target: {fileID: 400130, guid: db0e58d0841b90c478cc919c554c298c, type: 3}
-      propertyPath: m_LocalRotation.x
-      value: 0.5012366
-      objectReference: {fileID: 0}
-    - target: {fileID: 400130, guid: db0e58d0841b90c478cc919c554c298c, type: 3}
-      propertyPath: m_LocalRotation.y
-      value: 0.046344273
-      objectReference: {fileID: 0}
-    - target: {fileID: 400130, guid: db0e58d0841b90c478cc919c554c298c, type: 3}
-      propertyPath: m_LocalRotation.z
-      value: -0.3067899
-      objectReference: {fileID: 0}
-    - target: {fileID: 400132, guid: db0e58d0841b90c478cc919c554c298c, type: 3}
-      propertyPath: m_LocalPosition.x
-      value: -0.00000003818427
-      objectReference: {fileID: 0}
-    - target: {fileID: 400132, guid: db0e58d0841b90c478cc919c554c298c, type: 3}
-      propertyPath: m_LocalPosition.y
-      value: 0.04713353
-      objectReference: {fileID: 0}
-    - target: {fileID: 400132, guid: db0e58d0841b90c478cc919c554c298c, type: 3}
-      propertyPath: m_LocalPosition.z
-      value: 0.00000006705538
-      objectReference: {fileID: 0}
-    - target: {fileID: 400132, guid: db0e58d0841b90c478cc919c554c298c, type: 3}
-      propertyPath: m_LocalRotation.w
-      value: -0.8081269
-      objectReference: {fileID: 0}
-    - target: {fileID: 400132, guid: db0e58d0841b90c478cc919c554c298c, type: 3}
-      propertyPath: m_LocalRotation.x
-      value: -0.5756911
-      objectReference: {fileID: 0}
-    - target: {fileID: 400132, guid: db0e58d0841b90c478cc919c554c298c, type: 3}
-      propertyPath: m_LocalRotation.y
-      value: 0.03977555
-      objectReference: {fileID: 0}
-    - target: {fileID: 400132, guid: db0e58d0841b90c478cc919c554c298c, type: 3}
-      propertyPath: m_LocalRotation.z
-      value: 0.11801982
-      objectReference: {fileID: 0}
-    - target: {fileID: 400134, guid: db0e58d0841b90c478cc919c554c298c, type: 3}
-      propertyPath: m_LocalPosition.x
-      value: 0.009679112
-      objectReference: {fileID: 0}
-    - target: {fileID: 400134, guid: db0e58d0841b90c478cc919c554c298c, type: 3}
-      propertyPath: m_LocalPosition.y
-      value: 0.18696019
-      objectReference: {fileID: 0}
-    - target: {fileID: 400134, guid: db0e58d0841b90c478cc919c554c298c, type: 3}
-      propertyPath: m_LocalPosition.z
-      value: -0.019076584
-      objectReference: {fileID: 0}
-    - target: {fileID: 400134, guid: db0e58d0841b90c478cc919c554c298c, type: 3}
-      propertyPath: m_LocalRotation.w
-      value: 0.56486535
-      objectReference: {fileID: 0}
-    - target: {fileID: 400134, guid: db0e58d0841b90c478cc919c554c298c, type: 3}
-      propertyPath: m_LocalRotation.x
-      value: -0.37529707
-      objectReference: {fileID: 0}
-    - target: {fileID: 400134, guid: db0e58d0841b90c478cc919c554c298c, type: 3}
-      propertyPath: m_LocalRotation.y
-      value: -0.7063677
-      objectReference: {fileID: 0}
-    - target: {fileID: 400134, guid: db0e58d0841b90c478cc919c554c298c, type: 3}
-      propertyPath: m_LocalRotation.z
-      value: 0.20279077
-      objectReference: {fileID: 0}
-    - target: {fileID: 400136, guid: db0e58d0841b90c478cc919c554c298c, type: 3}
-      propertyPath: m_LocalPosition.x
-      value: -0.0096791405
-      objectReference: {fileID: 0}
-    - target: {fileID: 400136, guid: db0e58d0841b90c478cc919c554c298c, type: 3}
-      propertyPath: m_LocalPosition.y
-      value: 0.1869603
-      objectReference: {fileID: 0}
-    - target: {fileID: 400136, guid: db0e58d0841b90c478cc919c554c298c, type: 3}
-      propertyPath: m_LocalPosition.z
-      value: -0.019077087
-      objectReference: {fileID: 0}
-    - target: {fileID: 400136, guid: db0e58d0841b90c478cc919c554c298c, type: 3}
-      propertyPath: m_LocalRotation.w
-      value: 0.5810203
-      objectReference: {fileID: 0}
-    - target: {fileID: 400136, guid: db0e58d0841b90c478cc919c554c298c, type: 3}
-      propertyPath: m_LocalRotation.x
-      value: -0.17594269
-      objectReference: {fileID: 0}
-    - target: {fileID: 400136, guid: db0e58d0841b90c478cc919c554c298c, type: 3}
-      propertyPath: m_LocalRotation.y
-      value: 0.7775106
-      objectReference: {fileID: 0}
-    - target: {fileID: 400136, guid: db0e58d0841b90c478cc919c554c298c, type: 3}
-      propertyPath: m_LocalRotation.z
-      value: -0.16412455
-      objectReference: {fileID: 0}
-    - target: {fileID: 9500000, guid: db0e58d0841b90c478cc919c554c298c, type: 3}
-      propertyPath: m_Controller
-      value: 
-      objectReference: {fileID: 9100000, guid: e4d819d0facb81b439dc8589325d15a0, type: 2}
-    - target: {fileID: 9500000, guid: db0e58d0841b90c478cc919c554c298c, type: 3}
-      propertyPath: m_CullingMode
-      value: 0
-      objectReference: {fileID: 0}
-    - target: {fileID: 9500000, guid: db0e58d0841b90c478cc919c554c298c, type: 3}
-      propertyPath: m_ApplyRootMotion
-      value: 0
-      objectReference: {fileID: 0}
-    - target: {fileID: 13700000, guid: db0e58d0841b90c478cc919c554c298c, type: 3}
-      propertyPath: m_Materials.Array.size
-      value: 2
-      objectReference: {fileID: 0}
-    - target: {fileID: 13700000, guid: db0e58d0841b90c478cc919c554c298c, type: 3}
-      propertyPath: m_Materials.Array.data[0]
-      value: 
-      objectReference: {fileID: 2100000, guid: bfe19413bb9415d44a9706083520d2dd, type: 2}
-    - target: {fileID: 13700000, guid: db0e58d0841b90c478cc919c554c298c, type: 3}
-      propertyPath: m_Materials.Array.data[1]
-      value: 
-      objectReference: {fileID: 2100000, guid: 0f33f4c48f33e3541a630eb4195cdba3, type: 2}
-    - target: {fileID: 13700000, guid: db0e58d0841b90c478cc919c554c298c, type: 3}
-      propertyPath: m_Materials.Array.data[2]
-      value: 
-      objectReference: {fileID: 2100000, guid: 0c344c83faf185e49b4c6d3ebe54b64a, type: 2}
-    m_RemovedComponents: []
-  m_SourcePrefab: {fileID: 100100000, guid: db0e58d0841b90c478cc919c554c298c, type: 3}
---- !u!137 &8025951267890890615 stripped
-SkinnedMeshRenderer:
-  m_CorrespondingSourceObject: {fileID: 13700000, guid: db0e58d0841b90c478cc919c554c298c,
-    type: 3}
-  m_PrefabInstance: {fileID: 8025951267902360791}
-  m_PrefabAsset: {fileID: 0}
---- !u!95 &8025951267895015863 stripped
-Animator:
-  m_CorrespondingSourceObject: {fileID: 9500000, guid: db0e58d0841b90c478cc919c554c298c,
-    type: 3}
-  m_PrefabInstance: {fileID: 8025951267902360791}
-  m_PrefabAsset: {fileID: 0}
---- !u!1 &8025951267902392833 stripped
-GameObject:
-  m_CorrespondingSourceObject: {fileID: 100054, guid: db0e58d0841b90c478cc919c554c298c,
-    type: 3}
-  m_PrefabInstance: {fileID: 8025951267902360791}
-  m_PrefabAsset: {fileID: 0}
---- !u!54 &1763725657
-Rigidbody:
-  m_ObjectHideFlags: 0
-  m_CorrespondingSourceObject: {fileID: 0}
-  m_PrefabInstance: {fileID: 0}
-  m_PrefabAsset: {fileID: 0}
-  m_GameObject: {fileID: 8025951267902392833}
-  serializedVersion: 2
-  m_Mass: 4.375
-  m_Drag: 0
-  m_AngularDrag: 0.05
-  m_UseGravity: 1
-  m_IsKinematic: 0
-  m_Interpolate: 0
-  m_Constraints: 0
-  m_CollisionDetection: 0
---- !u!136 &1763725658
-CapsuleCollider:
-  m_ObjectHideFlags: 0
-  m_CorrespondingSourceObject: {fileID: 0}
-  m_PrefabInstance: {fileID: 0}
-  m_PrefabAsset: {fileID: 0}
-  m_GameObject: {fileID: 8025951267902392833}
-  m_Material: {fileID: 0}
-  m_IsTrigger: 0
-  m_Enabled: 1
-  m_Radius: 0.0831602
-  m_Height: 0.28029427
-  m_Direction: 1
-  m_Center: {x: 0.0000010008868, y: 0.17384286, z: -0.00000018799261}
---- !u!144 &1763725659
-CharacterJoint:
-  m_ObjectHideFlags: 0
-  m_CorrespondingSourceObject: {fileID: 0}
-  m_PrefabInstance: {fileID: 0}
-  m_PrefabAsset: {fileID: 0}
-  m_GameObject: {fileID: 8025951267902392833}
-  m_ConnectedBody: {fileID: 1489099882}
-  m_ConnectedArticulationBody: {fileID: 0}
-  m_Anchor: {x: 0, y: 0, z: 0}
-  m_Axis: {x: 0, y: 0, z: 1}
-  m_AutoConfigureConnectedAnchor: 1
-  m_ConnectedAnchor: {x: -0.0000003743914, y: 0.26198554, z: -0.00000023841855}
-  serializedVersion: 2
-  m_SwingAxis: {x: 0, y: -1, z: 0}
-  m_TwistLimitSpring:
-    spring: 0
-    damper: 0
-  m_LowTwistLimit:
-    limit: -90
-    bounciness: 0
-    contactDistance: 0
-  m_HighTwistLimit:
-    limit: 0
-    bounciness: 0
-    contactDistance: 0
-  m_SwingLimitSpring:
-    spring: 0
-    damper: 0
-  m_Swing1Limit:
-    limit: 0
-    bounciness: 0
-    contactDistance: 0
-  m_Swing2Limit:
-    limit: 0
-    bounciness: 0
-    contactDistance: 0
-  m_EnableProjection: 0
-  m_ProjectionDistance: 0.1
-  m_ProjectionAngle: 180
-  m_BreakForce: Infinity
-  m_BreakTorque: Infinity
-  m_EnableCollision: 0
-  m_EnablePreprocessing: 0
-  m_MassScale: 1
-  m_ConnectedMassScale: 1
---- !u!1 &8025951267902392835 stripped
-GameObject:
-  m_CorrespondingSourceObject: {fileID: 100052, guid: db0e58d0841b90c478cc919c554c298c,
-    type: 3}
-  m_PrefabInstance: {fileID: 8025951267902360791}
-  m_PrefabAsset: {fileID: 0}
---- !u!54 &1500748495
-Rigidbody:
-  m_ObjectHideFlags: 0
-  m_CorrespondingSourceObject: {fileID: 0}
-  m_PrefabInstance: {fileID: 0}
-  m_PrefabAsset: {fileID: 0}
-  m_GameObject: {fileID: 8025951267902392835}
-  serializedVersion: 2
-  m_Mass: 4.375
-  m_Drag: 0
-  m_AngularDrag: 0.05
-  m_UseGravity: 1
-  m_IsKinematic: 0
-  m_Interpolate: 0
-  m_Constraints: 0
-  m_CollisionDetection: 0
---- !u!136 &1500748496
-CapsuleCollider:
-  m_ObjectHideFlags: 0
-  m_CorrespondingSourceObject: {fileID: 0}
-  m_PrefabInstance: {fileID: 0}
-  m_PrefabAsset: {fileID: 0}
-  m_GameObject: {fileID: 8025951267902392835}
-  m_Material: {fileID: 0}
-  m_IsTrigger: 0
-  m_Enabled: 1
-  m_Radius: 0.051437795
-  m_Height: 0.32867396
-  m_Direction: 1
-  m_Center: {x: 0.00000025882238, y: 0.12971112, z: 0.009999781}
---- !u!144 &1500748497
-CharacterJoint:
-  m_ObjectHideFlags: 0
-  m_CorrespondingSourceObject: {fileID: 0}
-  m_PrefabInstance: {fileID: 0}
-  m_PrefabAsset: {fileID: 0}
-  m_GameObject: {fileID: 8025951267902392835}
-  m_ConnectedBody: {fileID: 1444100392}
-  m_ConnectedArticulationBody: {fileID: 0}
-  m_Anchor: {x: 0, y: 0, z: 0}
-  m_Axis: {x: 0, y: 0, z: 1}
-  m_AutoConfigureConnectedAnchor: 1
-  m_ConnectedAnchor: {x: 0.00000032037534, y: 0.26198402, z: -0.0000047683834}
-  serializedVersion: 2
-  m_SwingAxis: {x: 0, y: -1, z: 0}
-  m_TwistLimitSpring:
-    spring: 0
-    damper: 0
-  m_LowTwistLimit:
-    limit: -90
-    bounciness: 0
-    contactDistance: 0
-  m_HighTwistLimit:
-    limit: 0
-    bounciness: 0
-    contactDistance: 0
-  m_SwingLimitSpring:
-    spring: 0
-    damper: 0
-  m_Swing1Limit:
-    limit: 0
-    bounciness: 0
-    contactDistance: 0
-  m_Swing2Limit:
-    limit: 0
-    bounciness: 0
-    contactDistance: 0
-  m_EnableProjection: 0
-  m_ProjectionDistance: 0.1
-  m_ProjectionAngle: 180
-  m_BreakForce: Infinity
-  m_BreakTorque: Infinity
-  m_EnableCollision: 0
-  m_EnablePreprocessing: 0
-  m_MassScale: 1
-  m_ConnectedMassScale: 1
---- !u!1 &8025951267902392891 stripped
-GameObject:
-  m_CorrespondingSourceObject: {fileID: 100076, guid: db0e58d0841b90c478cc919c554c298c,
-    type: 3}
-  m_PrefabInstance: {fileID: 8025951267902360791}
-  m_PrefabAsset: {fileID: 0}
---- !u!54 &1023991629
-Rigidbody:
-  m_ObjectHideFlags: 0
-  m_CorrespondingSourceObject: {fileID: 0}
-  m_PrefabInstance: {fileID: 0}
-  m_PrefabAsset: {fileID: 0}
-  m_GameObject: {fileID: 8025951267902392891}
-  serializedVersion: 2
-  m_Mass: 50
-  m_Drag: 0
-  m_AngularDrag: 0.05
-  m_UseGravity: 1
-  m_IsKinematic: 0
-  m_Interpolate: 0
-  m_Constraints: 0
-  m_CollisionDetection: 0
---- !u!65 &1023991630
-BoxCollider:
-  m_ObjectHideFlags: 0
-  m_CorrespondingSourceObject: {fileID: 0}
-  m_PrefabInstance: {fileID: 0}
-  m_PrefabAsset: {fileID: 0}
-  m_GameObject: {fileID: 8025951267902392891}
-  m_Material: {fileID: 0}
-  m_IsTrigger: 0
-  m_Enabled: 1
-  serializedVersion: 2
-  m_Size: {x: 0.2855962, y: 0.07729847, z: 0.26807696}
-  m_Center: {x: -0.0024500345, y: 0.13357295, z: -0.035020217}
---- !u!1 &8025951267902392943 stripped
-GameObject:
-  m_CorrespondingSourceObject: {fileID: 100024, guid: db0e58d0841b90c478cc919c554c298c,
-    type: 3}
-  m_PrefabInstance: {fileID: 8025951267902360791}
-  m_PrefabAsset: {fileID: 0}
---- !u!54 &1235855723
-Rigidbody:
-  m_ObjectHideFlags: 0
-  m_CorrespondingSourceObject: {fileID: 0}
-  m_PrefabInstance: {fileID: 0}
-  m_PrefabAsset: {fileID: 0}
-  m_GameObject: {fileID: 8025951267902392943}
-  serializedVersion: 2
-  m_Mass: 2
-  m_Drag: 15
-  m_AngularDrag: 0.05
-  m_UseGravity: 1
-  m_IsKinematic: 0
-  m_Interpolate: 0
-  m_Constraints: 0
-  m_CollisionDetection: 0
---- !u!135 &1235855724
-SphereCollider:
-  m_ObjectHideFlags: 0
-  m_CorrespondingSourceObject: {fileID: 0}
-  m_PrefabInstance: {fileID: 0}
-  m_PrefabAsset: {fileID: 0}
-  m_GameObject: {fileID: 8025951267902392943}
-  m_Material: {fileID: 0}
-  m_IsTrigger: 0
-  m_Enabled: 1
-  serializedVersion: 2
-  m_Radius: 0.1311013
-  m_Center: {x: 0.000000011383889, y: 0.08458843, z: 0.0000000014501899}
---- !u!144 &1235855725
-CharacterJoint:
-  m_ObjectHideFlags: 0
-  m_CorrespondingSourceObject: {fileID: 0}
-  m_PrefabInstance: {fileID: 0}
-  m_PrefabAsset: {fileID: 0}
-  m_GameObject: {fileID: 8025951267902392943}
-  m_ConnectedBody: {fileID: 1780393538}
-  m_ConnectedArticulationBody: {fileID: 0}
-  m_Anchor: {x: 0, y: 0, z: 0}
-  m_Axis: {x: 1, y: 0, z: 0}
-  m_AutoConfigureConnectedAnchor: 1
-  m_ConnectedAnchor: {x: 0.003965694, y: 0.4663628, z: 0.043588184}
-  serializedVersion: 2
-  m_SwingAxis: {x: 0, y: 0, z: 1}
-  m_TwistLimitSpring:
-    spring: 0
-    damper: 0
-  m_LowTwistLimit:
-    limit: -40
-    bounciness: 0
-    contactDistance: 0
-  m_HighTwistLimit:
-    limit: 25
-    bounciness: 0
-    contactDistance: 0
-  m_SwingLimitSpring:
-    spring: 0
-    damper: 0
-  m_Swing1Limit:
-    limit: 25
-    bounciness: 0
-    contactDistance: 0
-  m_Swing2Limit:
-    limit: 0
-    bounciness: 0
-    contactDistance: 0
-  m_EnableProjection: 0
-  m_ProjectionDistance: 0.1
-  m_ProjectionAngle: 180
-  m_BreakForce: Infinity
-  m_BreakTorque: Infinity
-  m_EnableCollision: 0
-  m_EnablePreprocessing: 0
-  m_MassScale: 1
-  m_ConnectedMassScale: 1
---- !u!1 &8025951267902392945 stripped
-GameObject:
-  m_CorrespondingSourceObject: {fileID: 100006, guid: db0e58d0841b90c478cc919c554c298c,
-    type: 3}
-  m_PrefabInstance: {fileID: 8025951267902360791}
-  m_PrefabAsset: {fileID: 0}
---- !u!54 &742640933
-Rigidbody:
-  m_ObjectHideFlags: 0
-  m_CorrespondingSourceObject: {fileID: 0}
-  m_PrefabInstance: {fileID: 0}
-  m_PrefabAsset: {fileID: 0}
-  m_GameObject: {fileID: 8025951267902392945}
-  serializedVersion: 2
-  m_Mass: 6.5625
-  m_Drag: 0
-  m_AngularDrag: 0.05
-  m_UseGravity: 1
-  m_IsKinematic: 0
-  m_Interpolate: 0
-  m_Constraints: 0
-  m_CollisionDetection: 0
---- !u!136 &742640934
-CapsuleCollider:
-  m_ObjectHideFlags: 0
-  m_CorrespondingSourceObject: {fileID: 0}
-  m_PrefabInstance: {fileID: 0}
-  m_PrefabAsset: {fileID: 0}
-  m_GameObject: {fileID: 8025951267902392945}
-  m_Material: {fileID: 0}
-  m_IsTrigger: 0
-  m_Enabled: 1
-  m_Radius: 0.08576981
-  m_Height: 0.4321233
-  m_Direction: 1
-  m_Center: {x: -0.0000005921322, y: 0.21988368, z: 0.010000365}
---- !u!144 &742640932
-CharacterJoint:
-  m_ObjectHideFlags: 0
-  m_CorrespondingSourceObject: {fileID: 0}
-  m_PrefabInstance: {fileID: 0}
-  m_PrefabAsset: {fileID: 0}
-  m_GameObject: {fileID: 8025951267902392945}
-  m_ConnectedBody: {fileID: 1213959537}
-  m_ConnectedArticulationBody: {fileID: 0}
-  m_Anchor: {x: 0, y: 0, z: 0}
-  m_Axis: {x: 1, y: 0, z: 0}
-  m_AutoConfigureConnectedAnchor: 1
-  m_ConnectedAnchor: {x: 0.000000014897092, y: 0.45922852, z: -0.00000015642213}
-  serializedVersion: 2
-  m_SwingAxis: {x: 0, y: 0, z: -1}
-  m_TwistLimitSpring:
-    spring: 0
-    damper: 0
-  m_LowTwistLimit:
-    limit: -80
-    bounciness: 0
-    contactDistance: 0
-  m_HighTwistLimit:
-    limit: 0
-    bounciness: 0
-    contactDistance: 0
-  m_SwingLimitSpring:
-    spring: 0
-    damper: 0
-  m_Swing1Limit:
-    limit: 0
-    bounciness: 0
-    contactDistance: 0
-  m_Swing2Limit:
-    limit: 0
-    bounciness: 0
-    contactDistance: 0
-  m_EnableProjection: 0
-  m_ProjectionDistance: 0.1
-  m_ProjectionAngle: 180
-  m_BreakForce: Infinity
-  m_BreakTorque: Infinity
-  m_EnableCollision: 0
-  m_EnablePreprocessing: 0
-  m_MassScale: 1
-  m_ConnectedMassScale: 1
---- !u!1 &8025951267902392947 stripped
-GameObject:
-  m_CorrespondingSourceObject: {fileID: 100004, guid: db0e58d0841b90c478cc919c554c298c,
-    type: 3}
-  m_PrefabInstance: {fileID: 8025951267902360791}
-  m_PrefabAsset: {fileID: 0}
---- !u!54 &1095523583
-Rigidbody:
-  m_ObjectHideFlags: 0
-  m_CorrespondingSourceObject: {fileID: 0}
-  m_PrefabInstance: {fileID: 0}
-  m_PrefabAsset: {fileID: 0}
-  m_GameObject: {fileID: 8025951267902392947}
-  serializedVersion: 2
-  m_Mass: 6.5625
-  m_Drag: 0
-  m_AngularDrag: 0.05
-  m_UseGravity: 1
-  m_IsKinematic: 0
-  m_Interpolate: 0
-  m_Constraints: 0
-  m_CollisionDetection: 0
---- !u!136 &1095523584
-CapsuleCollider:
-  m_ObjectHideFlags: 0
-  m_CorrespondingSourceObject: {fileID: 0}
-  m_PrefabInstance: {fileID: 0}
-  m_PrefabAsset: {fileID: 0}
-  m_GameObject: {fileID: 8025951267902392947}
-  m_Material: {fileID: 0}
-  m_IsTrigger: 0
-  m_Enabled: 1
-  m_Radius: 0.08464307
-  m_Height: 0.42031923
-  m_Direction: 1
-  m_Center: {x: 0.0000004255427, y: 0.211035, z: 0.030000687}
---- !u!144 &1095523582
-CharacterJoint:
-  m_ObjectHideFlags: 0
-  m_CorrespondingSourceObject: {fileID: 0}
-  m_PrefabInstance: {fileID: 0}
-  m_PrefabAsset: {fileID: 0}
-  m_GameObject: {fileID: 8025951267902392947}
-  m_ConnectedBody: {fileID: 1564067563}
-  m_ConnectedArticulationBody: {fileID: 0}
-  m_Anchor: {x: 0, y: 0, z: 0}
-  m_Axis: {x: 1, y: 0, z: 0}
-  m_AutoConfigureConnectedAnchor: 1
-  m_ConnectedAnchor: {x: 0.00000017876494, y: 0.4592279, z: 0}
-  serializedVersion: 2
-  m_SwingAxis: {x: 0, y: 0, z: -1}
-  m_TwistLimitSpring:
-    spring: 0
-    damper: 0
-  m_LowTwistLimit:
-    limit: -80
-    bounciness: 0
-    contactDistance: 0
-  m_HighTwistLimit:
-    limit: 0
-    bounciness: 0
-    contactDistance: 0
-  m_SwingLimitSpring:
-    spring: 0
-    damper: 0
-  m_Swing1Limit:
-    limit: 0
-    bounciness: 0
-    contactDistance: 0
-  m_Swing2Limit:
-    limit: 0
-    bounciness: 0
-    contactDistance: 0
-  m_EnableProjection: 0
-  m_ProjectionDistance: 0.1
-  m_ProjectionAngle: 180
-  m_BreakForce: Infinity
-  m_BreakTorque: Infinity
-  m_EnableCollision: 0
-  m_EnablePreprocessing: 0
-  m_MassScale: 1
-  m_ConnectedMassScale: 1
---- !u!1 &8025951267902392949 stripped
-GameObject:
-  m_CorrespondingSourceObject: {fileID: 100002, guid: db0e58d0841b90c478cc919c554c298c,
-    type: 3}
-  m_PrefabInstance: {fileID: 8025951267902360791}
-  m_PrefabAsset: {fileID: 0}
---- !u!54 &1456332522
-Rigidbody:
-  m_ObjectHideFlags: 0
-  m_CorrespondingSourceObject: {fileID: 0}
-  m_PrefabInstance: {fileID: 0}
-  m_PrefabAsset: {fileID: 0}
-  m_GameObject: {fileID: 8025951267902392949}
-  serializedVersion: 2
-  m_Mass: 1
-  m_Drag: 0
-  m_AngularDrag: 0.05
-  m_UseGravity: 1
-  m_IsKinematic: 0
-  m_Interpolate: 0
-  m_Constraints: 0
-  m_CollisionDetection: 0
---- !u!136 &1456332523
-CapsuleCollider:
-  m_ObjectHideFlags: 0
-  m_CorrespondingSourceObject: {fileID: 0}
-  m_PrefabInstance: {fileID: 0}
-  m_PrefabAsset: {fileID: 0}
-  m_GameObject: {fileID: 8025951267902392949}
-  m_Material: {fileID: 0}
-  m_IsTrigger: 0
-  m_Enabled: 1
-  m_Radius: 0.048174817
-  m_Height: 0.2796233
-  m_Direction: 1
-  m_Center: {x: 0.00000038580268, y: -0.0427797, z: 0.014143414}
---- !u!144 &1456332521
-CharacterJoint:
-  m_ObjectHideFlags: 0
-  m_CorrespondingSourceObject: {fileID: 0}
-  m_PrefabInstance: {fileID: 0}
-  m_PrefabAsset: {fileID: 0}
-  m_GameObject: {fileID: 8025951267902392949}
-  m_ConnectedBody: {fileID: 742640933}
-  m_ConnectedArticulationBody: {fileID: 0}
-  m_Anchor: {x: 0, y: 0, z: 0}
-  m_Axis: {x: 1, y: 0, z: 0}
-  m_AutoConfigureConnectedAnchor: 1
-  m_ConnectedAnchor: {x: -0.02759994, y: 0.395584, z: -0.1535735}
-  serializedVersion: 2
-  m_SwingAxis: {x: 0, y: 1, z: 0}
-  m_TwistLimitSpring:
-    spring: 0
-    damper: 0
-  m_LowTwistLimit:
-    limit: -20
-    bounciness: 0
-    contactDistance: 0
-  m_HighTwistLimit:
-    limit: 70
-    bounciness: 0
-    contactDistance: 0
-  m_SwingLimitSpring:
-    spring: 0
-    damper: 0
-  m_Swing1Limit:
-    limit: 40
-    bounciness: 0
-    contactDistance: 0
-  m_Swing2Limit:
-    limit: 40
-    bounciness: 0
-    contactDistance: 0
-  m_EnableProjection: 0
-  m_ProjectionDistance: 0.1
-  m_ProjectionAngle: 180
-  m_BreakForce: Infinity
-  m_BreakTorque: Infinity
-  m_EnableCollision: 0
-  m_EnablePreprocessing: 1
-  m_MassScale: 1
-  m_ConnectedMassScale: 1
---- !u!1 &8025951267902392951 stripped
-GameObject:
-  m_CorrespondingSourceObject: {fileID: 100000, guid: db0e58d0841b90c478cc919c554c298c,
-    type: 3}
-  m_PrefabInstance: {fileID: 8025951267902360791}
-  m_PrefabAsset: {fileID: 0}
---- !u!54 &1073876833
-Rigidbody:
-  m_ObjectHideFlags: 0
-  m_CorrespondingSourceObject: {fileID: 0}
-  m_PrefabInstance: {fileID: 0}
-  m_PrefabAsset: {fileID: 0}
-  m_GameObject: {fileID: 8025951267902392951}
-  serializedVersion: 2
-  m_Mass: 1
-  m_Drag: 0
-  m_AngularDrag: 0.05
-  m_UseGravity: 1
-  m_IsKinematic: 0
-  m_Interpolate: 0
-  m_Constraints: 0
-  m_CollisionDetection: 0
---- !u!136 &1073876834
-CapsuleCollider:
-  m_ObjectHideFlags: 0
-  m_CorrespondingSourceObject: {fileID: 0}
-  m_PrefabInstance: {fileID: 0}
-  m_PrefabAsset: {fileID: 0}
-  m_GameObject: {fileID: 8025951267902392951}
-  m_Material: {fileID: 0}
-  m_IsTrigger: 0
-  m_Enabled: 1
-  m_Radius: 0.06268352
-  m_Height: 0.2752484
-  m_Direction: 1
-  m_Center: {x: 0.00000016052132, y: -0.040080715, z: 0.03}
---- !u!144 &1073876832
-CharacterJoint:
-  m_ObjectHideFlags: 0
-  m_CorrespondingSourceObject: {fileID: 0}
-  m_PrefabInstance: {fileID: 0}
-  m_PrefabAsset: {fileID: 0}
-  m_GameObject: {fileID: 8025951267902392951}
-  m_ConnectedBody: {fileID: 1095523583}
-  m_ConnectedArticulationBody: {fileID: 0}
-  m_Anchor: {x: 0, y: 0, z: 0}
-  m_Axis: {x: 1, y: 0, z: 0}
-  m_AutoConfigureConnectedAnchor: 1
-  m_ConnectedAnchor: {x: 0.017114421, y: 0.43396866, z: -0.15689471}
-  serializedVersion: 2
-  m_SwingAxis: {x: 0, y: 1, z: 0}
-  m_TwistLimitSpring:
-    spring: 0
-    damper: 0
-  m_LowTwistLimit:
-    limit: -20
-    bounciness: 0
-    contactDistance: 0
-  m_HighTwistLimit:
-    limit: 70
-    bounciness: 0
-    contactDistance: 0
-  m_SwingLimitSpring:
-    spring: 0
-    damper: 0
-  m_Swing1Limit:
-    limit: 40
-    bounciness: 0
-    contactDistance: 0
-  m_Swing2Limit:
-    limit: 40
-    bounciness: 0
-    contactDistance: 0
-  m_EnableProjection: 0
-  m_ProjectionDistance: 0.1
-  m_ProjectionAngle: 180
-  m_BreakForce: Infinity
-  m_BreakTorque: Infinity
-  m_EnableCollision: 0
-  m_EnablePreprocessing: 1
-  m_MassScale: 1
-  m_ConnectedMassScale: 1
---- !u!1 &8025951267902393283 stripped
-GameObject:
-  m_CorrespondingSourceObject: {fileID: 100116, guid: db0e58d0841b90c478cc919c554c298c,
-    type: 3}
-  m_PrefabInstance: {fileID: 8025951267902360791}
-  m_PrefabAsset: {fileID: 0}
---- !u!54 &1213959537
-Rigidbody:
-  m_ObjectHideFlags: 0
-  m_CorrespondingSourceObject: {fileID: 0}
-  m_PrefabInstance: {fileID: 0}
-  m_PrefabAsset: {fileID: 0}
-  m_GameObject: {fileID: 8025951267902393283}
-  serializedVersion: 2
-  m_Mass: 6.5625
-  m_Drag: 0
-  m_AngularDrag: 0.05
-  m_UseGravity: 1
-  m_IsKinematic: 0
-  m_Interpolate: 0
-  m_Constraints: 0
-  m_CollisionDetection: 0
---- !u!136 &1213959539
-CapsuleCollider:
-  m_ObjectHideFlags: 0
-  m_CorrespondingSourceObject: {fileID: 0}
-  m_PrefabInstance: {fileID: 0}
-  m_PrefabAsset: {fileID: 0}
-  m_GameObject: {fileID: 8025951267902393283}
-  m_Material: {fileID: 0}
-  m_IsTrigger: 0
-  m_Enabled: 1
-  m_Radius: 0.13776857
-  m_Height: 0.31255722
-  m_Direction: 1
-  m_Center: {x: -0.0000015736127, y: 0.2200511, z: -0.000000006060583}
---- !u!144 &1213959538
-CharacterJoint:
-  m_ObjectHideFlags: 0
-  m_CorrespondingSourceObject: {fileID: 0}
-  m_PrefabInstance: {fileID: 0}
-  m_PrefabAsset: {fileID: 0}
-  m_GameObject: {fileID: 8025951267902393283}
-  m_ConnectedBody: {fileID: 1023991629}
-  m_ConnectedArticulationBody: {fileID: 0}
-  m_Anchor: {x: 0, y: 0, z: 0}
-  m_Axis: {x: 1, y: 0, z: 0}
-  m_AutoConfigureConnectedAnchor: 1
-  m_ConnectedAnchor: {x: 0.0904157, y: 0.05532553, z: 0.011536687}
-  serializedVersion: 2
-  m_SwingAxis: {x: 0, y: 0, z: -1}
-  m_TwistLimitSpring:
-    spring: 0
-    damper: 0
-  m_LowTwistLimit:
-    limit: -20
-    bounciness: 0
-    contactDistance: 0
-  m_HighTwistLimit:
-    limit: 70
-    bounciness: 0
-    contactDistance: 0
-  m_SwingLimitSpring:
-    spring: 0
-    damper: 0
-  m_Swing1Limit:
-    limit: 30
-    bounciness: 0
-    contactDistance: 0
-  m_Swing2Limit:
-    limit: 0
-    bounciness: 0
-    contactDistance: 0
-  m_EnableProjection: 0
-  m_ProjectionDistance: 0.1
-  m_ProjectionAngle: 180
-  m_BreakForce: Infinity
-  m_BreakTorque: Infinity
-  m_EnableCollision: 0
-  m_EnablePreprocessing: 0
-  m_MassScale: 1
-  m_ConnectedMassScale: 1
---- !u!1 &8025951267902393285 stripped
-GameObject:
-  m_CorrespondingSourceObject: {fileID: 100114, guid: db0e58d0841b90c478cc919c554c298c,
-    type: 3}
-  m_PrefabInstance: {fileID: 8025951267902360791}
-  m_PrefabAsset: {fileID: 0}
---- !u!54 &1564067563
-Rigidbody:
-  m_ObjectHideFlags: 0
-  m_CorrespondingSourceObject: {fileID: 0}
-  m_PrefabInstance: {fileID: 0}
-  m_PrefabAsset: {fileID: 0}
-  m_GameObject: {fileID: 8025951267902393285}
-  serializedVersion: 2
-  m_Mass: 6.5625
-  m_Drag: 0
-  m_AngularDrag: 0.05
-  m_UseGravity: 1
-  m_IsKinematic: 0
-  m_Interpolate: 0
-  m_Constraints: 0
-  m_CollisionDetection: 0
---- !u!136 &1564067565
-CapsuleCollider:
-  m_ObjectHideFlags: 0
-  m_CorrespondingSourceObject: {fileID: 0}
-  m_PrefabInstance: {fileID: 0}
-  m_PrefabAsset: {fileID: 0}
-  m_GameObject: {fileID: 8025951267902393285}
-  m_Material: {fileID: 0}
-  m_IsTrigger: 0
-  m_Enabled: 1
-  m_Radius: 0.13776839
-  m_Height: 0.29890805
-  m_Direction: 1
-  m_Center: {x: -0.0000009733301, y: 0.21086057, z: -0.000000095035396}
---- !u!144 &1564067564
-CharacterJoint:
-  m_ObjectHideFlags: 0
-  m_CorrespondingSourceObject: {fileID: 0}
-  m_PrefabInstance: {fileID: 0}
-  m_PrefabAsset: {fileID: 0}
-  m_GameObject: {fileID: 8025951267902393285}
-  m_ConnectedBody: {fileID: 1023991629}
-  m_ConnectedArticulationBody: {fileID: 0}
-  m_Anchor: {x: 0, y: 0, z: 0}
-  m_Axis: {x: 1, y: 0, z: 0}
-  m_AutoConfigureConnectedAnchor: 1
-  m_ConnectedAnchor: {x: -0.09041567, y: 0.05532546, z: 0.011536469}
-  serializedVersion: 2
-  m_SwingAxis: {x: 0, y: 0, z: -1}
-  m_TwistLimitSpring:
-    spring: 0
-    damper: 0
-  m_LowTwistLimit:
-    limit: -20
-    bounciness: 0
-    contactDistance: 0
-  m_HighTwistLimit:
-    limit: 70
-    bounciness: 0
-    contactDistance: 0
-  m_SwingLimitSpring:
-    spring: 0
-    damper: 0
-  m_Swing1Limit:
-    limit: 30
-    bounciness: 0
-    contactDistance: 0
-  m_Swing2Limit:
-    limit: 0
-    bounciness: 0
-    contactDistance: 0
-  m_EnableProjection: 0
-  m_ProjectionDistance: 0.1
-  m_ProjectionAngle: 180
-  m_BreakForce: Infinity
-  m_BreakTorque: Infinity
-  m_EnableCollision: 0
-  m_EnablePreprocessing: 0
-  m_MassScale: 1
-  m_ConnectedMassScale: 1
---- !u!1 &8025951267902393305 stripped
-GameObject:
-  m_CorrespondingSourceObject: {fileID: 100110, guid: db0e58d0841b90c478cc919c554c298c,
-    type: 3}
-  m_PrefabInstance: {fileID: 8025951267902360791}
-  m_PrefabAsset: {fileID: 0}
---- !u!54 &1780393538
-Rigidbody:
-  m_ObjectHideFlags: 0
-  m_CorrespondingSourceObject: {fileID: 0}
-  m_PrefabInstance: {fileID: 0}
-  m_PrefabAsset: {fileID: 0}
-  m_GameObject: {fileID: 8025951267902393305}
-  serializedVersion: 2
-  m_Mass: 10.9375
-  m_Drag: 0
-  m_AngularDrag: 0.05
-  m_UseGravity: 1
-  m_IsKinematic: 0
-  m_Interpolate: 0
-  m_Constraints: 0
-  m_CollisionDetection: 0
---- !u!65 &1780393540
-BoxCollider:
-  m_ObjectHideFlags: 0
-  m_CorrespondingSourceObject: {fileID: 0}
-  m_PrefabInstance: {fileID: 0}
-  m_PrefabAsset: {fileID: 0}
-  m_GameObject: {fileID: 8025951267902393305}
-  m_Material: {fileID: 0}
-  m_IsTrigger: 0
-  m_Enabled: 1
-  serializedVersion: 2
-  m_Size: {x: 0.37857783, y: 0.25137183, z: 0.23659334}
-  m_Center: {x: -0.0036860101, y: 0.034636658, z: -0.040232886}
---- !u!144 &1780393539
-CharacterJoint:
-  m_ObjectHideFlags: 0
-  m_CorrespondingSourceObject: {fileID: 0}
-  m_PrefabInstance: {fileID: 0}
-  m_PrefabAsset: {fileID: 0}
-  m_GameObject: {fileID: 8025951267902393305}
-  m_ConnectedBody: {fileID: 1023991629}
-  m_ConnectedArticulationBody: {fileID: 0}
-  m_Anchor: {x: 0, y: 0, z: 0}
-  m_Axis: {x: 1, y: 0, z: 0}
-  m_AutoConfigureConnectedAnchor: 1
-  m_ConnectedAnchor: {x: 0.0020508617, y: 0.26299116, z: 0.007909882}
-  serializedVersion: 2
-  m_SwingAxis: {x: 0, y: 0, z: 1}
-  m_TwistLimitSpring:
-    spring: 0
-    damper: 0
-  m_LowTwistLimit:
-    limit: -20
-    bounciness: 0
-    contactDistance: 0
-  m_HighTwistLimit:
-    limit: 20
-    bounciness: 0
-    contactDistance: 0
-  m_SwingLimitSpring:
-    spring: 0
-    damper: 0
-  m_Swing1Limit:
-    limit: 10
-    bounciness: 0
-    contactDistance: 0
-  m_Swing2Limit:
-    limit: 0
-    bounciness: 0
-    contactDistance: 0
-  m_EnableProjection: 0
-  m_ProjectionDistance: 0.1
-  m_ProjectionAngle: 180
-  m_BreakForce: Infinity
-  m_BreakTorque: Infinity
-  m_EnableCollision: 0
-  m_EnablePreprocessing: 0
-  m_MassScale: 1
-  m_ConnectedMassScale: 1
---- !u!1 &8025951267902393309 stripped
-GameObject:
-  m_CorrespondingSourceObject: {fileID: 100106, guid: db0e58d0841b90c478cc919c554c298c,
-    type: 3}
-  m_PrefabInstance: {fileID: 8025951267902360791}
-  m_PrefabAsset: {fileID: 0}
---- !u!114 &8025951267732772893
-MonoBehaviour:
-  m_ObjectHideFlags: 0
-  m_CorrespondingSourceObject: {fileID: 0}
-  m_PrefabInstance: {fileID: 0}
-  m_PrefabAsset: {fileID: 0}
-  m_GameObject: {fileID: 8025951267902393309}
-  m_Enabled: 1
-  m_EditorHideFlags: 0
-  m_Script: {fileID: 11500000, guid: 6241075a8a072334ab0ada098550eb4b, type: 3}
-  m_Name: 
-  m_EditorClassIdentifier: 
-  meleeEnemyAI: {fileID: 8025951268374177581}
-  swordHitbox: {fileID: 8025951267324572937}
---- !u!1 &8025951267902393329 stripped
-GameObject:
-  m_CorrespondingSourceObject: {fileID: 100134, guid: db0e58d0841b90c478cc919c554c298c,
-    type: 3}
-  m_PrefabInstance: {fileID: 8025951267902360791}
-  m_PrefabAsset: {fileID: 0}
---- !u!54 &1444100392
-Rigidbody:
-  m_ObjectHideFlags: 0
-  m_CorrespondingSourceObject: {fileID: 0}
-  m_PrefabInstance: {fileID: 0}
-  m_PrefabAsset: {fileID: 0}
-  m_GameObject: {fileID: 8025951267902393329}
-  serializedVersion: 2
-  m_Mass: 4.375
-  m_Drag: 0
-  m_AngularDrag: 0.05
-  m_UseGravity: 1
-  m_IsKinematic: 0
-  m_Interpolate: 0
-  m_Constraints: 0
-  m_CollisionDetection: 0
---- !u!136 &1444100394
-CapsuleCollider:
-  m_ObjectHideFlags: 0
-  m_CorrespondingSourceObject: {fileID: 0}
-  m_PrefabInstance: {fileID: 0}
-  m_PrefabAsset: {fileID: 0}
-  m_GameObject: {fileID: 8025951267902393329}
-  m_Material: {fileID: 0}
-  m_IsTrigger: 0
-  m_Enabled: 1
-  m_Radius: 0.06549597
-  m_Height: 0.29175043
-  m_Direction: 1
-  m_Center: {x: -0.0000007507017, y: 0.134157, z: 0.0000005902432}
---- !u!144 &1444100393
-CharacterJoint:
-  m_ObjectHideFlags: 0
-  m_CorrespondingSourceObject: {fileID: 0}
-  m_PrefabInstance: {fileID: 0}
-  m_PrefabAsset: {fileID: 0}
-  m_GameObject: {fileID: 8025951267902393329}
-  m_ConnectedBody: {fileID: 1780393538}
-  m_ConnectedArticulationBody: {fileID: 0}
-  m_Anchor: {x: 0, y: 0, z: 0}
-  m_Axis: {x: 0, y: -1, z: 0}
-  m_AutoConfigureConnectedAnchor: 1
-  m_ConnectedAnchor: {x: -0.19297506, y: 0.26245663, z: -0.037467435}
-  serializedVersion: 2
-  m_SwingAxis: {x: 0, y: 0, z: 1}
-  m_TwistLimitSpring:
-    spring: 0
-    damper: 0
-  m_LowTwistLimit:
-    limit: -70
-    bounciness: 0
-    contactDistance: 0
-  m_HighTwistLimit:
-    limit: 10
-    bounciness: 0
-    contactDistance: 0
-  m_SwingLimitSpring:
-    spring: 0
-    damper: 0
-  m_Swing1Limit:
-    limit: 50
-    bounciness: 0
-    contactDistance: 0
-  m_Swing2Limit:
-    limit: 0
-    bounciness: 0
-    contactDistance: 0
-  m_EnableProjection: 0
-  m_ProjectionDistance: 0.1
-  m_ProjectionAngle: 180
-  m_BreakForce: Infinity
-  m_BreakTorque: Infinity
-  m_EnableCollision: 0
-  m_EnablePreprocessing: 0
-  m_MassScale: 1
-  m_ConnectedMassScale: 1
---- !u!1 &8025951267902393343 stripped
-GameObject:
-  m_CorrespondingSourceObject: {fileID: 100136, guid: db0e58d0841b90c478cc919c554c298c,
-    type: 3}
-  m_PrefabInstance: {fileID: 8025951267902360791}
-  m_PrefabAsset: {fileID: 0}
---- !u!54 &1489099882
-Rigidbody:
-  m_ObjectHideFlags: 0
-  m_CorrespondingSourceObject: {fileID: 0}
-  m_PrefabInstance: {fileID: 0}
-  m_PrefabAsset: {fileID: 0}
-  m_GameObject: {fileID: 8025951267902393343}
-  serializedVersion: 2
-  m_Mass: 4.375
-  m_Drag: 0
-  m_AngularDrag: 0.05
-  m_UseGravity: 1
-  m_IsKinematic: 0
-  m_Interpolate: 0
-  m_Constraints: 0
-  m_CollisionDetection: 0
---- !u!136 &1489099884
-CapsuleCollider:
-  m_ObjectHideFlags: 0
-  m_CorrespondingSourceObject: {fileID: 0}
-  m_PrefabInstance: {fileID: 0}
-  m_PrefabAsset: {fileID: 0}
-  m_GameObject: {fileID: 8025951267902393343}
-  m_Material: {fileID: 0}
-  m_IsTrigger: 0
-  m_Enabled: 1
-  m_Radius: 0.06549636
-  m_Height: 0.24352166
-  m_Direction: 1
-  m_Center: {x: 0.00000041567907, y: 0.121761166, z: -0.0000000066704056}
---- !u!144 &1489099883
-CharacterJoint:
-  m_ObjectHideFlags: 0
-  m_CorrespondingSourceObject: {fileID: 0}
-  m_PrefabInstance: {fileID: 0}
-  m_PrefabAsset: {fileID: 0}
-  m_GameObject: {fileID: 8025951267902393343}
-  m_ConnectedBody: {fileID: 1780393538}
-  m_ConnectedArticulationBody: {fileID: 0}
-  m_Anchor: {x: 0, y: 0, z: 0}
-  m_Axis: {x: 0, y: -1, z: 0}
-  m_AutoConfigureConnectedAnchor: 1
-  m_ConnectedAnchor: {x: 0.18560317, y: 0.24038528, z: -0.104941666}
-  serializedVersion: 2
-  m_SwingAxis: {x: 0, y: 0, z: 1}
-  m_TwistLimitSpring:
-    spring: 0
-    damper: 0
-  m_LowTwistLimit:
-    limit: -70
-    bounciness: 0
-    contactDistance: 0
-  m_HighTwistLimit:
-    limit: 10
-    bounciness: 0
-    contactDistance: 0
-  m_SwingLimitSpring:
-    spring: 0
-    damper: 0
-  m_Swing1Limit:
-    limit: 50
-    bounciness: 0
-    contactDistance: 0
-  m_Swing2Limit:
-    limit: 0
-    bounciness: 0
-    contactDistance: 0
-  m_EnableProjection: 0
-  m_ProjectionDistance: 0.1
-  m_ProjectionAngle: 180
-  m_BreakForce: Infinity
-  m_BreakTorque: Infinity
-  m_EnableCollision: 0
-  m_EnablePreprocessing: 0
-  m_MassScale: 1
-  m_ConnectedMassScale: 1
---- !u!4 &8025951267902494265 stripped
-Transform:
-  m_CorrespondingSourceObject: {fileID: 400110, guid: db0e58d0841b90c478cc919c554c298c,
-    type: 3}
-  m_PrefabInstance: {fileID: 8025951267902360791}
-  m_PrefabAsset: {fileID: 0}
---- !u!4 &8025951267902494269 stripped
-Transform:
-  m_CorrespondingSourceObject: {fileID: 400106, guid: db0e58d0841b90c478cc919c554c298c,
-    type: 3}
-  m_PrefabInstance: {fileID: 8025951267902360791}
-  m_PrefabAsset: {fileID: 0}
---- !u!4 &8025951267902494273 stripped
-Transform:
-  m_CorrespondingSourceObject: {fileID: 400022, guid: db0e58d0841b90c478cc919c554c298c,
-    type: 3}
-  m_PrefabInstance: {fileID: 8025951267902360791}
-  m_PrefabAsset: {fileID: 0}+%YAML 1.1
+%TAG !u! tag:unity3d.com,2011:
+--- !u!1 &633389553
+GameObject:
+  m_ObjectHideFlags: 0
+  m_CorrespondingSourceObject: {fileID: 0}
+  m_PrefabInstance: {fileID: 0}
+  m_PrefabAsset: {fileID: 0}
+  serializedVersion: 6
+  m_Component:
+  - component: {fileID: 633389554}
+  - component: {fileID: 633389556}
+  - component: {fileID: 633389555}
+  m_Layer: 17
+  m_Name: Enemy Death
+  m_TagString: Untagged
+  m_Icon: {fileID: 0}
+  m_NavMeshLayer: 0
+  m_StaticEditorFlags: 0
+  m_IsActive: 0
+--- !u!4 &633389554
+Transform:
+  m_ObjectHideFlags: 0
+  m_CorrespondingSourceObject: {fileID: 0}
+  m_PrefabInstance: {fileID: 0}
+  m_PrefabAsset: {fileID: 0}
+  m_GameObject: {fileID: 633389553}
+  m_LocalRotation: {x: -0, y: -0, z: -0, w: 1}
+  m_LocalPosition: {x: -12.997982, y: -24.640324, z: 33.399498}
+  m_LocalScale: {x: 1, y: 1, z: 1}
+  m_ConstrainProportionsScale: 0
+  m_Children: []
+  m_Father: {fileID: 8025951267902494269}
+  m_RootOrder: 2
+  m_LocalEulerAnglesHint: {x: 0, y: 0, z: 0}
+--- !u!114 &633389556
+MonoBehaviour:
+  m_ObjectHideFlags: 0
+  m_CorrespondingSourceObject: {fileID: 0}
+  m_PrefabInstance: {fileID: 0}
+  m_PrefabAsset: {fileID: 0}
+  m_GameObject: {fileID: 633389553}
+  m_Enabled: 1
+  m_EditorHideFlags: 0
+  m_Script: {fileID: 11500000, guid: 6ba1d39e1a4e0a142831b5815b528429, type: 3}
+  m_Name: 
+  m_EditorClassIdentifier: 
+  Active: 1
+  Label: Cinemachine Impulse
+  Chance: 100
+  Timing:
+    TimescaleMode: 0
+    ExcludeFromHoldingPauses: 0
+    ContributeToTotalDuration: 1
+    InitialDelay: 0
+    CooldownDuration: 0
+    InterruptsOnStop: 1
+    NumberOfRepeats: 0
+    RepeatForever: 0
+    DelayBetweenRepeats: 1
+    MMFeedbacksDirectionCondition: 0
+    PlayDirection: 0
+    ConstantIntensity: 0
+    UseIntensityInterval: 0
+    IntensityIntervalMin: 0
+    IntensityIntervalMax: 0
+    Sequence: {fileID: 0}
+    TrackID: 0
+    Quantized: 0
+    TargetBPM: 120
+  DebugActive: 0
+  m_ImpulseDefinition:
+    m_ImpulseChannel: 1
+    m_ImpulseShape: 0
+    m_CustomImpulseShape:
+      serializedVersion: 2
+      m_Curve: []
+      m_PreInfinity: 2
+      m_PostInfinity: 2
+      m_RotationOrder: 4
+    m_ImpulseDuration: 0.2
+    m_ImpulseType: 3
+    m_DissipationRate: 0
+    m_RawSignal: {fileID: 0}
+    m_AmplitudeGain: 1
+    m_FrequencyGain: 1
+    m_RepeatMode: 0
+    m_Randomize: 1
+    m_TimeEnvelope:
+      m_AttackShape:
+        serializedVersion: 2
+        m_Curve: []
+        m_PreInfinity: 2
+        m_PostInfinity: 2
+        m_RotationOrder: 4
+      m_DecayShape:
+        serializedVersion: 2
+        m_Curve: []
+        m_PreInfinity: 2
+        m_PostInfinity: 2
+        m_RotationOrder: 4
+      m_AttackTime: 0
+      m_SustainTime: 0.2
+      m_DecayTime: 0.7
+      m_ScaleWithImpact: 1
+      m_HoldForever: 0
+    m_ImpactRadius: 100
+    m_DirectionMode: 0
+    m_DissipationMode: 2
+    m_DissipationDistance: 100
+    m_PropagationSpeed: 343
+  Velocity: {x: 0, y: 0, z: 0}
+  ClearImpulseOnStop: 0
+--- !u!114 &633389555
+MonoBehaviour:
+  m_ObjectHideFlags: 0
+  m_CorrespondingSourceObject: {fileID: 0}
+  m_PrefabInstance: {fileID: 0}
+  m_PrefabAsset: {fileID: 0}
+  m_GameObject: {fileID: 633389553}
+  m_Enabled: 0
+  m_EditorHideFlags: 0
+  m_Script: {fileID: 11500000, guid: 6da43522623d4704e979466dc7650b65, type: 3}
+  m_Name: 
+  m_EditorClassIdentifier: 
+  Feedbacks: []
+  InitializationMode: 2
+  SafeMode: 3
+  Direction: 0
+  AutoChangeDirectionOnEnd: 0
+  AutoPlayOnStart: 0
+  AutoPlayOnEnable: 0
+  ForceTimescaleMode: 0
+  ForcedTimescaleMode: 1
+  DurationMultiplier: 1
+  RandomizeDuration: 0
+  RandomDurationMultiplier: {x: 0.5, y: 1.5}
+  DisplayFullDurationDetails: 0
+  PlayerTimescaleMode: 1
+  OnlyPlayIfWithinRange: 0
+  RangeCenter: {fileID: 0}
+  RangeDistance: 5
+  UseRangeFalloff: 0
+  RangeFalloff:
+    serializedVersion: 2
+    m_Curve:
+    - serializedVersion: 3
+      time: 0
+      value: 1
+      inSlope: 0
+      outSlope: 0
+      tangentMode: 0
+      weightedMode: 0
+      inWeight: 0
+      outWeight: 0
+    - serializedVersion: 3
+      time: 1
+      value: 0
+      inSlope: 0
+      outSlope: 0
+      tangentMode: 0
+      weightedMode: 0
+      inWeight: 0
+      outWeight: 0
+    m_PreInfinity: 2
+    m_PostInfinity: 2
+    m_RotationOrder: 4
+  RemapRangeFalloff: {x: 0, y: 1}
+  IgnoreRangeEvents: 0
+  CooldownDuration: 0
+  InitialDelay: 0
+  CanPlay: 1
+  CanPlayWhileAlreadyPlaying: 1
+  ChanceToPlay: 100
+  FeedbacksIntensity: 1
+  Events:
+    TriggerMMFeedbacksEvents: 0
+    TriggerUnityEvents: 1
+    OnPlay:
+      m_PersistentCalls:
+        m_Calls: []
+    OnPause:
+      m_PersistentCalls:
+        m_Calls: []
+    OnResume:
+      m_PersistentCalls:
+        m_Calls: []
+    OnRevert:
+      m_PersistentCalls:
+        m_Calls: []
+    OnComplete:
+      m_PersistentCalls:
+        m_Calls: []
+    OnRestoreInitialValues:
+      m_PersistentCalls:
+        m_Calls: []
+    OnSkipToTheEnd:
+      m_PersistentCalls:
+        m_Calls: []
+  DebugActive: 0
+  FeedbacksList:
+  - rid: 0
+  - rid: 1
+  - rid: 2
+  - rid: 3
+  KeepPlayModeChanges: 0
+  PerformanceMode: 0
+  ForceStopFeedbacksOnDisable: 1
+  PlayCount: 0
+  references:
+    version: 2
+    RefIds:
+    - rid: 0
+      type: {class: MMF_Flicker, ns: MoreMountains.Feedbacks, asm: MoreMountains.Feedbacks}
+      data:
+        Active: 1
+        UniqueID: 1659889625
+        Label: Flicker
+        ChannelMode: 0
+        Channel: 0
+        MMChannelDefinition: {fileID: 0}
+        Chance: 100
+        DisplayColor: {r: 0, g: 0, b: 0, a: 1}
+        Timing:
+          TimescaleMode: 0
+          ExcludeFromHoldingPauses: 0
+          ContributeToTotalDuration: 1
+          InitialDelay: 0
+          CooldownDuration: 0
+          InterruptsOnStop: 1
+          NumberOfRepeats: 0
+          RepeatForever: 0
+          DelayBetweenRepeats: 1
+          MMFeedbacksDirectionCondition: 0
+          PlayDirection: 0
+          ConstantIntensity: 0
+          UseIntensityInterval: 0
+          IntensityIntervalMin: 0
+          IntensityIntervalMax: 0
+          Sequence: {fileID: 0}
+          TrackID: 0
+          Quantized: 0
+          TargetBPM: 120
+        AutomatedTargetAcquisition:
+          Mode: 0
+          ChildIndex: 0
+        RandomizeOutput: 0
+        RandomMultiplier: {x: 0.8, y: 1}
+        RandomizeDuration: 0
+        RandomDurationMultiplier: {x: 0.5, y: 2}
+        UseRange: 0
+        RangeDistance: 5
+        UseRangeFalloff: 0
+        RangeFalloff:
+          serializedVersion: 2
+          m_Curve:
+          - serializedVersion: 3
+            time: 0
+            value: 1
+            inSlope: 0
+            outSlope: 0
+            tangentMode: 0
+            weightedMode: 0
+            inWeight: 0
+            outWeight: 0
+          - serializedVersion: 3
+            time: 1
+            value: 0
+            inSlope: 0
+            outSlope: 0
+            tangentMode: 0
+            weightedMode: 0
+            inWeight: 0
+            outWeight: 0
+          m_PreInfinity: 2
+          m_PostInfinity: 2
+          m_RotationOrder: 4
+        RemapRangeFalloff: {x: 0, y: 1}
+        Owner: {fileID: 633389555}
+        DebugActive: 0
+        BoundRenderer: {fileID: 8025951267890890615}
+        Mode: 0
+        PropertyName: _Tint
+        FlickerDuration: 0.1
+        FlickerOctave: 0.04
+        FlickerColor: {r: 1, g: 0, b: 0.056943893, a: 1}
+        MaterialIndexes: 
+        UseMaterialPropertyBlocks: 0
+        SpriteRendererTextureProperty: _MainTex
+    - rid: 1
+      type: {class: MMF_CinemachineImpulse, ns: MoreMountains.FeedbacksForThirdParty,
+        asm: MoreMountains.Feedbacks.Cinemachine}
+      data:
+        Active: 1
+        UniqueID: 621775363
+        Label: Cinemachine Impulse
+        ChannelMode: 0
+        Channel: 0
+        MMChannelDefinition: {fileID: 0}
+        Chance: 100
+        DisplayColor: {r: 0, g: 0, b: 0, a: 1}
+        Timing:
+          TimescaleMode: 0
+          ExcludeFromHoldingPauses: 0
+          ContributeToTotalDuration: 1
+          InitialDelay: 0
+          CooldownDuration: 0
+          InterruptsOnStop: 1
+          NumberOfRepeats: 0
+          RepeatForever: 0
+          DelayBetweenRepeats: 1
+          MMFeedbacksDirectionCondition: 0
+          PlayDirection: 0
+          ConstantIntensity: 0
+          UseIntensityInterval: 0
+          IntensityIntervalMin: 0
+          IntensityIntervalMax: 0
+          Sequence: {fileID: 0}
+          TrackID: 0
+          Quantized: 0
+          TargetBPM: 120
+        AutomatedTargetAcquisition:
+          Mode: 0
+          ChildIndex: 0
+        RandomizeOutput: 0
+        RandomMultiplier: {x: 0.8, y: 1}
+        RandomizeDuration: 0
+        RandomDurationMultiplier: {x: 0.5, y: 2}
+        UseRange: 0
+        RangeDistance: 5
+        UseRangeFalloff: 0
+        RangeFalloff:
+          serializedVersion: 2
+          m_Curve:
+          - serializedVersion: 3
+            time: 0
+            value: 1
+            inSlope: 0
+            outSlope: 0
+            tangentMode: 0
+            weightedMode: 0
+            inWeight: 0
+            outWeight: 0
+          - serializedVersion: 3
+            time: 1
+            value: 0
+            inSlope: 0
+            outSlope: 0
+            tangentMode: 0
+            weightedMode: 0
+            inWeight: 0
+            outWeight: 0
+          m_PreInfinity: 2
+          m_PostInfinity: 2
+          m_RotationOrder: 4
+        RemapRangeFalloff: {x: 0, y: 1}
+        Owner: {fileID: 633389555}
+        DebugActive: 0
+        m_ImpulseDefinition:
+          m_ImpulseChannel: 1
+          m_ImpulseShape: 2
+          m_CustomImpulseShape:
+            serializedVersion: 2
+            m_Curve: []
+            m_PreInfinity: 2
+            m_PostInfinity: 2
+            m_RotationOrder: 4
+          m_ImpulseDuration: 0.1
+          m_ImpulseType: 0
+          m_DissipationRate: 0
+          m_RawSignal: {fileID: 0}
+          m_AmplitudeGain: 1
+          m_FrequencyGain: 1
+          m_RepeatMode: 0
+          m_Randomize: 1
+          m_TimeEnvelope:
+            m_AttackShape:
+              serializedVersion: 2
+              m_Curve: []
+              m_PreInfinity: 2
+              m_PostInfinity: 2
+              m_RotationOrder: 4
+            m_DecayShape:
+              serializedVersion: 2
+              m_Curve: []
+              m_PreInfinity: 2
+              m_PostInfinity: 2
+              m_RotationOrder: 4
+            m_AttackTime: 0
+            m_SustainTime: 0.2
+            m_DecayTime: 0.7
+            m_ScaleWithImpact: 1
+            m_HoldForever: 0
+          m_ImpactRadius: 100
+          m_DirectionMode: 0
+          m_DissipationMode: 2
+          m_DissipationDistance: 100
+          m_PropagationSpeed: 343
+        Velocity: {x: 0, y: 0.1, z: 0}
+        ClearImpulseOnStop: 0
+    - rid: 2
+      type: {class: MMF_FreezeFrame, ns: MoreMountains.Feedbacks, asm: MoreMountains.Feedbacks}
+      data:
+        Active: 1
+        UniqueID: 482625749
+        Label: Freeze Frame
+        ChannelMode: 0
+        Channel: 0
+        MMChannelDefinition: {fileID: 0}
+        Chance: 100
+        DisplayColor: {r: 0, g: 0, b: 0, a: 1}
+        Timing:
+          TimescaleMode: 0
+          ExcludeFromHoldingPauses: 0
+          ContributeToTotalDuration: 1
+          InitialDelay: 0
+          CooldownDuration: 0
+          InterruptsOnStop: 1
+          NumberOfRepeats: 0
+          RepeatForever: 0
+          DelayBetweenRepeats: 1
+          MMFeedbacksDirectionCondition: 0
+          PlayDirection: 0
+          ConstantIntensity: 0
+          UseIntensityInterval: 0
+          IntensityIntervalMin: 0
+          IntensityIntervalMax: 0
+          Sequence: {fileID: 0}
+          TrackID: 0
+          Quantized: 0
+          TargetBPM: 120
+        AutomatedTargetAcquisition:
+          Mode: 0
+          ChildIndex: 0
+        RandomizeOutput: 0
+        RandomMultiplier: {x: 0.8, y: 1}
+        RandomizeDuration: 0
+        RandomDurationMultiplier: {x: 0.5, y: 2}
+        UseRange: 0
+        RangeDistance: 5
+        UseRangeFalloff: 0
+        RangeFalloff:
+          serializedVersion: 2
+          m_Curve:
+          - serializedVersion: 3
+            time: 0
+            value: 1
+            inSlope: 0
+            outSlope: 0
+            tangentMode: 0
+            weightedMode: 0
+            inWeight: 0
+            outWeight: 0
+          - serializedVersion: 3
+            time: 1
+            value: 0
+            inSlope: 0
+            outSlope: 0
+            tangentMode: 0
+            weightedMode: 0
+            inWeight: 0
+            outWeight: 0
+          m_PreInfinity: 2
+          m_PostInfinity: 2
+          m_RotationOrder: 4
+        RemapRangeFalloff: {x: 0, y: 1}
+        Owner: {fileID: 633389555}
+        DebugActive: 0
+        FreezeFrameDuration: 0.05
+        MinimumTimescaleThreshold: 0.1
+    - rid: 3
+      type: {class: MMF_TimescaleModifier, ns: MoreMountains.Feedbacks, asm: MoreMountains.Feedbacks}
+      data:
+        Active: 1
+        UniqueID: 269233964
+        Label: Timescale Modifier
+        ChannelMode: 0
+        Channel: 0
+        MMChannelDefinition: {fileID: 0}
+        Chance: 100
+        DisplayColor: {r: 0, g: 0, b: 0, a: 1}
+        Timing:
+          TimescaleMode: 0
+          ExcludeFromHoldingPauses: 0
+          ContributeToTotalDuration: 1
+          InitialDelay: 0
+          CooldownDuration: 0
+          InterruptsOnStop: 1
+          NumberOfRepeats: 0
+          RepeatForever: 0
+          DelayBetweenRepeats: 1
+          MMFeedbacksDirectionCondition: 0
+          PlayDirection: 0
+          ConstantIntensity: 0
+          UseIntensityInterval: 0
+          IntensityIntervalMin: 0
+          IntensityIntervalMax: 0
+          Sequence: {fileID: 0}
+          TrackID: 0
+          Quantized: 0
+          TargetBPM: 120
+        AutomatedTargetAcquisition:
+          Mode: 0
+          ChildIndex: 0
+        RandomizeOutput: 0
+        RandomMultiplier: {x: 0.8, y: 1}
+        RandomizeDuration: 0
+        RandomDurationMultiplier: {x: 0.5, y: 2}
+        UseRange: 0
+        RangeDistance: 5
+        UseRangeFalloff: 0
+        RangeFalloff:
+          serializedVersion: 2
+          m_Curve:
+          - serializedVersion: 3
+            time: 0
+            value: 1
+            inSlope: 0
+            outSlope: 0
+            tangentMode: 0
+            weightedMode: 0
+            inWeight: 0
+            outWeight: 0
+          - serializedVersion: 3
+            time: 1
+            value: 0
+            inSlope: 0
+            outSlope: 0
+            tangentMode: 0
+            weightedMode: 0
+            inWeight: 0
+            outWeight: 0
+          m_PreInfinity: 2
+          m_PostInfinity: 2
+          m_RotationOrder: 4
+        RemapRangeFalloff: {x: 0, y: 1}
+        Owner: {fileID: 633389555}
+        DebugActive: 0
+        Mode: 0
+        TimeScale: 0.2
+        TimeScaleDuration: 0.4
+        ResetTimescaleOnStop: 0
+        TimeScaleLerp: 0
+        TimescaleLerpMode: 0
+        TimeScaleLerpSpeed: 1
+        TimescaleLerpCurve:
+          MMTweenDefinitionType: 1
+          MMTweenCurve: 4
+          Curve:
+            serializedVersion: 2
+            m_Curve:
+            - serializedVersion: 3
+              time: 0
+              value: 0
+              inSlope: 0
+              outSlope: 0
+              tangentMode: 0
+              weightedMode: 0
+              inWeight: 0
+              outWeight: 0
+            - serializedVersion: 3
+              time: 1
+              value: 1
+              inSlope: 0
+              outSlope: 0
+              tangentMode: 0
+              weightedMode: 0
+              inWeight: 0
+              outWeight: 0
+            m_PreInfinity: 2
+            m_PostInfinity: 2
+            m_RotationOrder: 4
+          Initialized: 0
+        TimescaleLerpDuration: 1
+        TimeScaleLerpOnReset: 0
+        TimescaleLerpCurveOnReset:
+          MMTweenDefinitionType: 1
+          MMTweenCurve: 4
+          Curve:
+            serializedVersion: 2
+            m_Curve:
+            - serializedVersion: 3
+              time: 0
+              value: 0
+              inSlope: 0
+              outSlope: 0
+              tangentMode: 0
+              weightedMode: 0
+              inWeight: 0
+              outWeight: 0
+            - serializedVersion: 3
+              time: 1
+              value: 1
+              inSlope: 0
+              outSlope: 0
+              tangentMode: 0
+              weightedMode: 0
+              inWeight: 0
+              outWeight: 0
+            m_PreInfinity: 2
+            m_PostInfinity: 2
+            m_RotationOrder: 4
+          Initialized: 0
+        TimescaleLerpDurationOnReset: 1
+--- !u!1 &1042872817
+GameObject:
+  m_ObjectHideFlags: 0
+  m_CorrespondingSourceObject: {fileID: 0}
+  m_PrefabInstance: {fileID: 0}
+  m_PrefabAsset: {fileID: 0}
+  serializedVersion: 6
+  m_Component:
+  - component: {fileID: 1042872818}
+  - component: {fileID: 1042872820}
+  - component: {fileID: 1042872819}
+  m_Layer: 11
+  m_Name: Enemy Death Feedbacks
+  m_TagString: Untagged
+  m_Icon: {fileID: 0}
+  m_NavMeshLayer: 0
+  m_StaticEditorFlags: 0
+  m_IsActive: 1
+--- !u!4 &1042872818
+Transform:
+  m_ObjectHideFlags: 0
+  m_CorrespondingSourceObject: {fileID: 0}
+  m_PrefabInstance: {fileID: 0}
+  m_PrefabAsset: {fileID: 0}
+  m_GameObject: {fileID: 1042872817}
+  m_LocalRotation: {x: -0, y: -0, z: -0, w: 1}
+  m_LocalPosition: {x: -12.997982, y: -24.640324, z: 33.399498}
+  m_LocalScale: {x: 1, y: 1, z: 1}
+  m_ConstrainProportionsScale: 0
+  m_Children: []
+  m_Father: {fileID: 8025951268374177574}
+  m_RootOrder: 2
+  m_LocalEulerAnglesHint: {x: 0, y: 0, z: 0}
+--- !u!114 &1042872820
+MonoBehaviour:
+  m_ObjectHideFlags: 0
+  m_CorrespondingSourceObject: {fileID: 0}
+  m_PrefabInstance: {fileID: 0}
+  m_PrefabAsset: {fileID: 0}
+  m_GameObject: {fileID: 1042872817}
+  m_Enabled: 1
+  m_EditorHideFlags: 0
+  m_Script: {fileID: 11500000, guid: 6ba1d39e1a4e0a142831b5815b528429, type: 3}
+  m_Name: 
+  m_EditorClassIdentifier: 
+  Active: 1
+  Label: Cinemachine Impulse
+  Chance: 100
+  Timing:
+    TimescaleMode: 0
+    ExcludeFromHoldingPauses: 0
+    ContributeToTotalDuration: 1
+    InitialDelay: 0
+    CooldownDuration: 0
+    InterruptsOnStop: 1
+    NumberOfRepeats: 0
+    RepeatForever: 0
+    DelayBetweenRepeats: 1
+    MMFeedbacksDirectionCondition: 0
+    PlayDirection: 0
+    ConstantIntensity: 0
+    UseIntensityInterval: 0
+    IntensityIntervalMin: 0
+    IntensityIntervalMax: 0
+    Sequence: {fileID: 0}
+    TrackID: 0
+    Quantized: 0
+    TargetBPM: 120
+  DebugActive: 0
+  m_ImpulseDefinition:
+    m_ImpulseChannel: 1
+    m_ImpulseShape: 0
+    m_CustomImpulseShape:
+      serializedVersion: 2
+      m_Curve: []
+      m_PreInfinity: 2
+      m_PostInfinity: 2
+      m_RotationOrder: 4
+    m_ImpulseDuration: 0.2
+    m_ImpulseType: 3
+    m_DissipationRate: 0
+    m_RawSignal: {fileID: 0}
+    m_AmplitudeGain: 1
+    m_FrequencyGain: 1
+    m_RepeatMode: 0
+    m_Randomize: 1
+    m_TimeEnvelope:
+      m_AttackShape:
+        serializedVersion: 2
+        m_Curve: []
+        m_PreInfinity: 2
+        m_PostInfinity: 2
+        m_RotationOrder: 4
+      m_DecayShape:
+        serializedVersion: 2
+        m_Curve: []
+        m_PreInfinity: 2
+        m_PostInfinity: 2
+        m_RotationOrder: 4
+      m_AttackTime: 0
+      m_SustainTime: 0.2
+      m_DecayTime: 0.7
+      m_ScaleWithImpact: 1
+      m_HoldForever: 0
+    m_ImpactRadius: 100
+    m_DirectionMode: 0
+    m_DissipationMode: 2
+    m_DissipationDistance: 100
+    m_PropagationSpeed: 343
+  Velocity: {x: 0, y: 0, z: 0}
+  ClearImpulseOnStop: 0
+--- !u!114 &1042872819
+MonoBehaviour:
+  m_ObjectHideFlags: 0
+  m_CorrespondingSourceObject: {fileID: 0}
+  m_PrefabInstance: {fileID: 0}
+  m_PrefabAsset: {fileID: 0}
+  m_GameObject: {fileID: 1042872817}
+  m_Enabled: 1
+  m_EditorHideFlags: 0
+  m_Script: {fileID: 11500000, guid: 6da43522623d4704e979466dc7650b65, type: 3}
+  m_Name: 
+  m_EditorClassIdentifier: 
+  Feedbacks: []
+  InitializationMode: 2
+  SafeMode: 3
+  Direction: 0
+  AutoChangeDirectionOnEnd: 0
+  AutoPlayOnStart: 0
+  AutoPlayOnEnable: 0
+  ForceTimescaleMode: 0
+  ForcedTimescaleMode: 1
+  DurationMultiplier: 1
+  RandomizeDuration: 0
+  RandomDurationMultiplier: {x: 0.5, y: 1.5}
+  DisplayFullDurationDetails: 0
+  PlayerTimescaleMode: 1
+  OnlyPlayIfWithinRange: 0
+  RangeCenter: {fileID: 0}
+  RangeDistance: 5
+  UseRangeFalloff: 0
+  RangeFalloff:
+    serializedVersion: 2
+    m_Curve:
+    - serializedVersion: 3
+      time: 0
+      value: 1
+      inSlope: 0
+      outSlope: 0
+      tangentMode: 0
+      weightedMode: 0
+      inWeight: 0
+      outWeight: 0
+    - serializedVersion: 3
+      time: 1
+      value: 0
+      inSlope: 0
+      outSlope: 0
+      tangentMode: 0
+      weightedMode: 0
+      inWeight: 0
+      outWeight: 0
+    m_PreInfinity: 2
+    m_PostInfinity: 2
+    m_RotationOrder: 4
+  RemapRangeFalloff: {x: 0, y: 1}
+  IgnoreRangeEvents: 0
+  CooldownDuration: 0
+  InitialDelay: 0
+  CanPlay: 1
+  CanPlayWhileAlreadyPlaying: 1
+  ChanceToPlay: 100
+  FeedbacksIntensity: 1
+  Events:
+    TriggerMMFeedbacksEvents: 0
+    TriggerUnityEvents: 1
+    OnPlay:
+      m_PersistentCalls:
+        m_Calls: []
+    OnPause:
+      m_PersistentCalls:
+        m_Calls: []
+    OnResume:
+      m_PersistentCalls:
+        m_Calls: []
+    OnRevert:
+      m_PersistentCalls:
+        m_Calls: []
+    OnComplete:
+      m_PersistentCalls:
+        m_Calls: []
+    OnRestoreInitialValues:
+      m_PersistentCalls:
+        m_Calls: []
+    OnSkipToTheEnd:
+      m_PersistentCalls:
+        m_Calls: []
+  DebugActive: 0
+  FeedbacksList:
+  - rid: 0
+  - rid: 1
+  - rid: 2
+  - rid: 3
+  - rid: 4
+  KeepPlayModeChanges: 0
+  PerformanceMode: 0
+  ForceStopFeedbacksOnDisable: 1
+  PlayCount: 0
+  references:
+    version: 2
+    RefIds:
+    - rid: 0
+      type: {class: MMF_CinemachineImpulse, ns: MoreMountains.FeedbacksForThirdParty,
+        asm: MoreMountains.Feedbacks.Cinemachine}
+      data:
+        Active: 1
+        UniqueID: 621775363
+        Label: Cinemachine Impulse
+        ChannelMode: 0
+        Channel: 0
+        MMChannelDefinition: {fileID: 0}
+        Chance: 100
+        DisplayColor: {r: 0, g: 0, b: 0, a: 1}
+        Timing:
+          TimescaleMode: 0
+          ExcludeFromHoldingPauses: 0
+          ContributeToTotalDuration: 1
+          InitialDelay: 0
+          CooldownDuration: 0
+          InterruptsOnStop: 1
+          NumberOfRepeats: 0
+          RepeatForever: 0
+          DelayBetweenRepeats: 1
+          MMFeedbacksDirectionCondition: 0
+          PlayDirection: 0
+          ConstantIntensity: 0
+          UseIntensityInterval: 0
+          IntensityIntervalMin: 0
+          IntensityIntervalMax: 0
+          Sequence: {fileID: 0}
+          TrackID: 0
+          Quantized: 0
+          TargetBPM: 120
+        AutomatedTargetAcquisition:
+          Mode: 0
+          ChildIndex: 0
+        RandomizeOutput: 0
+        RandomMultiplier: {x: 0.8, y: 1}
+        RandomizeDuration: 0
+        RandomDurationMultiplier: {x: 0.5, y: 2}
+        UseRange: 0
+        RangeDistance: 5
+        UseRangeFalloff: 0
+        RangeFalloff:
+          serializedVersion: 2
+          m_Curve:
+          - serializedVersion: 3
+            time: 0
+            value: 1
+            inSlope: 0
+            outSlope: 0
+            tangentMode: 0
+            weightedMode: 0
+            inWeight: 0
+            outWeight: 0
+          - serializedVersion: 3
+            time: 1
+            value: 0
+            inSlope: 0
+            outSlope: 0
+            tangentMode: 0
+            weightedMode: 0
+            inWeight: 0
+            outWeight: 0
+          m_PreInfinity: 2
+          m_PostInfinity: 2
+          m_RotationOrder: 4
+        RemapRangeFalloff: {x: 0, y: 1}
+        Owner: {fileID: 1042872819}
+        DebugActive: 0
+        m_ImpulseDefinition:
+          m_ImpulseChannel: 1
+          m_ImpulseShape: 2
+          m_CustomImpulseShape:
+            serializedVersion: 2
+            m_Curve: []
+            m_PreInfinity: 2
+            m_PostInfinity: 2
+            m_RotationOrder: 4
+          m_ImpulseDuration: 0.1
+          m_ImpulseType: 0
+          m_DissipationRate: 0
+          m_RawSignal: {fileID: 0}
+          m_AmplitudeGain: 1
+          m_FrequencyGain: 1
+          m_RepeatMode: 0
+          m_Randomize: 1
+          m_TimeEnvelope:
+            m_AttackShape:
+              serializedVersion: 2
+              m_Curve: []
+              m_PreInfinity: 2
+              m_PostInfinity: 2
+              m_RotationOrder: 4
+            m_DecayShape:
+              serializedVersion: 2
+              m_Curve: []
+              m_PreInfinity: 2
+              m_PostInfinity: 2
+              m_RotationOrder: 4
+            m_AttackTime: 0
+            m_SustainTime: 0.2
+            m_DecayTime: 0.7
+            m_ScaleWithImpact: 1
+            m_HoldForever: 0
+          m_ImpactRadius: 100
+          m_DirectionMode: 0
+          m_DissipationMode: 2
+          m_DissipationDistance: 100
+          m_PropagationSpeed: 343
+        Velocity: {x: 0, y: 0.1, z: 0}
+        ClearImpulseOnStop: 0
+    - rid: 1
+      type: {class: MMF_Flicker, ns: MoreMountains.Feedbacks, asm: MoreMountains.Feedbacks}
+      data:
+        Active: 1
+        UniqueID: 42077928
+        Label: Flicker
+        ChannelMode: 0
+        Channel: 0
+        MMChannelDefinition: {fileID: 0}
+        Chance: 100
+        DisplayColor: {r: 0, g: 0, b: 0, a: 1}
+        Timing:
+          TimescaleMode: 0
+          ExcludeFromHoldingPauses: 0
+          ContributeToTotalDuration: 1
+          InitialDelay: 0
+          CooldownDuration: 0
+          InterruptsOnStop: 1
+          NumberOfRepeats: 0
+          RepeatForever: 0
+          DelayBetweenRepeats: 1
+          MMFeedbacksDirectionCondition: 0
+          PlayDirection: 0
+          ConstantIntensity: 0
+          UseIntensityInterval: 0
+          IntensityIntervalMin: 0
+          IntensityIntervalMax: 0
+          Sequence: {fileID: 0}
+          TrackID: 0
+          Quantized: 0
+          TargetBPM: 120
+        AutomatedTargetAcquisition:
+          Mode: 0
+          ChildIndex: 0
+        RandomizeOutput: 0
+        RandomMultiplier: {x: 0.8, y: 1}
+        RandomizeDuration: 0
+        RandomDurationMultiplier: {x: 0.5, y: 2}
+        UseRange: 0
+        RangeDistance: 5
+        UseRangeFalloff: 0
+        RangeFalloff:
+          serializedVersion: 2
+          m_Curve:
+          - serializedVersion: 3
+            time: 0
+            value: 1
+            inSlope: 0
+            outSlope: 0
+            tangentMode: 0
+            weightedMode: 0
+            inWeight: 0
+            outWeight: 0
+          - serializedVersion: 3
+            time: 1
+            value: 0
+            inSlope: 0
+            outSlope: 0
+            tangentMode: 0
+            weightedMode: 0
+            inWeight: 0
+            outWeight: 0
+          m_PreInfinity: 2
+          m_PostInfinity: 2
+          m_RotationOrder: 4
+        RemapRangeFalloff: {x: 0, y: 1}
+        Owner: {fileID: 1042872819}
+        DebugActive: 0
+        BoundRenderer: {fileID: 8025951267890890615}
+        Mode: 0
+        PropertyName: _Tint
+        FlickerDuration: 0.05
+        FlickerOctave: 0.05
+        FlickerColor: {r: 1, g: 0.009995077, b: 0, a: 1}
+        MaterialIndexes: 0000000001000000
+        UseMaterialPropertyBlocks: 0
+        SpriteRendererTextureProperty: _MainTex
+    - rid: 2
+      type: {class: MMF_FreezeFrame, ns: MoreMountains.Feedbacks, asm: MoreMountains.Feedbacks}
+      data:
+        Active: 1
+        UniqueID: -109038444
+        Label: Freeze Frame
+        ChannelMode: 0
+        Channel: 0
+        MMChannelDefinition: {fileID: 0}
+        Chance: 100
+        DisplayColor: {r: 0, g: 0, b: 0, a: 1}
+        Timing:
+          TimescaleMode: 0
+          ExcludeFromHoldingPauses: 0
+          ContributeToTotalDuration: 1
+          InitialDelay: 0
+          CooldownDuration: 0
+          InterruptsOnStop: 1
+          NumberOfRepeats: 0
+          RepeatForever: 0
+          DelayBetweenRepeats: 1
+          MMFeedbacksDirectionCondition: 0
+          PlayDirection: 0
+          ConstantIntensity: 0
+          UseIntensityInterval: 0
+          IntensityIntervalMin: 0
+          IntensityIntervalMax: 0
+          Sequence: {fileID: 0}
+          TrackID: 0
+          Quantized: 0
+          TargetBPM: 120
+        AutomatedTargetAcquisition:
+          Mode: 0
+          ChildIndex: 0
+        RandomizeOutput: 0
+        RandomMultiplier: {x: 0.8, y: 1}
+        RandomizeDuration: 0
+        RandomDurationMultiplier: {x: 0.5, y: 2}
+        UseRange: 0
+        RangeDistance: 5
+        UseRangeFalloff: 0
+        RangeFalloff:
+          serializedVersion: 2
+          m_Curve:
+          - serializedVersion: 3
+            time: 0
+            value: 1
+            inSlope: 0
+            outSlope: 0
+            tangentMode: 0
+            weightedMode: 0
+            inWeight: 0
+            outWeight: 0
+          - serializedVersion: 3
+            time: 1
+            value: 0
+            inSlope: 0
+            outSlope: 0
+            tangentMode: 0
+            weightedMode: 0
+            inWeight: 0
+            outWeight: 0
+          m_PreInfinity: 2
+          m_PostInfinity: 2
+          m_RotationOrder: 4
+        RemapRangeFalloff: {x: 0, y: 1}
+        Owner: {fileID: 1042872819}
+        DebugActive: 0
+        FreezeFrameDuration: 0.05
+        MinimumTimescaleThreshold: 0.1
+    - rid: 3
+      type: {class: MMF_TimescaleModifier, ns: MoreMountains.Feedbacks, asm: MoreMountains.Feedbacks}
+      data:
+        Active: 1
+        UniqueID: -984446046
+        Label: Timescale Modifier
+        ChannelMode: 0
+        Channel: 0
+        MMChannelDefinition: {fileID: 0}
+        Chance: 100
+        DisplayColor: {r: 0, g: 0, b: 0, a: 1}
+        Timing:
+          TimescaleMode: 0
+          ExcludeFromHoldingPauses: 0
+          ContributeToTotalDuration: 1
+          InitialDelay: 0
+          CooldownDuration: 0
+          InterruptsOnStop: 1
+          NumberOfRepeats: 0
+          RepeatForever: 0
+          DelayBetweenRepeats: 1
+          MMFeedbacksDirectionCondition: 0
+          PlayDirection: 0
+          ConstantIntensity: 0
+          UseIntensityInterval: 0
+          IntensityIntervalMin: 0
+          IntensityIntervalMax: 0
+          Sequence: {fileID: 0}
+          TrackID: 0
+          Quantized: 0
+          TargetBPM: 120
+        AutomatedTargetAcquisition:
+          Mode: 0
+          ChildIndex: 0
+        RandomizeOutput: 0
+        RandomMultiplier: {x: 0.8, y: 1}
+        RandomizeDuration: 0
+        RandomDurationMultiplier: {x: 0.5, y: 2}
+        UseRange: 0
+        RangeDistance: 5
+        UseRangeFalloff: 0
+        RangeFalloff:
+          serializedVersion: 2
+          m_Curve:
+          - serializedVersion: 3
+            time: 0
+            value: 1
+            inSlope: 0
+            outSlope: 0
+            tangentMode: 0
+            weightedMode: 0
+            inWeight: 0
+            outWeight: 0
+          - serializedVersion: 3
+            time: 1
+            value: 0
+            inSlope: 0
+            outSlope: 0
+            tangentMode: 0
+            weightedMode: 0
+            inWeight: 0
+            outWeight: 0
+          m_PreInfinity: 2
+          m_PostInfinity: 2
+          m_RotationOrder: 4
+        RemapRangeFalloff: {x: 0, y: 1}
+        Owner: {fileID: 1042872819}
+        DebugActive: 0
+        Mode: 0
+        TimeScale: 0.2
+        TimeScaleDuration: 0.4
+        ResetTimescaleOnStop: 0
+        TimeScaleLerp: 0
+        TimescaleLerpMode: 0
+        TimeScaleLerpSpeed: 1
+        TimescaleLerpCurve:
+          MMTweenDefinitionType: 1
+          MMTweenCurve: 4
+          Curve:
+            serializedVersion: 2
+            m_Curve:
+            - serializedVersion: 3
+              time: 0
+              value: 0
+              inSlope: 0
+              outSlope: 0
+              tangentMode: 0
+              weightedMode: 0
+              inWeight: 0
+              outWeight: 0
+            - serializedVersion: 3
+              time: 1
+              value: 1
+              inSlope: 0
+              outSlope: 0
+              tangentMode: 0
+              weightedMode: 0
+              inWeight: 0
+              outWeight: 0
+            m_PreInfinity: 2
+            m_PostInfinity: 2
+            m_RotationOrder: 4
+          Initialized: 0
+        TimescaleLerpDuration: 1
+        TimeScaleLerpOnReset: 0
+        TimescaleLerpCurveOnReset:
+          MMTweenDefinitionType: 1
+          MMTweenCurve: 4
+          Curve:
+            serializedVersion: 2
+            m_Curve:
+            - serializedVersion: 3
+              time: 0
+              value: 0
+              inSlope: 0
+              outSlope: 0
+              tangentMode: 0
+              weightedMode: 0
+              inWeight: 0
+              outWeight: 0
+            - serializedVersion: 3
+              time: 1
+              value: 1
+              inSlope: 0
+              outSlope: 0
+              tangentMode: 0
+              weightedMode: 0
+              inWeight: 0
+              outWeight: 0
+            m_PreInfinity: 2
+            m_PostInfinity: 2
+            m_RotationOrder: 4
+          Initialized: 0
+        TimescaleLerpDurationOnReset: 1
+    - rid: 4
+      type: {class: MMF_ParticlesInstantiation, ns: MoreMountains.Feedbacks, asm: MoreMountains.Feedbacks}
+      data:
+        Active: 1
+        UniqueID: -77304085
+        Label: Particles Instantiation
+        ChannelMode: 0
+        Channel: 0
+        MMChannelDefinition: {fileID: 0}
+        Chance: 100
+        DisplayColor: {r: 0, g: 0, b: 0, a: 1}
+        Timing:
+          TimescaleMode: 0
+          ExcludeFromHoldingPauses: 0
+          ContributeToTotalDuration: 1
+          InitialDelay: 0
+          CooldownDuration: 0
+          InterruptsOnStop: 1
+          NumberOfRepeats: 0
+          RepeatForever: 0
+          DelayBetweenRepeats: 1
+          MMFeedbacksDirectionCondition: 0
+          PlayDirection: 0
+          ConstantIntensity: 0
+          UseIntensityInterval: 0
+          IntensityIntervalMin: 0
+          IntensityIntervalMax: 0
+          Sequence: {fileID: 0}
+          TrackID: 0
+          Quantized: 0
+          TargetBPM: 120
+        AutomatedTargetAcquisition:
+          Mode: 0
+          ChildIndex: 0
+        RandomizeOutput: 0
+        RandomMultiplier: {x: 0.8, y: 1}
+        RandomizeDuration: 0
+        RandomDurationMultiplier: {x: 0.5, y: 2}
+        UseRange: 0
+        RangeDistance: 5
+        UseRangeFalloff: 0
+        RangeFalloff:
+          serializedVersion: 2
+          m_Curve:
+          - serializedVersion: 3
+            time: 0
+            value: 1
+            inSlope: 0
+            outSlope: 0
+            tangentMode: 0
+            weightedMode: 0
+            inWeight: 0
+            outWeight: 0
+          - serializedVersion: 3
+            time: 1
+            value: 0
+            inSlope: 0
+            outSlope: 0
+            tangentMode: 0
+            weightedMode: 0
+            inWeight: 0
+            outWeight: 0
+          m_PreInfinity: 2
+          m_PostInfinity: 2
+          m_RotationOrder: 4
+        RemapRangeFalloff: {x: 0, y: 1}
+        Owner: {fileID: 1042872819}
+        DebugActive: 0
+        Mode: 0
+        DeclaredDuration: 0
+        ObjectPoolSize: 5
+        MutualizePools: 0
+        ParentTransform: {fileID: 0}
+        CachedRecycle: 1
+        ParticlesPrefab: {fileID: 19860734, guid: c2aebf243eef74a488f4ddc6851ecba4,
+          type: 3}
+        RandomParticlePrefabs: []
+        ForceSetActiveOnPlay: 0
+        StopOnReset: 0
+        PositionMode: 1
+        InstantiateParticlesPosition: {fileID: 8025951267902494265}
+        TargetWorldPosition: {x: 0, y: 0, z: 0}
+        Offset: {x: 0, y: 0, z: 0}
+        NestParticles: 1
+        ApplyRotation: 0
+        ApplyScale: 0
+--- !u!1 &1554770566
+GameObject:
+  m_ObjectHideFlags: 0
+  m_CorrespondingSourceObject: {fileID: 0}
+  m_PrefabInstance: {fileID: 0}
+  m_PrefabAsset: {fileID: 0}
+  serializedVersion: 6
+  m_Component:
+  - component: {fileID: 1554770567}
+  - component: {fileID: 1554770568}
+  m_Layer: 11
+  m_Name: Get Hit Enemy Feedbacks
+  m_TagString: Untagged
+  m_Icon: {fileID: 0}
+  m_NavMeshLayer: 0
+  m_StaticEditorFlags: 0
+  m_IsActive: 1
+--- !u!4 &1554770567
+Transform:
+  m_ObjectHideFlags: 0
+  m_CorrespondingSourceObject: {fileID: 0}
+  m_PrefabInstance: {fileID: 0}
+  m_PrefabAsset: {fileID: 0}
+  m_GameObject: {fileID: 1554770566}
+  m_LocalRotation: {x: -0, y: -0, z: -0, w: 1}
+  m_LocalPosition: {x: 0, y: 0, z: 0}
+  m_LocalScale: {x: 1, y: 1, z: 1}
+  m_ConstrainProportionsScale: 0
+  m_Children: []
+  m_Father: {fileID: 8025951268374177574}
+  m_RootOrder: 1
+  m_LocalEulerAnglesHint: {x: 0, y: 0, z: 0}
+--- !u!114 &1554770568
+MonoBehaviour:
+  m_ObjectHideFlags: 0
+  m_CorrespondingSourceObject: {fileID: 0}
+  m_PrefabInstance: {fileID: 0}
+  m_PrefabAsset: {fileID: 0}
+  m_GameObject: {fileID: 1554770566}
+  m_Enabled: 1
+  m_EditorHideFlags: 0
+  m_Script: {fileID: 11500000, guid: 6da43522623d4704e979466dc7650b65, type: 3}
+  m_Name: 
+  m_EditorClassIdentifier: 
+  Feedbacks: []
+  InitializationMode: 2
+  SafeMode: 3
+  Direction: 0
+  AutoChangeDirectionOnEnd: 0
+  AutoPlayOnStart: 0
+  AutoPlayOnEnable: 0
+  ForceTimescaleMode: 0
+  ForcedTimescaleMode: 1
+  DurationMultiplier: 1
+  RandomizeDuration: 0
+  RandomDurationMultiplier: {x: 0.5, y: 1.5}
+  DisplayFullDurationDetails: 0
+  PlayerTimescaleMode: 1
+  OnlyPlayIfWithinRange: 0
+  RangeCenter: {fileID: 0}
+  RangeDistance: 5
+  UseRangeFalloff: 0
+  RangeFalloff:
+    serializedVersion: 2
+    m_Curve:
+    - serializedVersion: 3
+      time: 0
+      value: 1
+      inSlope: 0
+      outSlope: 0
+      tangentMode: 0
+      weightedMode: 0
+      inWeight: 0
+      outWeight: 0
+    - serializedVersion: 3
+      time: 1
+      value: 0
+      inSlope: 0
+      outSlope: 0
+      tangentMode: 0
+      weightedMode: 0
+      inWeight: 0
+      outWeight: 0
+    m_PreInfinity: 2
+    m_PostInfinity: 2
+    m_RotationOrder: 4
+  RemapRangeFalloff: {x: 0, y: 1}
+  IgnoreRangeEvents: 0
+  CooldownDuration: 0
+  InitialDelay: 0
+  CanPlay: 1
+  CanPlayWhileAlreadyPlaying: 1
+  ChanceToPlay: 100
+  FeedbacksIntensity: 1
+  Events:
+    TriggerMMFeedbacksEvents: 0
+    TriggerUnityEvents: 1
+    OnPlay:
+      m_PersistentCalls:
+        m_Calls: []
+    OnPause:
+      m_PersistentCalls:
+        m_Calls: []
+    OnResume:
+      m_PersistentCalls:
+        m_Calls: []
+    OnRevert:
+      m_PersistentCalls:
+        m_Calls: []
+    OnComplete:
+      m_PersistentCalls:
+        m_Calls: []
+    OnRestoreInitialValues:
+      m_PersistentCalls:
+        m_Calls: []
+    OnSkipToTheEnd:
+      m_PersistentCalls:
+        m_Calls: []
+  DebugActive: 0
+  FeedbacksList:
+  - rid: 0
+  - rid: 1
+  - rid: 2
+  - rid: 3
+  KeepPlayModeChanges: 0
+  PerformanceMode: 0
+  ForceStopFeedbacksOnDisable: 1
+  PlayCount: 0
+  references:
+    version: 2
+    RefIds:
+    - rid: 0
+      type: {class: MMF_CinemachineImpulse, ns: MoreMountains.FeedbacksForThirdParty,
+        asm: MoreMountains.Feedbacks.Cinemachine}
+      data:
+        Active: 1
+        UniqueID: 621775363
+        Label: Cinemachine Impulse
+        ChannelMode: 0
+        Channel: 0
+        MMChannelDefinition: {fileID: 0}
+        Chance: 100
+        DisplayColor: {r: 0, g: 0, b: 0, a: 1}
+        Timing:
+          TimescaleMode: 0
+          ExcludeFromHoldingPauses: 0
+          ContributeToTotalDuration: 1
+          InitialDelay: 0
+          CooldownDuration: 0
+          InterruptsOnStop: 1
+          NumberOfRepeats: 0
+          RepeatForever: 0
+          DelayBetweenRepeats: 1
+          MMFeedbacksDirectionCondition: 0
+          PlayDirection: 0
+          ConstantIntensity: 0
+          UseIntensityInterval: 0
+          IntensityIntervalMin: 0
+          IntensityIntervalMax: 0
+          Sequence: {fileID: 0}
+          TrackID: 0
+          Quantized: 0
+          TargetBPM: 120
+        AutomatedTargetAcquisition:
+          Mode: 0
+          ChildIndex: 0
+        RandomizeOutput: 0
+        RandomMultiplier: {x: 0.8, y: 1}
+        RandomizeDuration: 0
+        RandomDurationMultiplier: {x: 0.5, y: 2}
+        UseRange: 0
+        RangeDistance: 5
+        UseRangeFalloff: 0
+        RangeFalloff:
+          serializedVersion: 2
+          m_Curve:
+          - serializedVersion: 3
+            time: 0
+            value: 1
+            inSlope: 0
+            outSlope: 0
+            tangentMode: 0
+            weightedMode: 0
+            inWeight: 0
+            outWeight: 0
+          - serializedVersion: 3
+            time: 1
+            value: 0
+            inSlope: 0
+            outSlope: 0
+            tangentMode: 0
+            weightedMode: 0
+            inWeight: 0
+            outWeight: 0
+          m_PreInfinity: 2
+          m_PostInfinity: 2
+          m_RotationOrder: 4
+        RemapRangeFalloff: {x: 0, y: 1}
+        Owner: {fileID: 1554770568}
+        DebugActive: 0
+        m_ImpulseDefinition:
+          m_ImpulseChannel: 1
+          m_ImpulseShape: 2
+          m_CustomImpulseShape:
+            serializedVersion: 2
+            m_Curve: []
+            m_PreInfinity: 2
+            m_PostInfinity: 2
+            m_RotationOrder: 4
+          m_ImpulseDuration: 0.1
+          m_ImpulseType: 0
+          m_DissipationRate: 0
+          m_RawSignal: {fileID: 0}
+          m_AmplitudeGain: 1
+          m_FrequencyGain: 1
+          m_RepeatMode: 0
+          m_Randomize: 1
+          m_TimeEnvelope:
+            m_AttackShape:
+              serializedVersion: 2
+              m_Curve: []
+              m_PreInfinity: 2
+              m_PostInfinity: 2
+              m_RotationOrder: 4
+            m_DecayShape:
+              serializedVersion: 2
+              m_Curve: []
+              m_PreInfinity: 2
+              m_PostInfinity: 2
+              m_RotationOrder: 4
+            m_AttackTime: 0
+            m_SustainTime: 0.2
+            m_DecayTime: 0.7
+            m_ScaleWithImpact: 1
+            m_HoldForever: 0
+          m_ImpactRadius: 100
+          m_DirectionMode: 0
+          m_DissipationMode: 2
+          m_DissipationDistance: 100
+          m_PropagationSpeed: 343
+        Velocity: {x: 0, y: 0.07, z: 0}
+        ClearImpulseOnStop: 0
+    - rid: 1
+      type: {class: MMF_Flicker, ns: MoreMountains.Feedbacks, asm: MoreMountains.Feedbacks}
+      data:
+        Active: 1
+        UniqueID: 42077928
+        Label: Flicker
+        ChannelMode: 0
+        Channel: 0
+        MMChannelDefinition: {fileID: 0}
+        Chance: 100
+        DisplayColor: {r: 0, g: 0, b: 0, a: 1}
+        Timing:
+          TimescaleMode: 0
+          ExcludeFromHoldingPauses: 0
+          ContributeToTotalDuration: 1
+          InitialDelay: 0
+          CooldownDuration: 0
+          InterruptsOnStop: 1
+          NumberOfRepeats: 0
+          RepeatForever: 0
+          DelayBetweenRepeats: 1
+          MMFeedbacksDirectionCondition: 0
+          PlayDirection: 0
+          ConstantIntensity: 0
+          UseIntensityInterval: 0
+          IntensityIntervalMin: 0
+          IntensityIntervalMax: 0
+          Sequence: {fileID: 0}
+          TrackID: 0
+          Quantized: 0
+          TargetBPM: 120
+        AutomatedTargetAcquisition:
+          Mode: 0
+          ChildIndex: 0
+        RandomizeOutput: 0
+        RandomMultiplier: {x: 0.8, y: 1}
+        RandomizeDuration: 0
+        RandomDurationMultiplier: {x: 0.5, y: 2}
+        UseRange: 0
+        RangeDistance: 5
+        UseRangeFalloff: 0
+        RangeFalloff:
+          serializedVersion: 2
+          m_Curve:
+          - serializedVersion: 3
+            time: 0
+            value: 1
+            inSlope: 0
+            outSlope: 0
+            tangentMode: 0
+            weightedMode: 0
+            inWeight: 0
+            outWeight: 0
+          - serializedVersion: 3
+            time: 1
+            value: 0
+            inSlope: 0
+            outSlope: 0
+            tangentMode: 0
+            weightedMode: 0
+            inWeight: 0
+            outWeight: 0
+          m_PreInfinity: 2
+          m_PostInfinity: 2
+          m_RotationOrder: 4
+        RemapRangeFalloff: {x: 0, y: 1}
+        Owner: {fileID: 1554770568}
+        DebugActive: 0
+        BoundRenderer: {fileID: 8025951267890890615}
+        Mode: 0
+        PropertyName: _Tint
+        FlickerDuration: 0.05
+        FlickerOctave: 0.05
+        FlickerColor: {r: 1.4980392, g: 0.30588236, b: 0, a: 1}
+        MaterialIndexes: 0000000001000000
+        UseMaterialPropertyBlocks: 0
+        SpriteRendererTextureProperty: _MainTex
+    - rid: 2
+      type: {class: MMF_FreezeFrame, ns: MoreMountains.Feedbacks, asm: MoreMountains.Feedbacks}
+      data:
+        Active: 1
+        UniqueID: 669022897
+        Label: Freeze Frame
+        ChannelMode: 0
+        Channel: 0
+        MMChannelDefinition: {fileID: 0}
+        Chance: 100
+        DisplayColor: {r: 0, g: 0, b: 0, a: 1}
+        Timing:
+          TimescaleMode: 0
+          ExcludeFromHoldingPauses: 0
+          ContributeToTotalDuration: 1
+          InitialDelay: 0
+          CooldownDuration: 0
+          InterruptsOnStop: 1
+          NumberOfRepeats: 0
+          RepeatForever: 0
+          DelayBetweenRepeats: 1
+          MMFeedbacksDirectionCondition: 0
+          PlayDirection: 0
+          ConstantIntensity: 0
+          UseIntensityInterval: 0
+          IntensityIntervalMin: 0
+          IntensityIntervalMax: 0
+          Sequence: {fileID: 0}
+          TrackID: 0
+          Quantized: 0
+          TargetBPM: 120
+        AutomatedTargetAcquisition:
+          Mode: 0
+          ChildIndex: 0
+        RandomizeOutput: 0
+        RandomMultiplier: {x: 0.8, y: 1}
+        RandomizeDuration: 0
+        RandomDurationMultiplier: {x: 0.5, y: 2}
+        UseRange: 0
+        RangeDistance: 5
+        UseRangeFalloff: 0
+        RangeFalloff:
+          serializedVersion: 2
+          m_Curve:
+          - serializedVersion: 3
+            time: 0
+            value: 1
+            inSlope: 0
+            outSlope: 0
+            tangentMode: 0
+            weightedMode: 0
+            inWeight: 0
+            outWeight: 0
+          - serializedVersion: 3
+            time: 1
+            value: 0
+            inSlope: 0
+            outSlope: 0
+            tangentMode: 0
+            weightedMode: 0
+            inWeight: 0
+            outWeight: 0
+          m_PreInfinity: 2
+          m_PostInfinity: 2
+          m_RotationOrder: 4
+        RemapRangeFalloff: {x: 0, y: 1}
+        Owner: {fileID: 1554770568}
+        DebugActive: 0
+        FreezeFrameDuration: 0.05
+        MinimumTimescaleThreshold: 0.1
+    - rid: 3
+      type: {class: MMF_ParticlesInstantiation, ns: MoreMountains.Feedbacks, asm: MoreMountains.Feedbacks}
+      data:
+        Active: 1
+        UniqueID: 1692781763
+        Label: Particles Instantiation
+        ChannelMode: 0
+        Channel: 0
+        MMChannelDefinition: {fileID: 0}
+        Chance: 100
+        DisplayColor: {r: 0, g: 0, b: 0, a: 1}
+        Timing:
+          TimescaleMode: 0
+          ExcludeFromHoldingPauses: 0
+          ContributeToTotalDuration: 1
+          InitialDelay: 0
+          CooldownDuration: 0
+          InterruptsOnStop: 1
+          NumberOfRepeats: 0
+          RepeatForever: 0
+          DelayBetweenRepeats: 1
+          MMFeedbacksDirectionCondition: 0
+          PlayDirection: 0
+          ConstantIntensity: 0
+          UseIntensityInterval: 0
+          IntensityIntervalMin: 0
+          IntensityIntervalMax: 0
+          Sequence: {fileID: 0}
+          TrackID: 0
+          Quantized: 0
+          TargetBPM: 120
+        AutomatedTargetAcquisition:
+          Mode: 0
+          ChildIndex: 0
+        RandomizeOutput: 0
+        RandomMultiplier: {x: 0.8, y: 1}
+        RandomizeDuration: 0
+        RandomDurationMultiplier: {x: 0.5, y: 2}
+        UseRange: 0
+        RangeDistance: 5
+        UseRangeFalloff: 0
+        RangeFalloff:
+          serializedVersion: 2
+          m_Curve:
+          - serializedVersion: 3
+            time: 0
+            value: 1
+            inSlope: 0
+            outSlope: 0
+            tangentMode: 0
+            weightedMode: 0
+            inWeight: 0
+            outWeight: 0
+          - serializedVersion: 3
+            time: 1
+            value: 0
+            inSlope: 0
+            outSlope: 0
+            tangentMode: 0
+            weightedMode: 0
+            inWeight: 0
+            outWeight: 0
+          m_PreInfinity: 2
+          m_PostInfinity: 2
+          m_RotationOrder: 4
+        RemapRangeFalloff: {x: 0, y: 1}
+        Owner: {fileID: 1554770568}
+        DebugActive: 0
+        Mode: 0
+        DeclaredDuration: 0
+        ObjectPoolSize: 5
+        MutualizePools: 0
+        ParentTransform: {fileID: 0}
+        CachedRecycle: 1
+        ParticlesPrefab: {fileID: 19874822, guid: 577af436092783e448b60646ae9c1da6,
+          type: 3}
+        RandomParticlePrefabs: []
+        ForceSetActiveOnPlay: 0
+        StopOnReset: 0
+        PositionMode: 1
+        InstantiateParticlesPosition: {fileID: 8025951267902494265}
+        TargetWorldPosition: {x: 0, y: 0, z: 0}
+        Offset: {x: 0, y: 0, z: 0}
+        NestParticles: 1
+        ApplyRotation: 0
+        ApplyScale: 0
+--- !u!1 &913930411859242707
+GameObject:
+  m_ObjectHideFlags: 1
+  m_CorrespondingSourceObject: {fileID: 0}
+  m_PrefabInstance: {fileID: 0}
+  m_PrefabAsset: {fileID: 0}
+  serializedVersion: 6
+  m_Component:
+  - component: {fileID: 6107965360555914601}
+  - component: {fileID: 3130205854916077416}
+  m_Layer: 0
+  m_Name: NameContainer(EditorOnly)
+  m_TagString: EditorOnly
+  m_Icon: {fileID: 0}
+  m_NavMeshLayer: 0
+  m_StaticEditorFlags: 0
+  m_IsActive: 1
+--- !u!4 &6107965360555914601
+Transform:
+  m_ObjectHideFlags: 1
+  m_CorrespondingSourceObject: {fileID: 0}
+  m_PrefabInstance: {fileID: 0}
+  m_PrefabAsset: {fileID: 0}
+  m_GameObject: {fileID: 913930411859242707}
+  m_LocalRotation: {x: 0, y: 0, z: 0, w: 1}
+  m_LocalPosition: {x: 0, y: 0, z: 0}
+  m_LocalScale: {x: 1, y: 1, z: 1}
+  m_ConstrainProportionsScale: 0
+  m_Children: []
+  m_Father: {fileID: 8025951268374177574}
+  m_RootOrder: 5
+  m_LocalEulerAnglesHint: {x: 0, y: 0, z: 0}
+--- !u!114 &3130205854916077416
+MonoBehaviour:
+  m_ObjectHideFlags: 1
+  m_CorrespondingSourceObject: {fileID: 0}
+  m_PrefabInstance: {fileID: 0}
+  m_PrefabAsset: {fileID: 0}
+  m_GameObject: {fileID: 913930411859242707}
+  m_Enabled: 1
+  m_EditorHideFlags: 0
+  m_Script: {fileID: 11500000, guid: 190d9e9918d0aaf48a103a2bb6995059, type: 3}
+  m_Name: 
+  m_EditorClassIdentifier: 
+  nameOverride: Health-OnDecreased
+  tooltipOverride: 
+  target: {fileID: 1073600809}
+--- !u!1 &1366840584388256243
+GameObject:
+  m_ObjectHideFlags: 1
+  m_CorrespondingSourceObject: {fileID: 0}
+  m_PrefabInstance: {fileID: 0}
+  m_PrefabAsset: {fileID: 0}
+  serializedVersion: 6
+  m_Component:
+  - component: {fileID: 6847194416913501666}
+  - component: {fileID: 9007784693435539742}
+  m_Layer: 0
+  m_Name: NameContainer(EditorOnly)
+  m_TagString: EditorOnly
+  m_Icon: {fileID: 0}
+  m_NavMeshLayer: 0
+  m_StaticEditorFlags: 0
+  m_IsActive: 1
+--- !u!4 &6847194416913501666
+Transform:
+  m_ObjectHideFlags: 1
+  m_CorrespondingSourceObject: {fileID: 0}
+  m_PrefabInstance: {fileID: 0}
+  m_PrefabAsset: {fileID: 0}
+  m_GameObject: {fileID: 1366840584388256243}
+  m_LocalRotation: {x: 0, y: 0, z: 0, w: 1}
+  m_LocalPosition: {x: 0, y: 0, z: 0}
+  m_LocalScale: {x: 1, y: 1, z: 1}
+  m_ConstrainProportionsScale: 0
+  m_Children: []
+  m_Father: {fileID: 8025951268374177574}
+  m_RootOrder: 4
+  m_LocalEulerAnglesHint: {x: 0, y: 0, z: 0}
+--- !u!114 &9007784693435539742
+MonoBehaviour:
+  m_ObjectHideFlags: 1
+  m_CorrespondingSourceObject: {fileID: 0}
+  m_PrefabInstance: {fileID: 0}
+  m_PrefabAsset: {fileID: 0}
+  m_GameObject: {fileID: 1366840584388256243}
+  m_Enabled: 1
+  m_EditorHideFlags: 0
+  m_Script: {fileID: 11500000, guid: 190d9e9918d0aaf48a103a2bb6995059, type: 3}
+  m_Name: 
+  m_EditorClassIdentifier: 
+  nameOverride: Health-OnChanged
+  tooltipOverride: 
+  target: {fileID: 1073600812}
+--- !u!1 &3170764378318950500
+GameObject:
+  m_ObjectHideFlags: 1
+  m_CorrespondingSourceObject: {fileID: 0}
+  m_PrefabInstance: {fileID: 0}
+  m_PrefabAsset: {fileID: 0}
+  serializedVersion: 6
+  m_Component:
+  - component: {fileID: 3914727776819424497}
+  - component: {fileID: 3101940324998320575}
+  m_Layer: 0
+  m_Name: NameContainer(EditorOnly)
+  m_TagString: EditorOnly
+  m_Icon: {fileID: 0}
+  m_NavMeshLayer: 0
+  m_StaticEditorFlags: 0
+  m_IsActive: 1
+--- !u!4 &3914727776819424497
+Transform:
+  m_ObjectHideFlags: 1
+  m_CorrespondingSourceObject: {fileID: 0}
+  m_PrefabInstance: {fileID: 0}
+  m_PrefabAsset: {fileID: 0}
+  m_GameObject: {fileID: 3170764378318950500}
+  m_LocalRotation: {x: 0, y: 0, z: 0, w: 1}
+  m_LocalPosition: {x: 0, y: 0, z: 0}
+  m_LocalScale: {x: 1, y: 1, z: 1}
+  m_ConstrainProportionsScale: 0
+  m_Children: []
+  m_Father: {fileID: 8025951268374177574}
+  m_RootOrder: 9
+  m_LocalEulerAnglesHint: {x: 0, y: 0, z: 0}
+--- !u!114 &3101940324998320575
+MonoBehaviour:
+  m_ObjectHideFlags: 1
+  m_CorrespondingSourceObject: {fileID: 0}
+  m_PrefabInstance: {fileID: 0}
+  m_PrefabAsset: {fileID: 0}
+  m_GameObject: {fileID: 3170764378318950500}
+  m_Enabled: 1
+  m_EditorHideFlags: 0
+  m_Script: {fileID: 11500000, guid: 190d9e9918d0aaf48a103a2bb6995059, type: 3}
+  m_Name: 
+  m_EditorClassIdentifier: 
+  nameOverride: OnDecreasedHandler
+  tooltipOverride: 
+  target: {fileID: 1073600823}
+--- !u!1 &5821185058027962185
+GameObject:
+  m_ObjectHideFlags: 0
+  m_CorrespondingSourceObject: {fileID: 0}
+  m_PrefabInstance: {fileID: 0}
+  m_PrefabAsset: {fileID: 0}
+  serializedVersion: 6
+  m_Component:
+  - component: {fileID: 8609028919905577928}
+  - component: {fileID: 3521542808883970787}
+  - component: {fileID: 7226196174728653640}
+  m_Layer: 20
+  m_Name: Cube
+  m_TagString: Untagged
+  m_Icon: {fileID: 0}
+  m_NavMeshLayer: 0
+  m_StaticEditorFlags: 0
+  m_IsActive: 1
+--- !u!4 &8609028919905577928
+Transform:
+  m_ObjectHideFlags: 0
+  m_CorrespondingSourceObject: {fileID: 0}
+  m_PrefabInstance: {fileID: 0}
+  m_PrefabAsset: {fileID: 0}
+  m_GameObject: {fileID: 5821185058027962185}
+  m_LocalRotation: {x: 0, y: 0, z: 0, w: 1}
+  m_LocalPosition: {x: 0, y: 12, z: 0}
+  m_LocalScale: {x: 2, y: 2, z: 2}
+  m_ConstrainProportionsScale: 0
+  m_Children: []
+  m_Father: {fileID: 8025951268374177574}
+  m_RootOrder: 3
+  m_LocalEulerAnglesHint: {x: 0, y: 0, z: 0}
+--- !u!33 &3521542808883970787
+MeshFilter:
+  m_ObjectHideFlags: 0
+  m_CorrespondingSourceObject: {fileID: 0}
+  m_PrefabInstance: {fileID: 0}
+  m_PrefabAsset: {fileID: 0}
+  m_GameObject: {fileID: 5821185058027962185}
+  m_Mesh: {fileID: 10207, guid: 0000000000000000e000000000000000, type: 0}
+--- !u!23 &7226196174728653640
+MeshRenderer:
+  m_ObjectHideFlags: 0
+  m_CorrespondingSourceObject: {fileID: 0}
+  m_PrefabInstance: {fileID: 0}
+  m_PrefabAsset: {fileID: 0}
+  m_GameObject: {fileID: 5821185058027962185}
+  m_Enabled: 1
+  m_CastShadows: 0
+  m_ReceiveShadows: 1
+  m_DynamicOccludee: 0
+  m_StaticShadowCaster: 0
+  m_MotionVectors: 2
+  m_LightProbeUsage: 1
+  m_ReflectionProbeUsage: 1
+  m_RayTracingMode: 2
+  m_RayTraceProcedural: 0
+  m_RenderingLayerMask: 257
+  m_RendererPriority: 0
+  m_Materials:
+  - {fileID: 2100000, guid: e415875c316957f48ae56b60c804fad6, type: 2}
+  m_StaticBatchInfo:
+    firstSubMesh: 0
+    subMeshCount: 0
+  m_StaticBatchRoot: {fileID: 0}
+  m_ProbeAnchor: {fileID: 0}
+  m_LightProbeVolumeOverride: {fileID: 0}
+  m_ScaleInLightmap: 1
+  m_ReceiveGI: 1
+  m_PreserveUVs: 0
+  m_IgnoreNormalsForChartDetection: 0
+  m_ImportantGI: 0
+  m_StitchLightmapSeams: 1
+  m_SelectedEditorRenderState: 3
+  m_MinimumChartSize: 4
+  m_AutoUVMaxDistance: 0.5
+  m_AutoUVMaxAngle: 89
+  m_LightmapParameters: {fileID: 0}
+  m_SortingLayerID: 0
+  m_SortingLayer: 0
+  m_SortingOrder: 0
+  m_AdditionalVertexStreams: {fileID: 0}
+--- !u!1 &6998369018489397533
+GameObject:
+  m_ObjectHideFlags: 1
+  m_CorrespondingSourceObject: {fileID: 0}
+  m_PrefabInstance: {fileID: 0}
+  m_PrefabAsset: {fileID: 0}
+  serializedVersion: 6
+  m_Component:
+  - component: {fileID: 1038947350610364839}
+  - component: {fileID: 5002701943845428048}
+  m_Layer: 0
+  m_Name: NameContainer(EditorOnly)
+  m_TagString: EditorOnly
+  m_Icon: {fileID: 0}
+  m_NavMeshLayer: 0
+  m_StaticEditorFlags: 0
+  m_IsActive: 1
+--- !u!4 &1038947350610364839
+Transform:
+  m_ObjectHideFlags: 1
+  m_CorrespondingSourceObject: {fileID: 0}
+  m_PrefabInstance: {fileID: 0}
+  m_PrefabAsset: {fileID: 0}
+  m_GameObject: {fileID: 6998369018489397533}
+  m_LocalRotation: {x: 0, y: 0, z: 0, w: 1}
+  m_LocalPosition: {x: 0, y: 0, z: 0}
+  m_LocalScale: {x: 1, y: 1, z: 1}
+  m_ConstrainProportionsScale: 0
+  m_Children: []
+  m_Father: {fileID: 8025951268374177574}
+  m_RootOrder: 7
+  m_LocalEulerAnglesHint: {x: 0, y: 0, z: 0}
+--- !u!114 &5002701943845428048
+MonoBehaviour:
+  m_ObjectHideFlags: 1
+  m_CorrespondingSourceObject: {fileID: 0}
+  m_PrefabInstance: {fileID: 0}
+  m_PrefabAsset: {fileID: 0}
+  m_GameObject: {fileID: 6998369018489397533}
+  m_Enabled: 1
+  m_EditorHideFlags: 0
+  m_Script: {fileID: 11500000, guid: 190d9e9918d0aaf48a103a2bb6995059, type: 3}
+  m_Name: 
+  m_EditorClassIdentifier: 
+  nameOverride: Health-OnIncreased
+  tooltipOverride: 
+  target: {fileID: 1073600811}
+--- !u!1 &8025951267324572937
+GameObject:
+  m_ObjectHideFlags: 0
+  m_CorrespondingSourceObject: {fileID: 0}
+  m_PrefabInstance: {fileID: 0}
+  m_PrefabAsset: {fileID: 0}
+  serializedVersion: 6
+  m_Component:
+  - component: {fileID: 8025951267324572942}
+  - component: {fileID: 1354134798}
+  - component: {fileID: 196924449529405864}
+  m_Layer: 13
+  m_Name: SwordHitBox
+  m_TagString: Untagged
+  m_Icon: {fileID: 0}
+  m_NavMeshLayer: 0
+  m_StaticEditorFlags: 0
+  m_IsActive: 1
+--- !u!4 &8025951267324572942
+Transform:
+  m_ObjectHideFlags: 0
+  m_CorrespondingSourceObject: {fileID: 0}
+  m_PrefabInstance: {fileID: 0}
+  m_PrefabAsset: {fileID: 0}
+  m_GameObject: {fileID: 8025951267324572937}
+  m_LocalRotation: {x: 0.50267494, y: 0.49058568, z: 0.51232445, w: 0.49413294}
+  m_LocalPosition: {x: 0.0024953075, y: -0.000303615, z: 0.00017599741}
+  m_LocalScale: {x: 1.0521585, y: 1.0521582, z: 1.0521584}
+  m_ConstrainProportionsScale: 0
+  m_Children: []
+  m_Father: {fileID: 2024917990752320173}
+  m_RootOrder: 0
+  m_LocalEulerAnglesHint: {x: 0, y: 0, z: 0}
+--- !u!65 &1354134798
+BoxCollider:
+  m_ObjectHideFlags: 0
+  m_CorrespondingSourceObject: {fileID: 0}
+  m_PrefabInstance: {fileID: 0}
+  m_PrefabAsset: {fileID: 0}
+  m_GameObject: {fileID: 8025951267324572937}
+  m_Material: {fileID: 0}
+  m_IsTrigger: 1
+  m_Enabled: 1
+  serializedVersion: 2
+  m_Size: {x: 0.011332142, y: 0.0029363255, z: 0.02525637}
+  m_Center: {x: 0.0000063209695, y: 0.0000026399703, z: -0.0029261145}
+--- !u!114 &196924449529405864
+MonoBehaviour:
+  m_ObjectHideFlags: 0
+  m_CorrespondingSourceObject: {fileID: 0}
+  m_PrefabInstance: {fileID: 0}
+  m_PrefabAsset: {fileID: 0}
+  m_GameObject: {fileID: 8025951267324572937}
+  m_Enabled: 1
+  m_EditorHideFlags: 0
+  m_Script: {fileID: 11500000, guid: f9f40c90471a42c8a5cac30f8224936c, type: 3}
+  m_Name: 
+  m_EditorClassIdentifier: 
+  tagToDamage: Player
+  damageInflicted: 1
+--- !u!1 &8025951268374177580
+GameObject:
+  m_ObjectHideFlags: 0
+  m_CorrespondingSourceObject: {fileID: 0}
+  m_PrefabInstance: {fileID: 0}
+  m_PrefabAsset: {fileID: 0}
+  serializedVersion: 6
+  m_Component:
+  - component: {fileID: 8025951268374177574}
+  - component: {fileID: 8025951268374177569}
+  - component: {fileID: 8025951268374177568}
+  - component: {fileID: 8025951268374177570}
+  - component: {fileID: 8025951268374177581}
+  - component: {fileID: 1073600813}
+  - component: {fileID: 1073600812}
+  - component: {fileID: 1073600809}
+  - component: {fileID: 1073600810}
+  - component: {fileID: 1073600811}
+  - component: {fileID: 1073600820}
+  - component: {fileID: 1073600821}
+  - component: {fileID: 1073600823}
+  - component: {fileID: 1073600824}
+  - component: {fileID: 6159922866340845836}
+  m_Layer: 11
+  m_Name: EnemyMelee
+  m_TagString: Enemy
+  m_Icon: {fileID: 0}
+  m_NavMeshLayer: 0
+  m_StaticEditorFlags: 0
+  m_IsActive: 1
+--- !u!4 &8025951268374177574
+Transform:
+  m_ObjectHideFlags: 0
+  m_CorrespondingSourceObject: {fileID: 0}
+  m_PrefabInstance: {fileID: 0}
+  m_PrefabAsset: {fileID: 0}
+  m_GameObject: {fileID: 8025951268374177580}
+  m_LocalRotation: {x: 0, y: 0, z: 0, w: 1}
+  m_LocalPosition: {x: 6.07, y: 0.019, z: 0}
+  m_LocalScale: {x: 1.3, y: 1.3, z: 1.3}
+  m_ConstrainProportionsScale: 0
+  m_Children:
+  - {fileID: 8025951267902494269}
+  - {fileID: 1554770567}
+  - {fileID: 1042872818}
+  - {fileID: 8609028919905577928}
+  - {fileID: 6847194416913501666}
+  - {fileID: 6107965360555914601}
+  - {fileID: 4544191501603817125}
+  - {fileID: 1038947350610364839}
+  - {fileID: 5208111981770605500}
+  - {fileID: 3914727776819424497}
+  m_Father: {fileID: 0}
+  m_RootOrder: 0
+  m_LocalEulerAnglesHint: {x: 0, y: 0, z: 0}
+--- !u!54 &8025951268374177569
+Rigidbody:
+  m_ObjectHideFlags: 0
+  m_CorrespondingSourceObject: {fileID: 0}
+  m_PrefabInstance: {fileID: 0}
+  m_PrefabAsset: {fileID: 0}
+  m_GameObject: {fileID: 8025951268374177580}
+  serializedVersion: 2
+  m_Mass: 1
+  m_Drag: 0
+  m_AngularDrag: 0
+  m_UseGravity: 0
+  m_IsKinematic: 1
+  m_Interpolate: 1
+  m_Constraints: 0
+  m_CollisionDetection: 0
+--- !u!136 &8025951268374177568
+CapsuleCollider:
+  m_ObjectHideFlags: 0
+  m_CorrespondingSourceObject: {fileID: 0}
+  m_PrefabInstance: {fileID: 0}
+  m_PrefabAsset: {fileID: 0}
+  m_GameObject: {fileID: 8025951268374177580}
+  m_Material: {fileID: 0}
+  m_IsTrigger: 0
+  m_Enabled: 1
+  m_Radius: 0.5
+  m_Height: 2
+  m_Direction: 1
+  m_Center: {x: 0, y: 1, z: 0}
+--- !u!195 &8025951268374177570
+NavMeshAgent:
+  m_ObjectHideFlags: 0
+  m_CorrespondingSourceObject: {fileID: 0}
+  m_PrefabInstance: {fileID: 0}
+  m_PrefabAsset: {fileID: 0}
+  m_GameObject: {fileID: 8025951268374177580}
+  m_Enabled: 1
+  m_AgentTypeID: 0
+  m_Radius: 0.5
+  m_Speed: 5
+  m_Acceleration: 50
+  avoidancePriority: 50
+  m_AngularSpeed: 120
+  m_StoppingDistance: 0
+  m_AutoTraverseOffMeshLink: 1
+  m_AutoBraking: 1
+  m_AutoRepath: 1
+  m_Height: 2
+  m_BaseOffset: 0
+  m_WalkableMask: 4294967295
+  m_ObstacleAvoidanceType: 4
+--- !u!114 &8025951268374177581
+MonoBehaviour:
+  m_ObjectHideFlags: 0
+  m_CorrespondingSourceObject: {fileID: 0}
+  m_PrefabInstance: {fileID: 0}
+  m_PrefabAsset: {fileID: 0}
+  m_GameObject: {fileID: 8025951268374177580}
+  m_Enabled: 1
+  m_EditorHideFlags: 0
+  m_Script: {fileID: 11500000, guid: d3770d2bab021594b8791a03484cfbdc, type: 3}
+  m_Name: 
+  m_EditorClassIdentifier: 
+  navMeshAgent: {fileID: 8025951268374177570}
+  currentState: 0
+  attackDistance: 3
+  animator: {fileID: 8025951267895015863}
+  canAttack: 0
+  attackCooldown: 2
+  moveInAttack: 0
+  healthDrop: {fileID: 1273188676277678975, guid: 8f2e01be22f73164c870b48c47a51a12,
+    type: 3}
+  OnHealthDepleted:
+    _eventType: 1
+    _event: {fileID: 0}
+    _eventInstancer: {fileID: 1073600810}
+  OnHealthDecreased:
+    _eventType: 1
+    _event: {fileID: 0}
+    _eventInstancer: {fileID: 1073600809}
+--- !u!114 &1073600813
+MonoBehaviour:
+  m_ObjectHideFlags: 0
+  m_CorrespondingSourceObject: {fileID: 0}
+  m_PrefabInstance: {fileID: 0}
+  m_PrefabAsset: {fileID: 0}
+  m_GameObject: {fileID: 8025951268374177580}
+  m_Enabled: 1
+  m_EditorHideFlags: 0
+  m_Script: {fileID: 11500000, guid: 5d154240c5d2496196ef0485f85d6d36, type: 3}
+  m_Name: 
+  m_EditorClassIdentifier: 
+  health:
+    <Max>k__BackingField: {fileID: 11400000, guid: b997a168476839d4db257d8a3d5adb95,
+      type: 2}
+    <InvincibilityFrameDuration>k__BackingField:
+      _valueType: 0
+      _value: 0
+      _variable: {fileID: 0}
+      _constant: {fileID: 0}
+      _variableInstancer: {fileID: 0}
+    useInfinityBackingField:
+      _valueType: 0
+      _value: 0
+      _variable: {fileID: 0}
+      _constant: {fileID: 0}
+      _variableInstancer: {fileID: 0}
+    currentHealthBackingField:
+      _valueType: 3
+      _value: 4
+      _variable: {fileID: 0}
+      _constant: {fileID: 0}
+      _variableInstancer: {fileID: 6159922866340845836}
+    <OnChanged>k__BackingField:
+      _eventType: 1
+      _event: {fileID: 0}
+      _eventInstancer: {fileID: 1073600812}
+    <OnDecreased>k__BackingField:
+      _eventType: 1
+      _event: {fileID: 0}
+      _eventInstancer: {fileID: 1073600809}
+    <OnDepleted>k__BackingField:
+      _eventType: 1
+      _event: {fileID: 0}
+      _eventInstancer: {fileID: 1073600810}
+    <OnIncreased>k__BackingField:
+      _eventType: 1
+      _event: {fileID: 0}
+      _eventInstancer: {fileID: 1073600811}
+    <OnInvincibilityEnabled>k__BackingField:
+      _eventType: 0
+      _event: {fileID: 0}
+      _eventInstancer: {fileID: 0}
+    <OnInvincibilityDisabled>k__BackingField:
+      _eventType: 0
+      _event: {fileID: 0}
+      _eventInstancer: {fileID: 0}
+--- !u!114 &1073600812
+MonoBehaviour:
+  m_ObjectHideFlags: 0
+  m_CorrespondingSourceObject: {fileID: 0}
+  m_PrefabInstance: {fileID: 0}
+  m_PrefabAsset: {fileID: 0}
+  m_GameObject: {fileID: 8025951268374177580}
+  m_Enabled: 1
+  m_EditorHideFlags: 0
+  m_Script: {fileID: 1375331715, guid: 993cbe0615e6f814da2e928a50f11c25, type: 3}
+  m_Name: 
+  m_EditorClassIdentifier: 
+  _base: {fileID: 11400000, guid: 4db414ede2446e34ea671ffef3fc62d7, type: 2}
+  _scriptableEventHelper:
+    ListenersExpanded: 0
+    StackTrace:
+      Enabled: 0
+--- !u!114 &1073600809
+MonoBehaviour:
+  m_ObjectHideFlags: 0
+  m_CorrespondingSourceObject: {fileID: 0}
+  m_PrefabInstance: {fileID: 0}
+  m_PrefabAsset: {fileID: 0}
+  m_GameObject: {fileID: 8025951268374177580}
+  m_Enabled: 1
+  m_EditorHideFlags: 0
+  m_Script: {fileID: 1375331715, guid: 993cbe0615e6f814da2e928a50f11c25, type: 3}
+  m_Name: 
+  m_EditorClassIdentifier: 
+  _base: {fileID: 11400000, guid: 0863667d2978547488e07084d160fc7c, type: 2}
+  _scriptableEventHelper:
+    ListenersExpanded: 0
+    StackTrace:
+      Enabled: 0
+--- !u!114 &1073600810
+MonoBehaviour:
+  m_ObjectHideFlags: 0
+  m_CorrespondingSourceObject: {fileID: 0}
+  m_PrefabInstance: {fileID: 0}
+  m_PrefabAsset: {fileID: 0}
+  m_GameObject: {fileID: 8025951268374177580}
+  m_Enabled: 1
+  m_EditorHideFlags: 0
+  m_Script: {fileID: 11500000, guid: 6694a34dbdf64e33aa3ca30fba61a580, type: 3}
+  m_Name: 
+  m_EditorClassIdentifier: 
+  _base: {fileID: 11400000, guid: 7e46e71331dc1264582875acefc33069, type: 2}
+  _scriptableEventHelper:
+    ListenersExpanded: 0
+    StackTrace:
+      Enabled: 0
+--- !u!114 &1073600811
+MonoBehaviour:
+  m_ObjectHideFlags: 0
+  m_CorrespondingSourceObject: {fileID: 0}
+  m_PrefabInstance: {fileID: 0}
+  m_PrefabAsset: {fileID: 0}
+  m_GameObject: {fileID: 8025951268374177580}
+  m_Enabled: 1
+  m_EditorHideFlags: 0
+  m_Script: {fileID: 1375331715, guid: 993cbe0615e6f814da2e928a50f11c25, type: 3}
+  m_Name: 
+  m_EditorClassIdentifier: 
+  _base: {fileID: 11400000, guid: c073532d711163b4787eaa965e5d1eeb, type: 2}
+  _scriptableEventHelper:
+    ListenersExpanded: 0
+    StackTrace:
+      Enabled: 0
+--- !u!114 &1073600820
+MonoBehaviour:
+  m_ObjectHideFlags: 0
+  m_CorrespondingSourceObject: {fileID: 0}
+  m_PrefabInstance: {fileID: 0}
+  m_PrefabAsset: {fileID: 0}
+  m_GameObject: {fileID: 8025951268374177580}
+  m_Enabled: 1
+  m_EditorHideFlags: 0
+  m_Script: {fileID: 11500000, guid: b178bdd9bde14366a896b14319f56a92, type: 3}
+  m_Name: 
+  m_EditorClassIdentifier: 
+  _stackTrace:
+    Enabled: 0
+  _event: {fileID: 0}
+  _eventHolder:
+    _event: {fileID: 0}
+    _eventInstancer: {fileID: 1073600810}
+    _type: 3
+  _response:
+    _persistentListeners:
+    - _persistentArguments:
+      - _index: 0
+        _isSerialized: 1
+        _targetType:
+          GuidAssignmentFailed: 0
+          GUID: 
+          _typeNameAndAssembly: System.Boolean, mscorlib
+          _suppressLogs: 1
+        _fromType:
+          GuidAssignmentFailed: 0
+          GUID: 
+          _typeNameAndAssembly: 
+          _suppressLogs: 0
+        _serializationData:
+          DataFormat: 2
+          ReferencedUnityObjects: []
+          SerializationNodes:
+          - Name: 
+            Entry: 5
+            Data: false
+          Bytes: 
+        _canBeDynamic: 0
+        _serializedArg: 
+      _target: {fileID: 8025951268374177568}
+      _isStatic: 0
+      CallState: 2
+      _staticType:
+        GuidAssignmentFailed: 0
+        GUID: 
+        _typeNameAndAssembly: 
+        _suppressLogs: 0
+      _methodName: set_enabled
+    - _persistentArguments:
+      - _index: 0
+        _isSerialized: 1
+        _targetType:
+          GuidAssignmentFailed: 0
+          GUID: 
+          _typeNameAndAssembly: System.Boolean, mscorlib
+          _suppressLogs: 1
+        _fromType:
+          GuidAssignmentFailed: 0
+          GUID: 
+          _typeNameAndAssembly: 
+          _suppressLogs: 0
+        _serializationData:
+          DataFormat: 2
+          ReferencedUnityObjects: []
+          SerializationNodes:
+          - Name: 
+            Entry: 5
+            Data: false
+          Bytes: 
+        _canBeDynamic: 0
+        _serializedArg: 
+      _target: {fileID: 8025951267895015863}
+      _isStatic: 0
+      CallState: 2
+      _staticType:
+        GuidAssignmentFailed: 0
+        GUID: 
+        _typeNameAndAssembly: 
+        _suppressLogs: 0
+      _methodName: set_enabled
+    - _persistentArguments: []
+      _target: {fileID: 1042872819}
+      _isStatic: 0
+      CallState: 2
+      _staticType:
+        GuidAssignmentFailed: 0
+        GUID: 
+        _typeNameAndAssembly: 
+        _suppressLogs: 0
+      _methodName: PlayFeedbacks
+    Expanded: 1
+--- !u!114 &1073600821
+MonoBehaviour:
+  m_ObjectHideFlags: 0
+  m_CorrespondingSourceObject: {fileID: 0}
+  m_PrefabInstance: {fileID: 0}
+  m_PrefabAsset: {fileID: 0}
+  m_GameObject: {fileID: 8025951268374177580}
+  m_Enabled: 1
+  m_EditorHideFlags: 0
+  m_Script: {fileID: 11500000, guid: e5554e6c479a4dafbd86e3ece00169a9, type: 3}
+  m_Name: 
+  m_EditorClassIdentifier: 
+  _component: {fileID: 1073600820}
+--- !u!114 &1073600823
+MonoBehaviour:
+  m_ObjectHideFlags: 0
+  m_CorrespondingSourceObject: {fileID: 0}
+  m_PrefabInstance: {fileID: 0}
+  m_PrefabAsset: {fileID: 0}
+  m_GameObject: {fileID: 8025951268374177580}
+  m_Enabled: 1
+  m_EditorHideFlags: 0
+  m_Script: {fileID: 11500000, guid: e5554e6c479a4dafbd86e3ece00169a9, type: 3}
+  m_Name: 
+  m_EditorClassIdentifier: 
+  _component: {fileID: 1073600824}
+--- !u!114 &1073600824
+MonoBehaviour:
+  m_ObjectHideFlags: 0
+  m_CorrespondingSourceObject: {fileID: 0}
+  m_PrefabInstance: {fileID: 0}
+  m_PrefabAsset: {fileID: 0}
+  m_GameObject: {fileID: 8025951268374177580}
+  m_Enabled: 1
+  m_EditorHideFlags: 0
+  m_Script: {fileID: -1926729455, guid: e4992c61f8a41b445b38b8f45f00657f, type: 3}
+  m_Name: 
+  m_EditorClassIdentifier: 
+  _stackTrace:
+    Enabled: 0
+  _eventHolder:
+    _event: {fileID: 0}
+    _variable: {fileID: 0}
+    _variableInstancer: {fileID: 0}
+    _eventInstancer: {fileID: 1073600809}
+    _type: 3
+    _notifyCurrentValue: 0
+  _response:
+    _persistentListeners:
+    - _persistentArguments: []
+      _target: {fileID: 1554770568}
+      _isStatic: 0
+      CallState: 2
+      _staticType:
+        GuidAssignmentFailed: 0
+        GUID: 
+        _typeNameAndAssembly: 
+        _suppressLogs: 0
+      _methodName: PlayFeedbacks
+    Expanded: 1
+--- !u!114 &6159922866340845836
+MonoBehaviour:
+  m_ObjectHideFlags: 0
+  m_CorrespondingSourceObject: {fileID: 0}
+  m_PrefabInstance: {fileID: 0}
+  m_PrefabAsset: {fileID: 0}
+  m_GameObject: {fileID: 8025951268374177580}
+  m_Enabled: 1
+  m_EditorHideFlags: 0
+  m_Script: {fileID: 1404627133, guid: ee0981fc5dff9fa4694a1182fbc8f142, type: 3}
+  m_Name: 
+  m_EditorClassIdentifier: 
+  _variableReference: {fileID: 11400000, guid: 8a18dbde3fc85bd4f9aa272cc69d2229, type: 2}
+  _variableHelper:
+    StackTrace:
+      Enabled: 0
+    Value: 0
+    ListenersExpanded: 0
+--- !u!1 &8678416677443809867
+GameObject:
+  m_ObjectHideFlags: 1
+  m_CorrespondingSourceObject: {fileID: 0}
+  m_PrefabInstance: {fileID: 0}
+  m_PrefabAsset: {fileID: 0}
+  serializedVersion: 6
+  m_Component:
+  - component: {fileID: 5208111981770605500}
+  - component: {fileID: 7558046991945739148}
+  m_Layer: 0
+  m_Name: NameContainer(EditorOnly)
+  m_TagString: EditorOnly
+  m_Icon: {fileID: 0}
+  m_NavMeshLayer: 0
+  m_StaticEditorFlags: 0
+  m_IsActive: 1
+--- !u!4 &5208111981770605500
+Transform:
+  m_ObjectHideFlags: 1
+  m_CorrespondingSourceObject: {fileID: 0}
+  m_PrefabInstance: {fileID: 0}
+  m_PrefabAsset: {fileID: 0}
+  m_GameObject: {fileID: 8678416677443809867}
+  m_LocalRotation: {x: 0, y: 0, z: 0, w: 1}
+  m_LocalPosition: {x: 0, y: 0, z: 0}
+  m_LocalScale: {x: 1, y: 1, z: 1}
+  m_ConstrainProportionsScale: 0
+  m_Children: []
+  m_Father: {fileID: 8025951268374177574}
+  m_RootOrder: 8
+  m_LocalEulerAnglesHint: {x: 0, y: 0, z: 0}
+--- !u!114 &7558046991945739148
+MonoBehaviour:
+  m_ObjectHideFlags: 1
+  m_CorrespondingSourceObject: {fileID: 0}
+  m_PrefabInstance: {fileID: 0}
+  m_PrefabAsset: {fileID: 0}
+  m_GameObject: {fileID: 8678416677443809867}
+  m_Enabled: 1
+  m_EditorHideFlags: 0
+  m_Script: {fileID: 11500000, guid: 190d9e9918d0aaf48a103a2bb6995059, type: 3}
+  m_Name: 
+  m_EditorClassIdentifier: 
+  nameOverride: OnDepletedHandler
+  tooltipOverride: 
+  target: {fileID: 1073600821}
+--- !u!1 &8786979209481508666
+GameObject:
+  m_ObjectHideFlags: 1
+  m_CorrespondingSourceObject: {fileID: 0}
+  m_PrefabInstance: {fileID: 0}
+  m_PrefabAsset: {fileID: 0}
+  serializedVersion: 6
+  m_Component:
+  - component: {fileID: 4544191501603817125}
+  - component: {fileID: 4723465625132915577}
+  m_Layer: 0
+  m_Name: NameContainer(EditorOnly)
+  m_TagString: EditorOnly
+  m_Icon: {fileID: 0}
+  m_NavMeshLayer: 0
+  m_StaticEditorFlags: 0
+  m_IsActive: 1
+--- !u!4 &4544191501603817125
+Transform:
+  m_ObjectHideFlags: 1
+  m_CorrespondingSourceObject: {fileID: 0}
+  m_PrefabInstance: {fileID: 0}
+  m_PrefabAsset: {fileID: 0}
+  m_GameObject: {fileID: 8786979209481508666}
+  m_LocalRotation: {x: 0, y: 0, z: 0, w: 1}
+  m_LocalPosition: {x: 0, y: 0, z: 0}
+  m_LocalScale: {x: 1, y: 1, z: 1}
+  m_ConstrainProportionsScale: 0
+  m_Children: []
+  m_Father: {fileID: 8025951268374177574}
+  m_RootOrder: 6
+  m_LocalEulerAnglesHint: {x: 0, y: 0, z: 0}
+--- !u!114 &4723465625132915577
+MonoBehaviour:
+  m_ObjectHideFlags: 1
+  m_CorrespondingSourceObject: {fileID: 0}
+  m_PrefabInstance: {fileID: 0}
+  m_PrefabAsset: {fileID: 0}
+  m_GameObject: {fileID: 8786979209481508666}
+  m_Enabled: 1
+  m_EditorHideFlags: 0
+  m_Script: {fileID: 11500000, guid: 190d9e9918d0aaf48a103a2bb6995059, type: 3}
+  m_Name: 
+  m_EditorClassIdentifier: 
+  nameOverride: Health-OnDepleted
+  tooltipOverride: 
+  target: {fileID: 1073600810}
+--- !u!1001 &1987016876737928518
+PrefabInstance:
+  m_ObjectHideFlags: 0
+  serializedVersion: 2
+  m_Modification:
+    m_TransformParent: {fileID: 8025951267902494273}
+    m_Modifications:
+    - target: {fileID: -8679921383154817045, guid: 566ac86d79f7a7b469f077f89d89a05b,
+        type: 3}
+      propertyPath: m_RootOrder
+      value: 7
+      objectReference: {fileID: 0}
+    - target: {fileID: -8679921383154817045, guid: 566ac86d79f7a7b469f077f89d89a05b,
+        type: 3}
+      propertyPath: m_LocalScale.x
+      value: 47.351
+      objectReference: {fileID: 0}
+    - target: {fileID: -8679921383154817045, guid: 566ac86d79f7a7b469f077f89d89a05b,
+        type: 3}
+      propertyPath: m_LocalScale.y
+      value: 47.351
+      objectReference: {fileID: 0}
+    - target: {fileID: -8679921383154817045, guid: 566ac86d79f7a7b469f077f89d89a05b,
+        type: 3}
+      propertyPath: m_LocalScale.z
+      value: 47.351
+      objectReference: {fileID: 0}
+    - target: {fileID: -8679921383154817045, guid: 566ac86d79f7a7b469f077f89d89a05b,
+        type: 3}
+      propertyPath: m_LocalPosition.x
+      value: 0.221
+      objectReference: {fileID: 0}
+    - target: {fileID: -8679921383154817045, guid: 566ac86d79f7a7b469f077f89d89a05b,
+        type: 3}
+      propertyPath: m_LocalPosition.y
+      value: 0.297
+      objectReference: {fileID: 0}
+    - target: {fileID: -8679921383154817045, guid: 566ac86d79f7a7b469f077f89d89a05b,
+        type: 3}
+      propertyPath: m_LocalPosition.z
+      value: 0.652
+      objectReference: {fileID: 0}
+    - target: {fileID: -8679921383154817045, guid: 566ac86d79f7a7b469f077f89d89a05b,
+        type: 3}
+      propertyPath: m_LocalRotation.w
+      value: 0.59591657
+      objectReference: {fileID: 0}
+    - target: {fileID: -8679921383154817045, guid: 566ac86d79f7a7b469f077f89d89a05b,
+        type: 3}
+      propertyPath: m_LocalRotation.x
+      value: -0.115367875
+      objectReference: {fileID: 0}
+    - target: {fileID: -8679921383154817045, guid: 566ac86d79f7a7b469f077f89d89a05b,
+        type: 3}
+      propertyPath: m_LocalRotation.y
+      value: 0.7896037
+      objectReference: {fileID: 0}
+    - target: {fileID: -8679921383154817045, guid: 566ac86d79f7a7b469f077f89d89a05b,
+        type: 3}
+      propertyPath: m_LocalRotation.z
+      value: -0.08999917
+      objectReference: {fileID: 0}
+    - target: {fileID: -8679921383154817045, guid: 566ac86d79f7a7b469f077f89d89a05b,
+        type: 3}
+      propertyPath: m_LocalEulerAnglesHint.x
+      value: 0.265
+      objectReference: {fileID: 0}
+    - target: {fileID: -8679921383154817045, guid: 566ac86d79f7a7b469f077f89d89a05b,
+        type: 3}
+      propertyPath: m_LocalEulerAnglesHint.y
+      value: 105.877
+      objectReference: {fileID: 0}
+    - target: {fileID: -8679921383154817045, guid: 566ac86d79f7a7b469f077f89d89a05b,
+        type: 3}
+      propertyPath: m_LocalEulerAnglesHint.z
+      value: -16.825
+      objectReference: {fileID: 0}
+    - target: {fileID: -7511558181221131132, guid: 566ac86d79f7a7b469f077f89d89a05b,
+        type: 3}
+      propertyPath: m_Materials.Array.data[0]
+      value: 
+      objectReference: {fileID: 2100000, guid: 9673eaa4b0416074e85ab1c9d7921713, type: 2}
+    - target: {fileID: -7511558181221131132, guid: 566ac86d79f7a7b469f077f89d89a05b,
+        type: 3}
+      propertyPath: m_Materials.Array.data[1]
+      value: 
+      objectReference: {fileID: 2100000, guid: acaf4eda7025ca542873575dc7fde3ce, type: 2}
+    - target: {fileID: 919132149155446097, guid: 566ac86d79f7a7b469f077f89d89a05b,
+        type: 3}
+      propertyPath: m_Name
+      value: Sword
+      objectReference: {fileID: 0}
+    - target: {fileID: 919132149155446097, guid: 566ac86d79f7a7b469f077f89d89a05b,
+        type: 3}
+      propertyPath: m_Layer
+      value: 17
+      objectReference: {fileID: 0}
+    m_RemovedComponents: []
+  m_SourcePrefab: {fileID: 100100000, guid: 566ac86d79f7a7b469f077f89d89a05b, type: 3}
+--- !u!4 &2024917990752320173 stripped
+Transform:
+  m_CorrespondingSourceObject: {fileID: -8679921383154817045, guid: 566ac86d79f7a7b469f077f89d89a05b,
+    type: 3}
+  m_PrefabInstance: {fileID: 1987016876737928518}
+  m_PrefabAsset: {fileID: 0}
+--- !u!1001 &8025951267840900243
+PrefabInstance:
+  m_ObjectHideFlags: 0
+  serializedVersion: 2
+  m_Modification:
+    m_TransformParent: {fileID: 8025951267902494273}
+    m_Modifications:
+    - target: {fileID: -8679921383154817045, guid: 676eaa178f5b1ac4db91ff827224f5e4,
+        type: 3}
+      propertyPath: m_RootOrder
+      value: 6
+      objectReference: {fileID: 0}
+    - target: {fileID: -8679921383154817045, guid: 676eaa178f5b1ac4db91ff827224f5e4,
+        type: 3}
+      propertyPath: m_LocalScale.x
+      value: 49.82077
+      objectReference: {fileID: 0}
+    - target: {fileID: -8679921383154817045, guid: 676eaa178f5b1ac4db91ff827224f5e4,
+        type: 3}
+      propertyPath: m_LocalScale.y
+      value: 49.82077
+      objectReference: {fileID: 0}
+    - target: {fileID: -8679921383154817045, guid: 676eaa178f5b1ac4db91ff827224f5e4,
+        type: 3}
+      propertyPath: m_LocalScale.z
+      value: 49.82077
+      objectReference: {fileID: 0}
+    - target: {fileID: -8679921383154817045, guid: 676eaa178f5b1ac4db91ff827224f5e4,
+        type: 3}
+      propertyPath: m_LocalPosition.x
+      value: 0.199
+      objectReference: {fileID: 0}
+    - target: {fileID: -8679921383154817045, guid: 676eaa178f5b1ac4db91ff827224f5e4,
+        type: 3}
+      propertyPath: m_LocalPosition.y
+      value: 0.249
+      objectReference: {fileID: 0}
+    - target: {fileID: -8679921383154817045, guid: 676eaa178f5b1ac4db91ff827224f5e4,
+        type: 3}
+      propertyPath: m_LocalPosition.z
+      value: 0.545
+      objectReference: {fileID: 0}
+    - target: {fileID: -8679921383154817045, guid: 676eaa178f5b1ac4db91ff827224f5e4,
+        type: 3}
+      propertyPath: m_LocalRotation.w
+      value: 0.011195086
+      objectReference: {fileID: 0}
+    - target: {fileID: -8679921383154817045, guid: 676eaa178f5b1ac4db91ff827224f5e4,
+        type: 3}
+      propertyPath: m_LocalRotation.x
+      value: 0.69123083
+      objectReference: {fileID: 0}
+    - target: {fileID: -8679921383154817045, guid: 676eaa178f5b1ac4db91ff827224f5e4,
+        type: 3}
+      propertyPath: m_LocalRotation.y
+      value: 0.6963826
+      objectReference: {fileID: 0}
+    - target: {fileID: -8679921383154817045, guid: 676eaa178f5b1ac4db91ff827224f5e4,
+        type: 3}
+      propertyPath: m_LocalRotation.z
+      value: -0.19268069
+      objectReference: {fileID: 0}
+    - target: {fileID: -8679921383154817045, guid: 676eaa178f5b1ac4db91ff827224f5e4,
+        type: 3}
+      propertyPath: m_LocalEulerAnglesHint.x
+      value: 16.489
+      objectReference: {fileID: 0}
+    - target: {fileID: -8679921383154817045, guid: 676eaa178f5b1ac4db91ff827224f5e4,
+        type: 3}
+      propertyPath: m_LocalEulerAnglesHint.y
+      value: 195.161
+      objectReference: {fileID: 0}
+    - target: {fileID: -8679921383154817045, guid: 676eaa178f5b1ac4db91ff827224f5e4,
+        type: 3}
+      propertyPath: m_LocalEulerAnglesHint.z
+      value: 91.784
+      objectReference: {fileID: 0}
+    - target: {fileID: -7511558181221131132, guid: 676eaa178f5b1ac4db91ff827224f5e4,
+        type: 3}
+      propertyPath: m_Materials.Array.data[2]
+      value: 
+      objectReference: {fileID: 2100000, guid: 9037c2fd597ea0245b5d1638101567d4, type: 2}
+    - target: {fileID: -7511558181221131132, guid: 676eaa178f5b1ac4db91ff827224f5e4,
+        type: 3}
+      propertyPath: m_Materials.Array.data[3]
+      value: 
+      objectReference: {fileID: 2100000, guid: 0f33f4c48f33e3541a630eb4195cdba3, type: 2}
+    - target: {fileID: -7511558181221131132, guid: 676eaa178f5b1ac4db91ff827224f5e4,
+        type: 3}
+      propertyPath: m_Materials.Array.data[4]
+      value: 
+      objectReference: {fileID: 2100000, guid: bfe19413bb9415d44a9706083520d2dd, type: 2}
+    - target: {fileID: -7511558181221131132, guid: 676eaa178f5b1ac4db91ff827224f5e4,
+        type: 3}
+      propertyPath: m_Materials.Array.data[5]
+      value: 
+      objectReference: {fileID: 2100000, guid: 0f33f4c48f33e3541a630eb4195cdba3, type: 2}
+    - target: {fileID: 919132149155446097, guid: 676eaa178f5b1ac4db91ff827224f5e4,
+        type: 3}
+      propertyPath: m_Name
+      value: Transistor
+      objectReference: {fileID: 0}
+    - target: {fileID: 919132149155446097, guid: 676eaa178f5b1ac4db91ff827224f5e4,
+        type: 3}
+      propertyPath: m_Layer
+      value: 17
+      objectReference: {fileID: 0}
+    - target: {fileID: 919132149155446097, guid: 676eaa178f5b1ac4db91ff827224f5e4,
+        type: 3}
+      propertyPath: m_IsActive
+      value: 0
+      objectReference: {fileID: 0}
+    m_RemovedComponents: []
+  m_SourcePrefab: {fileID: 100100000, guid: 676eaa178f5b1ac4db91ff827224f5e4, type: 3}
+--- !u!1001 &8025951267902360791
+PrefabInstance:
+  m_ObjectHideFlags: 0
+  serializedVersion: 2
+  m_Modification:
+    m_TransformParent: {fileID: 8025951268374177574}
+    m_Modifications:
+    - target: {fileID: 100000, guid: db0e58d0841b90c478cc919c554c298c, type: 3}
+      propertyPath: m_Layer
+      value: 17
+      objectReference: {fileID: 0}
+    - target: {fileID: 100002, guid: db0e58d0841b90c478cc919c554c298c, type: 3}
+      propertyPath: m_Layer
+      value: 17
+      objectReference: {fileID: 0}
+    - target: {fileID: 100004, guid: db0e58d0841b90c478cc919c554c298c, type: 3}
+      propertyPath: m_Layer
+      value: 17
+      objectReference: {fileID: 0}
+    - target: {fileID: 100006, guid: db0e58d0841b90c478cc919c554c298c, type: 3}
+      propertyPath: m_Layer
+      value: 17
+      objectReference: {fileID: 0}
+    - target: {fileID: 100008, guid: db0e58d0841b90c478cc919c554c298c, type: 3}
+      propertyPath: m_Layer
+      value: 17
+      objectReference: {fileID: 0}
+    - target: {fileID: 100010, guid: db0e58d0841b90c478cc919c554c298c, type: 3}
+      propertyPath: m_Layer
+      value: 17
+      objectReference: {fileID: 0}
+    - target: {fileID: 100012, guid: db0e58d0841b90c478cc919c554c298c, type: 3}
+      propertyPath: m_Layer
+      value: 17
+      objectReference: {fileID: 0}
+    - target: {fileID: 100014, guid: db0e58d0841b90c478cc919c554c298c, type: 3}
+      propertyPath: m_Layer
+      value: 17
+      objectReference: {fileID: 0}
+    - target: {fileID: 100016, guid: db0e58d0841b90c478cc919c554c298c, type: 3}
+      propertyPath: m_Layer
+      value: 17
+      objectReference: {fileID: 0}
+    - target: {fileID: 100018, guid: db0e58d0841b90c478cc919c554c298c, type: 3}
+      propertyPath: m_Layer
+      value: 17
+      objectReference: {fileID: 0}
+    - target: {fileID: 100020, guid: db0e58d0841b90c478cc919c554c298c, type: 3}
+      propertyPath: m_Layer
+      value: 17
+      objectReference: {fileID: 0}
+    - target: {fileID: 100022, guid: db0e58d0841b90c478cc919c554c298c, type: 3}
+      propertyPath: m_Layer
+      value: 17
+      objectReference: {fileID: 0}
+    - target: {fileID: 100024, guid: db0e58d0841b90c478cc919c554c298c, type: 3}
+      propertyPath: m_Layer
+      value: 17
+      objectReference: {fileID: 0}
+    - target: {fileID: 100026, guid: db0e58d0841b90c478cc919c554c298c, type: 3}
+      propertyPath: m_Layer
+      value: 17
+      objectReference: {fileID: 0}
+    - target: {fileID: 100028, guid: db0e58d0841b90c478cc919c554c298c, type: 3}
+      propertyPath: m_Layer
+      value: 17
+      objectReference: {fileID: 0}
+    - target: {fileID: 100030, guid: db0e58d0841b90c478cc919c554c298c, type: 3}
+      propertyPath: m_Layer
+      value: 17
+      objectReference: {fileID: 0}
+    - target: {fileID: 100032, guid: db0e58d0841b90c478cc919c554c298c, type: 3}
+      propertyPath: m_Layer
+      value: 17
+      objectReference: {fileID: 0}
+    - target: {fileID: 100034, guid: db0e58d0841b90c478cc919c554c298c, type: 3}
+      propertyPath: m_Layer
+      value: 17
+      objectReference: {fileID: 0}
+    - target: {fileID: 100036, guid: db0e58d0841b90c478cc919c554c298c, type: 3}
+      propertyPath: m_Layer
+      value: 17
+      objectReference: {fileID: 0}
+    - target: {fileID: 100038, guid: db0e58d0841b90c478cc919c554c298c, type: 3}
+      propertyPath: m_Layer
+      value: 17
+      objectReference: {fileID: 0}
+    - target: {fileID: 100040, guid: db0e58d0841b90c478cc919c554c298c, type: 3}
+      propertyPath: m_Layer
+      value: 17
+      objectReference: {fileID: 0}
+    - target: {fileID: 100042, guid: db0e58d0841b90c478cc919c554c298c, type: 3}
+      propertyPath: m_Layer
+      value: 17
+      objectReference: {fileID: 0}
+    - target: {fileID: 100044, guid: db0e58d0841b90c478cc919c554c298c, type: 3}
+      propertyPath: m_Layer
+      value: 17
+      objectReference: {fileID: 0}
+    - target: {fileID: 100046, guid: db0e58d0841b90c478cc919c554c298c, type: 3}
+      propertyPath: m_Layer
+      value: 17
+      objectReference: {fileID: 0}
+    - target: {fileID: 100048, guid: db0e58d0841b90c478cc919c554c298c, type: 3}
+      propertyPath: m_Layer
+      value: 17
+      objectReference: {fileID: 0}
+    - target: {fileID: 100050, guid: db0e58d0841b90c478cc919c554c298c, type: 3}
+      propertyPath: m_Layer
+      value: 17
+      objectReference: {fileID: 0}
+    - target: {fileID: 100052, guid: db0e58d0841b90c478cc919c554c298c, type: 3}
+      propertyPath: m_Layer
+      value: 17
+      objectReference: {fileID: 0}
+    - target: {fileID: 100054, guid: db0e58d0841b90c478cc919c554c298c, type: 3}
+      propertyPath: m_Layer
+      value: 17
+      objectReference: {fileID: 0}
+    - target: {fileID: 100056, guid: db0e58d0841b90c478cc919c554c298c, type: 3}
+      propertyPath: m_Layer
+      value: 17
+      objectReference: {fileID: 0}
+    - target: {fileID: 100058, guid: db0e58d0841b90c478cc919c554c298c, type: 3}
+      propertyPath: m_Layer
+      value: 17
+      objectReference: {fileID: 0}
+    - target: {fileID: 100060, guid: db0e58d0841b90c478cc919c554c298c, type: 3}
+      propertyPath: m_Layer
+      value: 17
+      objectReference: {fileID: 0}
+    - target: {fileID: 100062, guid: db0e58d0841b90c478cc919c554c298c, type: 3}
+      propertyPath: m_Layer
+      value: 17
+      objectReference: {fileID: 0}
+    - target: {fileID: 100064, guid: db0e58d0841b90c478cc919c554c298c, type: 3}
+      propertyPath: m_Layer
+      value: 17
+      objectReference: {fileID: 0}
+    - target: {fileID: 100066, guid: db0e58d0841b90c478cc919c554c298c, type: 3}
+      propertyPath: m_Layer
+      value: 17
+      objectReference: {fileID: 0}
+    - target: {fileID: 100068, guid: db0e58d0841b90c478cc919c554c298c, type: 3}
+      propertyPath: m_Layer
+      value: 17
+      objectReference: {fileID: 0}
+    - target: {fileID: 100070, guid: db0e58d0841b90c478cc919c554c298c, type: 3}
+      propertyPath: m_Layer
+      value: 17
+      objectReference: {fileID: 0}
+    - target: {fileID: 100072, guid: db0e58d0841b90c478cc919c554c298c, type: 3}
+      propertyPath: m_Layer
+      value: 17
+      objectReference: {fileID: 0}
+    - target: {fileID: 100074, guid: db0e58d0841b90c478cc919c554c298c, type: 3}
+      propertyPath: m_Layer
+      value: 17
+      objectReference: {fileID: 0}
+    - target: {fileID: 100076, guid: db0e58d0841b90c478cc919c554c298c, type: 3}
+      propertyPath: m_Layer
+      value: 17
+      objectReference: {fileID: 0}
+    - target: {fileID: 100078, guid: db0e58d0841b90c478cc919c554c298c, type: 3}
+      propertyPath: m_Layer
+      value: 17
+      objectReference: {fileID: 0}
+    - target: {fileID: 100080, guid: db0e58d0841b90c478cc919c554c298c, type: 3}
+      propertyPath: m_Layer
+      value: 17
+      objectReference: {fileID: 0}
+    - target: {fileID: 100082, guid: db0e58d0841b90c478cc919c554c298c, type: 3}
+      propertyPath: m_Layer
+      value: 17
+      objectReference: {fileID: 0}
+    - target: {fileID: 100084, guid: db0e58d0841b90c478cc919c554c298c, type: 3}
+      propertyPath: m_Layer
+      value: 17
+      objectReference: {fileID: 0}
+    - target: {fileID: 100086, guid: db0e58d0841b90c478cc919c554c298c, type: 3}
+      propertyPath: m_Layer
+      value: 17
+      objectReference: {fileID: 0}
+    - target: {fileID: 100088, guid: db0e58d0841b90c478cc919c554c298c, type: 3}
+      propertyPath: m_Layer
+      value: 17
+      objectReference: {fileID: 0}
+    - target: {fileID: 100090, guid: db0e58d0841b90c478cc919c554c298c, type: 3}
+      propertyPath: m_Layer
+      value: 17
+      objectReference: {fileID: 0}
+    - target: {fileID: 100092, guid: db0e58d0841b90c478cc919c554c298c, type: 3}
+      propertyPath: m_Layer
+      value: 17
+      objectReference: {fileID: 0}
+    - target: {fileID: 100094, guid: db0e58d0841b90c478cc919c554c298c, type: 3}
+      propertyPath: m_Layer
+      value: 17
+      objectReference: {fileID: 0}
+    - target: {fileID: 100096, guid: db0e58d0841b90c478cc919c554c298c, type: 3}
+      propertyPath: m_Layer
+      value: 17
+      objectReference: {fileID: 0}
+    - target: {fileID: 100098, guid: db0e58d0841b90c478cc919c554c298c, type: 3}
+      propertyPath: m_Layer
+      value: 17
+      objectReference: {fileID: 0}
+    - target: {fileID: 100100, guid: db0e58d0841b90c478cc919c554c298c, type: 3}
+      propertyPath: m_Layer
+      value: 17
+      objectReference: {fileID: 0}
+    - target: {fileID: 100102, guid: db0e58d0841b90c478cc919c554c298c, type: 3}
+      propertyPath: m_Layer
+      value: 17
+      objectReference: {fileID: 0}
+    - target: {fileID: 100104, guid: db0e58d0841b90c478cc919c554c298c, type: 3}
+      propertyPath: m_Layer
+      value: 17
+      objectReference: {fileID: 0}
+    - target: {fileID: 100106, guid: db0e58d0841b90c478cc919c554c298c, type: 3}
+      propertyPath: m_Name
+      value: SK_Mannequin
+      objectReference: {fileID: 0}
+    - target: {fileID: 100106, guid: db0e58d0841b90c478cc919c554c298c, type: 3}
+      propertyPath: m_Layer
+      value: 17
+      objectReference: {fileID: 0}
+    - target: {fileID: 100108, guid: db0e58d0841b90c478cc919c554c298c, type: 3}
+      propertyPath: m_Layer
+      value: 17
+      objectReference: {fileID: 0}
+    - target: {fileID: 100110, guid: db0e58d0841b90c478cc919c554c298c, type: 3}
+      propertyPath: m_Layer
+      value: 17
+      objectReference: {fileID: 0}
+    - target: {fileID: 100112, guid: db0e58d0841b90c478cc919c554c298c, type: 3}
+      propertyPath: m_Layer
+      value: 17
+      objectReference: {fileID: 0}
+    - target: {fileID: 100114, guid: db0e58d0841b90c478cc919c554c298c, type: 3}
+      propertyPath: m_Layer
+      value: 17
+      objectReference: {fileID: 0}
+    - target: {fileID: 100116, guid: db0e58d0841b90c478cc919c554c298c, type: 3}
+      propertyPath: m_Layer
+      value: 17
+      objectReference: {fileID: 0}
+    - target: {fileID: 100118, guid: db0e58d0841b90c478cc919c554c298c, type: 3}
+      propertyPath: m_Layer
+      value: 17
+      objectReference: {fileID: 0}
+    - target: {fileID: 100120, guid: db0e58d0841b90c478cc919c554c298c, type: 3}
+      propertyPath: m_Layer
+      value: 17
+      objectReference: {fileID: 0}
+    - target: {fileID: 100122, guid: db0e58d0841b90c478cc919c554c298c, type: 3}
+      propertyPath: m_Layer
+      value: 17
+      objectReference: {fileID: 0}
+    - target: {fileID: 100124, guid: db0e58d0841b90c478cc919c554c298c, type: 3}
+      propertyPath: m_Layer
+      value: 17
+      objectReference: {fileID: 0}
+    - target: {fileID: 100126, guid: db0e58d0841b90c478cc919c554c298c, type: 3}
+      propertyPath: m_Layer
+      value: 17
+      objectReference: {fileID: 0}
+    - target: {fileID: 100128, guid: db0e58d0841b90c478cc919c554c298c, type: 3}
+      propertyPath: m_Layer
+      value: 17
+      objectReference: {fileID: 0}
+    - target: {fileID: 100130, guid: db0e58d0841b90c478cc919c554c298c, type: 3}
+      propertyPath: m_Layer
+      value: 17
+      objectReference: {fileID: 0}
+    - target: {fileID: 100132, guid: db0e58d0841b90c478cc919c554c298c, type: 3}
+      propertyPath: m_Layer
+      value: 17
+      objectReference: {fileID: 0}
+    - target: {fileID: 100134, guid: db0e58d0841b90c478cc919c554c298c, type: 3}
+      propertyPath: m_Layer
+      value: 17
+      objectReference: {fileID: 0}
+    - target: {fileID: 100136, guid: db0e58d0841b90c478cc919c554c298c, type: 3}
+      propertyPath: m_Layer
+      value: 17
+      objectReference: {fileID: 0}
+    - target: {fileID: 100138, guid: db0e58d0841b90c478cc919c554c298c, type: 3}
+      propertyPath: m_Layer
+      value: 17
+      objectReference: {fileID: 0}
+    - target: {fileID: 100140, guid: db0e58d0841b90c478cc919c554c298c, type: 3}
+      propertyPath: m_Layer
+      value: 17
+      objectReference: {fileID: 0}
+    - target: {fileID: 100142, guid: db0e58d0841b90c478cc919c554c298c, type: 3}
+      propertyPath: m_Layer
+      value: 17
+      objectReference: {fileID: 0}
+    - target: {fileID: 100144, guid: db0e58d0841b90c478cc919c554c298c, type: 3}
+      propertyPath: m_Layer
+      value: 17
+      objectReference: {fileID: 0}
+    - target: {fileID: 400000, guid: db0e58d0841b90c478cc919c554c298c, type: 3}
+      propertyPath: m_LocalPosition.x
+      value: 0.00000004005909
+      objectReference: {fileID: 0}
+    - target: {fileID: 400000, guid: db0e58d0841b90c478cc919c554c298c, type: 3}
+      propertyPath: m_LocalPosition.y
+      value: 0.1583189
+      objectReference: {fileID: 0}
+    - target: {fileID: 400000, guid: db0e58d0841b90c478cc919c554c298c, type: 3}
+      propertyPath: m_LocalPosition.z
+      value: -0.00000005962289
+      objectReference: {fileID: 0}
+    - target: {fileID: 400000, guid: db0e58d0841b90c478cc919c554c298c, type: 3}
+      propertyPath: m_LocalRotation.w
+      value: 0.005460148
+      objectReference: {fileID: 0}
+    - target: {fileID: 400000, guid: db0e58d0841b90c478cc919c554c298c, type: 3}
+      propertyPath: m_LocalRotation.x
+      value: 0.017464317
+      objectReference: {fileID: 0}
+    - target: {fileID: 400000, guid: db0e58d0841b90c478cc919c554c298c, type: 3}
+      propertyPath: m_LocalRotation.y
+      value: 0.95441437
+      objectReference: {fileID: 0}
+    - target: {fileID: 400000, guid: db0e58d0841b90c478cc919c554c298c, type: 3}
+      propertyPath: m_LocalRotation.z
+      value: -0.2979236
+      objectReference: {fileID: 0}
+    - target: {fileID: 400002, guid: db0e58d0841b90c478cc919c554c298c, type: 3}
+      propertyPath: m_LocalPosition.x
+      value: 0.00000006474657
+      objectReference: {fileID: 0}
+    - target: {fileID: 400002, guid: db0e58d0841b90c478cc919c554c298c, type: 3}
+      propertyPath: m_LocalPosition.z
+      value: 0.00000005962281
+      objectReference: {fileID: 0}
+    - target: {fileID: 400002, guid: db0e58d0841b90c478cc919c554c298c, type: 3}
+      propertyPath: m_LocalRotation.w
+      value: -0.0054400773
+      objectReference: {fileID: 0}
+    - target: {fileID: 400002, guid: db0e58d0841b90c478cc919c554c298c, type: 3}
+      propertyPath: m_LocalRotation.x
+      value: -0.01747231
+      objectReference: {fileID: 0}
+    - target: {fileID: 400002, guid: db0e58d0841b90c478cc919c554c298c, type: 3}
+      propertyPath: m_LocalRotation.y
+      value: 0.95441467
+      objectReference: {fileID: 0}
+    - target: {fileID: 400002, guid: db0e58d0841b90c478cc919c554c298c, type: 3}
+      propertyPath: m_LocalRotation.z
+      value: -0.29792252
+      objectReference: {fileID: 0}
+    - target: {fileID: 400004, guid: db0e58d0841b90c478cc919c554c298c, type: 3}
+      propertyPath: m_LocalPosition.x
+      value: -0.000000014897077
+      objectReference: {fileID: 0}
+    - target: {fileID: 400004, guid: db0e58d0841b90c478cc919c554c298c, type: 3}
+      propertyPath: m_LocalPosition.y
+      value: 0.45922783
+      objectReference: {fileID: 0}
+    - target: {fileID: 400004, guid: db0e58d0841b90c478cc919c554c298c, type: 3}
+      propertyPath: m_LocalPosition.z
+      value: -0.000000044692346
+      objectReference: {fileID: 0}
+    - target: {fileID: 400004, guid: db0e58d0841b90c478cc919c554c298c, type: 3}
+      propertyPath: m_LocalRotation.w
+      value: 0.8355034
+      objectReference: {fileID: 0}
+    - target: {fileID: 400004, guid: db0e58d0841b90c478cc919c554c298c, type: 3}
+      propertyPath: m_LocalRotation.x
+      value: 0.54693514
+      objectReference: {fileID: 0}
+    - target: {fileID: 400004, guid: db0e58d0841b90c478cc919c554c298c, type: 3}
+      propertyPath: m_LocalRotation.y
+      value: 0.028951108
+      objectReference: {fileID: 0}
+    - target: {fileID: 400004, guid: db0e58d0841b90c478cc919c554c298c, type: 3}
+      propertyPath: m_LocalRotation.z
+      value: -0.044247806
+      objectReference: {fileID: 0}
+    - target: {fileID: 400006, guid: db0e58d0841b90c478cc919c554c298c, type: 3}
+      propertyPath: m_LocalPosition.x
+      value: 0.000000029794183
+      objectReference: {fileID: 0}
+    - target: {fileID: 400006, guid: db0e58d0841b90c478cc919c554c298c, type: 3}
+      propertyPath: m_LocalPosition.y
+      value: 0.45922843
+      objectReference: {fileID: 0}
+    - target: {fileID: 400006, guid: db0e58d0841b90c478cc919c554c298c, type: 3}
+      propertyPath: m_LocalPosition.z
+      value: -0.00000007448673
+      objectReference: {fileID: 0}
+    - target: {fileID: 400006, guid: db0e58d0841b90c478cc919c554c298c, type: 3}
+      propertyPath: m_LocalRotation.w
+      value: 0.91788524
+      objectReference: {fileID: 0}
+    - target: {fileID: 400006, guid: db0e58d0841b90c478cc919c554c298c, type: 3}
+      propertyPath: m_LocalRotation.x
+      value: 0.39096785
+      objectReference: {fileID: 0}
+    - target: {fileID: 400006, guid: db0e58d0841b90c478cc919c554c298c, type: 3}
+      propertyPath: m_LocalRotation.y
+      value: 0.06390611
+      objectReference: {fileID: 0}
+    - target: {fileID: 400006, guid: db0e58d0841b90c478cc919c554c298c, type: 3}
+      propertyPath: m_LocalRotation.z
+      value: 0.02338437
+      objectReference: {fileID: 0}
+    - target: {fileID: 400012, guid: db0e58d0841b90c478cc919c554c298c, type: 3}
+      propertyPath: m_LocalPosition.x
+      value: -0.017142328
+      objectReference: {fileID: 0}
+    - target: {fileID: 400012, guid: db0e58d0841b90c478cc919c554c298c, type: 3}
+      propertyPath: m_LocalPosition.y
+      value: 0.19953994
+      objectReference: {fileID: 0}
+    - target: {fileID: 400012, guid: db0e58d0841b90c478cc919c554c298c, type: 3}
+      propertyPath: m_LocalRotation.w
+      value: 0.4275644
+      objectReference: {fileID: 0}
+    - target: {fileID: 400012, guid: db0e58d0841b90c478cc919c554c298c, type: 3}
+      propertyPath: m_LocalRotation.x
+      value: -0.49687442
+      objectReference: {fileID: 0}
+    - target: {fileID: 400012, guid: db0e58d0841b90c478cc919c554c298c, type: 3}
+      propertyPath: m_LocalRotation.y
+      value: 0.45910656
+      objectReference: {fileID: 0}
+    - target: {fileID: 400012, guid: db0e58d0841b90c478cc919c554c298c, type: 3}
+      propertyPath: m_LocalRotation.z
+      value: 0.5996046
+      objectReference: {fileID: 0}
+    - target: {fileID: 400014, guid: db0e58d0841b90c478cc919c554c298c, type: 3}
+      propertyPath: m_LocalPosition.x
+      value: 0.017142287
+      objectReference: {fileID: 0}
+    - target: {fileID: 400014, guid: db0e58d0841b90c478cc919c554c298c, type: 3}
+      propertyPath: m_LocalPosition.y
+      value: 0.19954044
+      objectReference: {fileID: 0}
+    - target: {fileID: 400014, guid: db0e58d0841b90c478cc919c554c298c, type: 3}
+      propertyPath: m_LocalPosition.z
+      value: -0.053004917
+      objectReference: {fileID: 0}
+    - target: {fileID: 400014, guid: db0e58d0841b90c478cc919c554c298c, type: 3}
+      propertyPath: m_LocalRotation.w
+      value: 0.4880404
+      objectReference: {fileID: 0}
+    - target: {fileID: 400014, guid: db0e58d0841b90c478cc919c554c298c, type: 3}
+      propertyPath: m_LocalRotation.x
+      value: -0.5924311
+      objectReference: {fileID: 0}
+    - target: {fileID: 400014, guid: db0e58d0841b90c478cc919c554c298c, type: 3}
+      propertyPath: m_LocalRotation.y
+      value: -0.34159648
+      objectReference: {fileID: 0}
+    - target: {fileID: 400014, guid: db0e58d0841b90c478cc919c554c298c, type: 3}
+      propertyPath: m_LocalRotation.z
+      value: -0.5423595
+      objectReference: {fileID: 0}
+    - target: {fileID: 400016, guid: db0e58d0841b90c478cc919c554c298c, type: 3}
+      propertyPath: m_LocalPosition.x
+      value: 0.000000016297657
+      objectReference: {fileID: 0}
+    - target: {fileID: 400016, guid: db0e58d0841b90c478cc919c554c298c, type: 3}
+      propertyPath: m_LocalPosition.y
+      value: 0.4221033
+      objectReference: {fileID: 0}
+    - target: {fileID: 400016, guid: db0e58d0841b90c478cc919c554c298c, type: 3}
+      propertyPath: m_LocalPosition.z
+      value: -0.000000059602865
+      objectReference: {fileID: 0}
+    - target: {fileID: 400016, guid: db0e58d0841b90c478cc919c554c298c, type: 3}
+      propertyPath: m_LocalRotation.w
+      value: 0.7325493
+      objectReference: {fileID: 0}
+    - target: {fileID: 400016, guid: db0e58d0841b90c478cc919c554c298c, type: 3}
+      propertyPath: m_LocalRotation.x
+      value: -0.6725957
+      objectReference: {fileID: 0}
+    - target: {fileID: 400016, guid: db0e58d0841b90c478cc919c554c298c, type: 3}
+      propertyPath: m_LocalRotation.y
+      value: 0.029241987
+      objectReference: {fileID: 0}
+    - target: {fileID: 400016, guid: db0e58d0841b90c478cc919c554c298c, type: 3}
+      propertyPath: m_LocalRotation.z
+      value: -0.10065524
+      objectReference: {fileID: 0}
+    - target: {fileID: 400018, guid: db0e58d0841b90c478cc919c554c298c, type: 3}
+      propertyPath: m_LocalPosition.x
+      value: 0.000000027222182
+      objectReference: {fileID: 0}
+    - target: {fileID: 400018, guid: db0e58d0841b90c478cc919c554c298c, type: 3}
+      propertyPath: m_LocalPosition.y
+      value: 0.4221034
+      objectReference: {fileID: 0}
+    - target: {fileID: 400018, guid: db0e58d0841b90c478cc919c554c298c, type: 3}
+      propertyPath: m_LocalPosition.z
+      value: -0.000000089404296
+      objectReference: {fileID: 0}
+    - target: {fileID: 400018, guid: db0e58d0841b90c478cc919c554c298c, type: 3}
+      propertyPath: m_LocalRotation.w
+      value: 0.64489114
+      objectReference: {fileID: 0}
+    - target: {fileID: 400018, guid: db0e58d0841b90c478cc919c554c298c, type: 3}
+      propertyPath: m_LocalRotation.x
+      value: -0.7478624
+      objectReference: {fileID: 0}
+    - target: {fileID: 400018, guid: db0e58d0841b90c478cc919c554c298c, type: 3}
+      propertyPath: m_LocalRotation.y
+      value: -0.01833272
+      objectReference: {fileID: 0}
+    - target: {fileID: 400018, guid: db0e58d0841b90c478cc919c554c298c, type: 3}
+      propertyPath: m_LocalRotation.z
+      value: 0.15646456
+      objectReference: {fileID: 0}
+    - target: {fileID: 400020, guid: db0e58d0841b90c478cc919c554c298c, type: 3}
+      propertyPath: m_LocalPosition.x
+      value: -0.00000006974993
+      objectReference: {fileID: 0}
+    - target: {fileID: 400020, guid: db0e58d0841b90c478cc919c554c298c, type: 3}
+      propertyPath: m_LocalPosition.y
+      value: 0.27282593
+      objectReference: {fileID: 0}
+    - target: {fileID: 400020, guid: db0e58d0841b90c478cc919c554c298c, type: 3}
+      propertyPath: m_LocalPosition.z
+      value: -0.000004873874
+      objectReference: {fileID: 0}
+    - target: {fileID: 400020, guid: db0e58d0841b90c478cc919c554c298c, type: 3}
+      propertyPath: m_LocalRotation.w
+      value: 0.94506615
+      objectReference: {fileID: 0}
+    - target: {fileID: 400020, guid: db0e58d0841b90c478cc919c554c298c, type: 3}
+      propertyPath: m_LocalRotation.x
+      value: -0.24482946
+      objectReference: {fileID: 0}
+    - target: {fileID: 400020, guid: db0e58d0841b90c478cc919c554c298c, type: 3}
+      propertyPath: m_LocalRotation.y
+      value: 0.16789049
+      objectReference: {fileID: 0}
+    - target: {fileID: 400020, guid: db0e58d0841b90c478cc919c554c298c, type: 3}
+      propertyPath: m_LocalRotation.z
+      value: 0.13682598
+      objectReference: {fileID: 0}
+    - target: {fileID: 400022, guid: db0e58d0841b90c478cc919c554c298c, type: 3}
+      propertyPath: m_LocalPosition.x
+      value: -0.00000074622284
+      objectReference: {fileID: 0}
+    - target: {fileID: 400022, guid: db0e58d0841b90c478cc919c554c298c, type: 3}
+      propertyPath: m_LocalPosition.y
+      value: 0.2728246
+      objectReference: {fileID: 0}
+    - target: {fileID: 400022, guid: db0e58d0841b90c478cc919c554c298c, type: 3}
+      propertyPath: m_LocalPosition.z
+      value: 0.000025376705
+      objectReference: {fileID: 0}
+    - target: {fileID: 400022, guid: db0e58d0841b90c478cc919c554c298c, type: 3}
+      propertyPath: m_LocalRotation.w
+      value: 0.9904738
+      objectReference: {fileID: 0}
+    - target: {fileID: 400022, guid: db0e58d0841b90c478cc919c554c298c, type: 3}
+      propertyPath: m_LocalRotation.x
+      value: 0.0068786433
+      objectReference: {fileID: 0}
+    - target: {fileID: 400022, guid: db0e58d0841b90c478cc919c554c298c, type: 3}
+      propertyPath: m_LocalRotation.y
+      value: -0.102831006
+      objectReference: {fileID: 0}
+    - target: {fileID: 400022, guid: db0e58d0841b90c478cc919c554c298c, type: 3}
+      propertyPath: m_LocalRotation.z
+      value: -0.09132465
+      objectReference: {fileID: 0}
+    - target: {fileID: 400024, guid: db0e58d0841b90c478cc919c554c298c, type: 3}
+      propertyPath: m_LocalPosition.x
+      value: -0.0000000027939722
+      objectReference: {fileID: 0}
+    - target: {fileID: 400024, guid: db0e58d0841b90c478cc919c554c298c, type: 3}
+      propertyPath: m_LocalPosition.y
+      value: 0.045034364
+      objectReference: {fileID: 0}
+    - target: {fileID: 400024, guid: db0e58d0841b90c478cc919c554c298c, type: 3}
+      propertyPath: m_LocalPosition.z
+      value: -0.00000005215409
+      objectReference: {fileID: 0}
+    - target: {fileID: 400024, guid: db0e58d0841b90c478cc919c554c298c, type: 3}
+      propertyPath: m_LocalRotation.w
+      value: 0.9475635
+      objectReference: {fileID: 0}
+    - target: {fileID: 400024, guid: db0e58d0841b90c478cc919c554c298c, type: 3}
+      propertyPath: m_LocalRotation.x
+      value: -0.29392472
+      objectReference: {fileID: 0}
+    - target: {fileID: 400024, guid: db0e58d0841b90c478cc919c554c298c, type: 3}
+      propertyPath: m_LocalRotation.y
+      value: -0.117398694
+      objectReference: {fileID: 0}
+    - target: {fileID: 400024, guid: db0e58d0841b90c478cc919c554c298c, type: 3}
+      propertyPath: m_LocalRotation.z
+      value: 0.044149272
+      objectReference: {fileID: 0}
+    - target: {fileID: 400040, guid: db0e58d0841b90c478cc919c554c298c, type: 3}
+      propertyPath: m_LocalPosition.x
+      value: -0.0151864
+      objectReference: {fileID: 0}
+    - target: {fileID: 400040, guid: db0e58d0841b90c478cc919c554c298c, type: 3}
+      propertyPath: m_LocalPosition.y
+      value: 0.14377618
+      objectReference: {fileID: 0}
+    - target: {fileID: 400040, guid: db0e58d0841b90c478cc919c554c298c, type: 3}
+      propertyPath: m_LocalPosition.z
+      value: 0.040564273
+      objectReference: {fileID: 0}
+    - target: {fileID: 400040, guid: db0e58d0841b90c478cc919c554c298c, type: 3}
+      propertyPath: m_LocalRotation.w
+      value: 0.39572653
+      objectReference: {fileID: 0}
+    - target: {fileID: 400040, guid: db0e58d0841b90c478cc919c554c298c, type: 3}
+      propertyPath: m_LocalRotation.x
+      value: 0.4857474
+      objectReference: {fileID: 0}
+    - target: {fileID: 400040, guid: db0e58d0841b90c478cc919c554c298c, type: 3}
+      propertyPath: m_LocalRotation.y
+      value: -0.6941201
+      objectReference: {fileID: 0}
+    - target: {fileID: 400040, guid: db0e58d0841b90c478cc919c554c298c, type: 3}
+      propertyPath: m_LocalRotation.z
+      value: 0.35446766
+      objectReference: {fileID: 0}
+    - target: {fileID: 400042, guid: db0e58d0841b90c478cc919c554c298c, type: 3}
+      propertyPath: m_LocalPosition.x
+      value: 0.015186212
+      objectReference: {fileID: 0}
+    - target: {fileID: 400042, guid: db0e58d0841b90c478cc919c554c298c, type: 3}
+      propertyPath: m_LocalPosition.y
+      value: 0.14377552
+      objectReference: {fileID: 0}
+    - target: {fileID: 400042, guid: db0e58d0841b90c478cc919c554c298c, type: 3}
+      propertyPath: m_LocalPosition.z
+      value: 0.040564813
+      objectReference: {fileID: 0}
+    - target: {fileID: 400042, guid: db0e58d0841b90c478cc919c554c298c, type: 3}
+      propertyPath: m_LocalRotation.w
+      value: -0.46536237
+      objectReference: {fileID: 0}
+    - target: {fileID: 400042, guid: db0e58d0841b90c478cc919c554c298c, type: 3}
+      propertyPath: m_LocalRotation.x
+      value: -0.44649333
+      objectReference: {fileID: 0}
+    - target: {fileID: 400042, guid: db0e58d0841b90c478cc919c554c298c, type: 3}
+      propertyPath: m_LocalRotation.y
+      value: -0.6494952
+      objectReference: {fileID: 0}
+    - target: {fileID: 400042, guid: db0e58d0841b90c478cc919c554c298c, type: 3}
+      propertyPath: m_LocalRotation.z
+      value: 0.40278736
+      objectReference: {fileID: 0}
+    - target: {fileID: 400044, guid: db0e58d0841b90c478cc919c554c298c, type: 3}
+      propertyPath: m_LocalPosition.x
+      value: 0.00000006519263
+      objectReference: {fileID: 0}
+    - target: {fileID: 400044, guid: db0e58d0841b90c478cc919c554c298c, type: 3}
+      propertyPath: m_LocalPosition.y
+      value: 0.0427872
+      objectReference: {fileID: 0}
+    - target: {fileID: 400044, guid: db0e58d0841b90c478cc919c554c298c, type: 3}
+      propertyPath: m_LocalPosition.z
+      value: 0.00000033015567
+      objectReference: {fileID: 0}
+    - target: {fileID: 400044, guid: db0e58d0841b90c478cc919c554c298c, type: 3}
+      propertyPath: m_LocalRotation.w
+      value: 0.83864003
+      objectReference: {fileID: 0}
+    - target: {fileID: 400044, guid: db0e58d0841b90c478cc919c554c298c, type: 3}
+      propertyPath: m_LocalRotation.x
+      value: 0.5064544
+      objectReference: {fileID: 0}
+    - target: {fileID: 400044, guid: db0e58d0841b90c478cc919c554c298c, type: 3}
+      propertyPath: m_LocalRotation.y
+      value: -0.0017998065
+      objectReference: {fileID: 0}
+    - target: {fileID: 400044, guid: db0e58d0841b90c478cc919c554c298c, type: 3}
+      propertyPath: m_LocalRotation.z
+      value: -0.20045842
+      objectReference: {fileID: 0}
+    - target: {fileID: 400046, guid: db0e58d0841b90c478cc919c554c298c, type: 3}
+      propertyPath: m_LocalPosition.x
+      value: -0.00000010058294
+      objectReference: {fileID: 0}
+    - target: {fileID: 400046, guid: db0e58d0841b90c478cc919c554c298c, type: 3}
+      propertyPath: m_LocalPosition.y
+      value: 0.042786818
+      objectReference: {fileID: 0}
+    - target: {fileID: 400046, guid: db0e58d0841b90c478cc919c554c298c, type: 3}
+      propertyPath: m_LocalPosition.z
+      value: 0.00000020815112
+      objectReference: {fileID: 0}
+    - target: {fileID: 400046, guid: db0e58d0841b90c478cc919c554c298c, type: 3}
+      propertyPath: m_LocalRotation.w
+      value: -0.83823603
+      objectReference: {fileID: 0}
+    - target: {fileID: 400046, guid: db0e58d0841b90c478cc919c554c298c, type: 3}
+      propertyPath: m_LocalRotation.x
+      value: -0.5339624
+      objectReference: {fileID: 0}
+    - target: {fileID: 400046, guid: db0e58d0841b90c478cc919c554c298c, type: 3}
+      propertyPath: m_LocalRotation.y
+      value: -0.026103253
+      objectReference: {fileID: 0}
+    - target: {fileID: 400046, guid: db0e58d0841b90c478cc919c554c298c, type: 3}
+      propertyPath: m_LocalRotation.z
+      value: -0.10753245
+      objectReference: {fileID: 0}
+    - target: {fileID: 400048, guid: db0e58d0841b90c478cc919c554c298c, type: 3}
+      propertyPath: m_LocalPosition.x
+      value: -0.000000014901172
+      objectReference: {fileID: 0}
+    - target: {fileID: 400048, guid: db0e58d0841b90c478cc919c554c298c, type: 3}
+      propertyPath: m_LocalPosition.y
+      value: 0.038265776
+      objectReference: {fileID: 0}
+    - target: {fileID: 400048, guid: db0e58d0841b90c478cc919c554c298c, type: 3}
+      propertyPath: m_LocalPosition.z
+      value: -0.00000031828094
+      objectReference: {fileID: 0}
+    - target: {fileID: 400048, guid: db0e58d0841b90c478cc919c554c298c, type: 3}
+      propertyPath: m_LocalRotation.w
+      value: 0.8271933
+      objectReference: {fileID: 0}
+    - target: {fileID: 400048, guid: db0e58d0841b90c478cc919c554c298c, type: 3}
+      propertyPath: m_LocalRotation.x
+      value: 0.522347
+      objectReference: {fileID: 0}
+    - target: {fileID: 400048, guid: db0e58d0841b90c478cc919c554c298c, type: 3}
+      propertyPath: m_LocalRotation.y
+      value: -0.041743223
+      objectReference: {fileID: 0}
+    - target: {fileID: 400048, guid: db0e58d0841b90c478cc919c554c298c, type: 3}
+      propertyPath: m_LocalRotation.z
+      value: -0.20288523
+      objectReference: {fileID: 0}
+    - target: {fileID: 400050, guid: db0e58d0841b90c478cc919c554c298c, type: 3}
+      propertyPath: m_LocalPosition.x
+      value: 0.0000000323635
+      objectReference: {fileID: 0}
+    - target: {fileID: 400050, guid: db0e58d0841b90c478cc919c554c298c, type: 3}
+      propertyPath: m_LocalPosition.y
+      value: 0.038266115
+      objectReference: {fileID: 0}
+    - target: {fileID: 400050, guid: db0e58d0841b90c478cc919c554c298c, type: 3}
+      propertyPath: m_LocalPosition.z
+      value: -0.00000006286444
+      objectReference: {fileID: 0}
+    - target: {fileID: 400050, guid: db0e58d0841b90c478cc919c554c298c, type: 3}
+      propertyPath: m_LocalRotation.w
+      value: -0.8271691
+      objectReference: {fileID: 0}
+    - target: {fileID: 400050, guid: db0e58d0841b90c478cc919c554c298c, type: 3}
+      propertyPath: m_LocalRotation.x
+      value: -0.5466359
+      objectReference: {fileID: 0}
+    - target: {fileID: 400050, guid: db0e58d0841b90c478cc919c554c298c, type: 3}
+      propertyPath: m_LocalRotation.y
+      value: -0.04218478
+      objectReference: {fileID: 0}
+    - target: {fileID: 400050, guid: db0e58d0841b90c478cc919c554c298c, type: 3}
+      propertyPath: m_LocalRotation.z
+      value: -0.12329218
+      objectReference: {fileID: 0}
+    - target: {fileID: 400052, guid: db0e58d0841b90c478cc919c554c298c, type: 3}
+      propertyPath: m_LocalPosition.x
+      value: 0.00000029802354
+      objectReference: {fileID: 0}
+    - target: {fileID: 400052, guid: db0e58d0841b90c478cc919c554c298c, type: 3}
+      propertyPath: m_LocalPosition.y
+      value: 0.2619839
+      objectReference: {fileID: 0}
+    - target: {fileID: 400052, guid: db0e58d0841b90c478cc919c554c298c, type: 3}
+      propertyPath: m_LocalPosition.z
+      value: -0.000004857791
+      objectReference: {fileID: 0}
+    - target: {fileID: 400052, guid: db0e58d0841b90c478cc919c554c298c, type: 3}
+      propertyPath: m_LocalRotation.w
+      value: 0.89019895
+      objectReference: {fileID: 0}
+    - target: {fileID: 400052, guid: db0e58d0841b90c478cc919c554c298c, type: 3}
+      propertyPath: m_LocalRotation.x
+      value: 0.40185618
+      objectReference: {fileID: 0}
+    - target: {fileID: 400052, guid: db0e58d0841b90c478cc919c554c298c, type: 3}
+      propertyPath: m_LocalRotation.y
+      value: 0.21155587
+      objectReference: {fileID: 0}
+    - target: {fileID: 400052, guid: db0e58d0841b90c478cc919c554c298c, type: 3}
+      propertyPath: m_LocalRotation.z
+      value: 0.03607635
+      objectReference: {fileID: 0}
+    - target: {fileID: 400054, guid: db0e58d0841b90c478cc919c554c298c, type: 3}
+      propertyPath: m_LocalPosition.x
+      value: -0.00000027008335
+      objectReference: {fileID: 0}
+    - target: {fileID: 400054, guid: db0e58d0841b90c478cc919c554c298c, type: 3}
+      propertyPath: m_LocalPosition.y
+      value: 0.26198545
+      objectReference: {fileID: 0}
+    - target: {fileID: 400054, guid: db0e58d0841b90c478cc919c554c298c, type: 3}
+      propertyPath: m_LocalPosition.z
+      value: -0.00000020861623
+      objectReference: {fileID: 0}
+    - target: {fileID: 400054, guid: db0e58d0841b90c478cc919c554c298c, type: 3}
+      propertyPath: m_LocalRotation.w
+      value: 0.9342271
+      objectReference: {fileID: 0}
+    - target: {fileID: 400054, guid: db0e58d0841b90c478cc919c554c298c, type: 3}
+      propertyPath: m_LocalRotation.x
+      value: 0.35180178
+      objectReference: {fileID: 0}
+    - target: {fileID: 400054, guid: db0e58d0841b90c478cc919c554c298c, type: 3}
+      propertyPath: m_LocalRotation.y
+      value: -0.031933278
+      objectReference: {fileID: 0}
+    - target: {fileID: 400054, guid: db0e58d0841b90c478cc919c554c298c, type: 3}
+      propertyPath: m_LocalRotation.z
+      value: -0.049351506
+      objectReference: {fileID: 0}
+    - target: {fileID: 400060, guid: db0e58d0841b90c478cc919c554c298c, type: 3}
+      propertyPath: m_LocalPosition.x
+      value: -0.00021387091
+      objectReference: {fileID: 0}
+    - target: {fileID: 400060, guid: db0e58d0841b90c478cc919c554c298c, type: 3}
+      propertyPath: m_LocalPosition.y
+      value: 0.14098406
+      objectReference: {fileID: 0}
+    - target: {fileID: 400060, guid: db0e58d0841b90c478cc919c554c298c, type: 3}
+      propertyPath: m_LocalPosition.z
+      value: 0.012820376
+      objectReference: {fileID: 0}
+    - target: {fileID: 400060, guid: db0e58d0841b90c478cc919c554c298c, type: 3}
+      propertyPath: m_LocalRotation.w
+      value: 0.4492887
+      objectReference: {fileID: 0}
+    - target: {fileID: 400060, guid: db0e58d0841b90c478cc919c554c298c, type: 3}
+      propertyPath: m_LocalRotation.x
+      value: 0.47439617
+      objectReference: {fileID: 0}
+    - target: {fileID: 400060, guid: db0e58d0841b90c478cc919c554c298c, type: 3}
+      propertyPath: m_LocalRotation.y
+      value: -0.6360667
+      objectReference: {fileID: 0}
+    - target: {fileID: 400060, guid: db0e58d0841b90c478cc919c554c298c, type: 3}
+      propertyPath: m_LocalRotation.z
+      value: 0.41049632
+      objectReference: {fileID: 0}
+    - target: {fileID: 400062, guid: db0e58d0841b90c478cc919c554c298c, type: 3}
+      propertyPath: m_LocalPosition.x
+      value: 0.00021376135
+      objectReference: {fileID: 0}
+    - target: {fileID: 400062, guid: db0e58d0841b90c478cc919c554c298c, type: 3}
+      propertyPath: m_LocalPosition.y
+      value: 0.14098334
+      objectReference: {fileID: 0}
+    - target: {fileID: 400062, guid: db0e58d0841b90c478cc919c554c298c, type: 3}
+      propertyPath: m_LocalPosition.z
+      value: 0.012820859
+      objectReference: {fileID: 0}
+    - target: {fileID: 400062, guid: db0e58d0841b90c478cc919c554c298c, type: 3}
+      propertyPath: m_LocalRotation.w
+      value: -0.4647609
+      objectReference: {fileID: 0}
+    - target: {fileID: 400062, guid: db0e58d0841b90c478cc919c554c298c, type: 3}
+      propertyPath: m_LocalRotation.x
+      value: -0.46417806
+      objectReference: {fileID: 0}
+    - target: {fileID: 400062, guid: db0e58d0841b90c478cc919c554c298c, type: 3}
+      propertyPath: m_LocalRotation.y
+      value: -0.62485015
+      objectReference: {fileID: 0}
+    - target: {fileID: 400062, guid: db0e58d0841b90c478cc919c554c298c, type: 3}
+      propertyPath: m_LocalRotation.z
+      value: 0.42201704
+      objectReference: {fileID: 0}
+    - target: {fileID: 400064, guid: db0e58d0841b90c478cc919c554c298c, type: 3}
+      propertyPath: m_LocalPosition.x
+      value: 0.000000077067014
+      objectReference: {fileID: 0}
+    - target: {fileID: 400064, guid: db0e58d0841b90c478cc919c554c298c, type: 3}
+      propertyPath: m_LocalPosition.y
+      value: 0.041368306
+      objectReference: {fileID: 0}
+    - target: {fileID: 400064, guid: db0e58d0841b90c478cc919c554c298c, type: 3}
+      propertyPath: m_LocalPosition.z
+      value: 0.00000030920108
+      objectReference: {fileID: 0}
+    - target: {fileID: 400064, guid: db0e58d0841b90c478cc919c554c298c, type: 3}
+      propertyPath: m_LocalRotation.w
+      value: 0.84155905
+      objectReference: {fileID: 0}
+    - target: {fileID: 400064, guid: db0e58d0841b90c478cc919c554c298c, type: 3}
+      propertyPath: m_LocalRotation.x
+      value: 0.52642256
+      objectReference: {fileID: 0}
+    - target: {fileID: 400064, guid: db0e58d0841b90c478cc919c554c298c, type: 3}
+      propertyPath: m_LocalRotation.y
+      value: -0.017052392
+      objectReference: {fileID: 0}
+    - target: {fileID: 400064, guid: db0e58d0841b90c478cc919c554c298c, type: 3}
+      propertyPath: m_LocalRotation.z
+      value: -0.11986165
+      objectReference: {fileID: 0}
+    - target: {fileID: 400066, guid: db0e58d0841b90c478cc919c554c298c, type: 3}
+      propertyPath: m_LocalPosition.x
+      value: -0.000000025611401
+      objectReference: {fileID: 0}
+    - target: {fileID: 400066, guid: db0e58d0841b90c478cc919c554c298c, type: 3}
+      propertyPath: m_LocalPosition.y
+      value: 0.041368153
+      objectReference: {fileID: 0}
+    - target: {fileID: 400066, guid: db0e58d0841b90c478cc919c554c298c, type: 3}
+      propertyPath: m_LocalPosition.z
+      value: 0.000000189059
+      objectReference: {fileID: 0}
+    - target: {fileID: 400066, guid: db0e58d0841b90c478cc919c554c298c, type: 3}
+      propertyPath: m_LocalRotation.w
+      value: -0.84107435
+      objectReference: {fileID: 0}
+    - target: {fileID: 400066, guid: db0e58d0841b90c478cc919c554c298c, type: 3}
+      propertyPath: m_LocalRotation.x
+      value: -0.5297514
+      objectReference: {fileID: 0}
+    - target: {fileID: 400066, guid: db0e58d0841b90c478cc919c554c298c, type: 3}
+      propertyPath: m_LocalRotation.y
+      value: -0.033324566
+      objectReference: {fileID: 0}
+    - target: {fileID: 400066, guid: db0e58d0841b90c478cc919c554c298c, type: 3}
+      propertyPath: m_LocalRotation.z
+      value: -0.104148485
+      objectReference: {fileID: 0}
+    - target: {fileID: 400068, guid: db0e58d0841b90c478cc919c554c298c, type: 3}
+      propertyPath: m_LocalPosition.x
+      value: -0.000000064726954
+      objectReference: {fileID: 0}
+    - target: {fileID: 400068, guid: db0e58d0841b90c478cc919c554c298c, type: 3}
+      propertyPath: m_LocalPosition.y
+      value: 0.04352115
+      objectReference: {fileID: 0}
+    - target: {fileID: 400068, guid: db0e58d0841b90c478cc919c554c298c, type: 3}
+      propertyPath: m_LocalPosition.z
+      value: 0.0000000740405
+      objectReference: {fileID: 0}
+    - target: {fileID: 400068, guid: db0e58d0841b90c478cc919c554c298c, type: 3}
+      propertyPath: m_LocalRotation.w
+      value: 0.8267309
+      objectReference: {fileID: 0}
+    - target: {fileID: 400068, guid: db0e58d0841b90c478cc919c554c298c, type: 3}
+      propertyPath: m_LocalRotation.x
+      value: 0.5428542
+      objectReference: {fileID: 0}
+    - target: {fileID: 400068, guid: db0e58d0841b90c478cc919c554c298c, type: 3}
+      propertyPath: m_LocalRotation.y
+      value: -0.04732587
+      objectReference: {fileID: 0}
+    - target: {fileID: 400068, guid: db0e58d0841b90c478cc919c554c298c, type: 3}
+      propertyPath: m_LocalRotation.z
+      value: -0.13994905
+      objectReference: {fileID: 0}
+    - target: {fileID: 400070, guid: db0e58d0841b90c478cc919c554c298c, type: 3}
+      propertyPath: m_LocalPosition.x
+      value: 0.000000064727
+      objectReference: {fileID: 0}
+    - target: {fileID: 400070, guid: db0e58d0841b90c478cc919c554c298c, type: 3}
+      propertyPath: m_LocalPosition.y
+      value: 0.04352109
+      objectReference: {fileID: 0}
+    - target: {fileID: 400070, guid: db0e58d0841b90c478cc919c554c298c, type: 3}
+      propertyPath: m_LocalPosition.z
+      value: 0.00000029057364
+      objectReference: {fileID: 0}
+    - target: {fileID: 400070, guid: db0e58d0841b90c478cc919c554c298c, type: 3}
+      propertyPath: m_LocalRotation.w
+      value: -0.82673067
+      objectReference: {fileID: 0}
+    - target: {fileID: 400070, guid: db0e58d0841b90c478cc919c554c298c, type: 3}
+      propertyPath: m_LocalRotation.x
+      value: -0.5442733
+      objectReference: {fileID: 0}
+    - target: {fileID: 400070, guid: db0e58d0841b90c478cc919c554c298c, type: 3}
+      propertyPath: m_LocalRotation.y
+      value: -0.047358733
+      objectReference: {fileID: 0}
+    - target: {fileID: 400070, guid: db0e58d0841b90c478cc919c554c298c, type: 3}
+      propertyPath: m_LocalRotation.z
+      value: -0.13431375
+      objectReference: {fileID: 0}
+    - target: {fileID: 400072, guid: db0e58d0841b90c478cc919c554c298c, type: 3}
+      propertyPath: m_LocalPosition.x
+      value: 4.6566123e-10
+      objectReference: {fileID: 0}
+    - target: {fileID: 400072, guid: db0e58d0841b90c478cc919c554c298c, type: 3}
+      propertyPath: m_LocalPosition.y
+      value: 0.26690426
+      objectReference: {fileID: 0}
+    - target: {fileID: 400072, guid: db0e58d0841b90c478cc919c554c298c, type: 3}
+      propertyPath: m_LocalPosition.z
+      value: -0.00000017130516
+      objectReference: {fileID: 0}
+    - target: {fileID: 400072, guid: db0e58d0841b90c478cc919c554c298c, type: 3}
+      propertyPath: m_LocalRotation.w
+      value: 0.96533597
+      objectReference: {fileID: 0}
+    - target: {fileID: 400072, guid: db0e58d0841b90c478cc919c554c298c, type: 3}
+      propertyPath: m_LocalRotation.x
+      value: 0.22884694
+      objectReference: {fileID: 0}
+    - target: {fileID: 400072, guid: db0e58d0841b90c478cc919c554c298c, type: 3}
+      propertyPath: m_LocalRotation.y
+      value: -0.12544347
+      objectReference: {fileID: 0}
+    - target: {fileID: 400072, guid: db0e58d0841b90c478cc919c554c298c, type: 3}
+      propertyPath: m_LocalRotation.z
+      value: -0.0044189696
+      objectReference: {fileID: 0}
+    - target: {fileID: 400074, guid: db0e58d0841b90c478cc919c554c298c, type: 3}
+      propertyPath: m_LocalPosition.x
+      value: -3.173464e-12
+      objectReference: {fileID: 0}
+    - target: {fileID: 400074, guid: db0e58d0841b90c478cc919c554c298c, type: 3}
+      propertyPath: m_LocalPosition.y
+      value: 0.048857722
+      objectReference: {fileID: 0}
+    - target: {fileID: 400074, guid: db0e58d0841b90c478cc919c554c298c, type: 3}
+      propertyPath: m_LocalPosition.z
+      value: 0.000000018626487
+      objectReference: {fileID: 0}
+    - target: {fileID: 400074, guid: db0e58d0841b90c478cc919c554c298c, type: 3}
+      propertyPath: m_LocalRotation.x
+      value: 0.014663221
+      objectReference: {fileID: 0}
+    - target: {fileID: 400074, guid: db0e58d0841b90c478cc919c554c298c, type: 3}
+      propertyPath: m_LocalRotation.z
+      value: -0.000001787783
+      objectReference: {fileID: 0}
+    - target: {fileID: 400076, guid: db0e58d0841b90c478cc919c554c298c, type: 3}
+      propertyPath: m_LocalPosition.x
+      value: -0.029861925
+      objectReference: {fileID: 0}
+    - target: {fileID: 400076, guid: db0e58d0841b90c478cc919c554c298c, type: 3}
+      propertyPath: m_LocalPosition.y
+      value: 0.78420246
+      objectReference: {fileID: 0}
+    - target: {fileID: 400076, guid: db0e58d0841b90c478cc919c554c298c, type: 3}
+      propertyPath: m_LocalPosition.z
+      value: 0.018525887
+      objectReference: {fileID: 0}
+    - target: {fileID: 400076, guid: db0e58d0841b90c478cc919c554c298c, type: 3}
+      propertyPath: m_LocalRotation.w
+      value: 0.9711751
+      objectReference: {fileID: 0}
+    - target: {fileID: 400076, guid: db0e58d0841b90c478cc919c554c298c, type: 3}
+      propertyPath: m_LocalRotation.x
+      value: 0.03358378
+      objectReference: {fileID: 0}
+    - target: {fileID: 400076, guid: db0e58d0841b90c478cc919c554c298c, type: 3}
+      propertyPath: m_LocalRotation.y
+      value: 0.2322811
+      objectReference: {fileID: 0}
+    - target: {fileID: 400076, guid: db0e58d0841b90c478cc919c554c298c, type: 3}
+      propertyPath: m_LocalRotation.z
+      value: 0.041671686
+      objectReference: {fileID: 0}
+    - target: {fileID: 400078, guid: db0e58d0841b90c478cc919c554c298c, type: 3}
+      propertyPath: m_LocalPosition.x
+      value: 0.0044117505
+      objectReference: {fileID: 0}
+    - target: {fileID: 400078, guid: db0e58d0841b90c478cc919c554c298c, type: 3}
+      propertyPath: m_LocalPosition.y
+      value: 0.115297966
+      objectReference: {fileID: 0}
+    - target: {fileID: 400078, guid: db0e58d0841b90c478cc919c554c298c, type: 3}
+      propertyPath: m_LocalPosition.z
+      value: -0.04300439
+      objectReference: {fileID: 0}
+    - target: {fileID: 400078, guid: db0e58d0841b90c478cc919c554c298c, type: 3}
+      propertyPath: m_LocalRotation.w
+      value: 0.52676535
+      objectReference: {fileID: 0}
+    - target: {fileID: 400078, guid: db0e58d0841b90c478cc919c554c298c, type: 3}
+      propertyPath: m_LocalRotation.x
+      value: 0.43539298
+      objectReference: {fileID: 0}
+    - target: {fileID: 400078, guid: db0e58d0841b90c478cc919c554c298c, type: 3}
+      propertyPath: m_LocalRotation.y
+      value: -0.4723578
+      objectReference: {fileID: 0}
+    - target: {fileID: 400078, guid: db0e58d0841b90c478cc919c554c298c, type: 3}
+      propertyPath: m_LocalRotation.z
+      value: 0.5566232
+      objectReference: {fileID: 0}
+    - target: {fileID: 400080, guid: db0e58d0841b90c478cc919c554c298c, type: 3}
+      propertyPath: m_LocalPosition.x
+      value: -0.0044116457
+      objectReference: {fileID: 0}
+    - target: {fileID: 400080, guid: db0e58d0841b90c478cc919c554c298c, type: 3}
+      propertyPath: m_LocalRotation.w
+      value: -0.5267761
+      objectReference: {fileID: 0}
+    - target: {fileID: 400080, guid: db0e58d0841b90c478cc919c554c298c, type: 3}
+      propertyPath: m_LocalRotation.x
+      value: -0.43539414
+      objectReference: {fileID: 0}
+    - target: {fileID: 400080, guid: db0e58d0841b90c478cc919c554c298c, type: 3}
+      propertyPath: m_LocalRotation.y
+      value: -0.47235677
+      objectReference: {fileID: 0}
+    - target: {fileID: 400080, guid: db0e58d0841b90c478cc919c554c298c, type: 3}
+      propertyPath: m_LocalRotation.z
+      value: 0.55661297
+      objectReference: {fileID: 0}
+    - target: {fileID: 400082, guid: db0e58d0841b90c478cc919c554c298c, type: 3}
+      propertyPath: m_LocalPosition.x
+      value: 0.00000001559967
+      objectReference: {fileID: 0}
+    - target: {fileID: 400082, guid: db0e58d0841b90c478cc919c554c298c, type: 3}
+      propertyPath: m_LocalPosition.y
+      value: 0.029916387
+      objectReference: {fileID: 0}
+    - target: {fileID: 400082, guid: db0e58d0841b90c478cc919c554c298c, type: 3}
+      propertyPath: m_LocalPosition.z
+      value: -0.00000010686975
+      objectReference: {fileID: 0}
+    - target: {fileID: 400082, guid: db0e58d0841b90c478cc919c554c298c, type: 3}
+      propertyPath: m_LocalRotation.w
+      value: 0.95135874
+      objectReference: {fileID: 0}
+    - target: {fileID: 400082, guid: db0e58d0841b90c478cc919c554c298c, type: 3}
+      propertyPath: m_LocalRotation.x
+      value: 0.30622575
+      objectReference: {fileID: 0}
+    - target: {fileID: 400082, guid: db0e58d0841b90c478cc919c554c298c, type: 3}
+      propertyPath: m_LocalRotation.y
+      value: 0.033125352
+      objectReference: {fileID: 0}
+    - target: {fileID: 400082, guid: db0e58d0841b90c478cc919c554c298c, type: 3}
+      propertyPath: m_LocalRotation.z
+      value: 0.0067141345
+      objectReference: {fileID: 0}
+    - target: {fileID: 400084, guid: db0e58d0841b90c478cc919c554c298c, type: 3}
+      propertyPath: m_LocalPosition.x
+      value: -0.000000050058635
+      objectReference: {fileID: 0}
+    - target: {fileID: 400084, guid: db0e58d0841b90c478cc919c554c298c, type: 3}
+      propertyPath: m_LocalPosition.y
+      value: 0.029915892
+      objectReference: {fileID: 0}
+    - target: {fileID: 400084, guid: db0e58d0841b90c478cc919c554c298c, type: 3}
+      propertyPath: m_LocalPosition.z
+      value: 0.00000010267857
+      objectReference: {fileID: 0}
+    - target: {fileID: 400084, guid: db0e58d0841b90c478cc919c554c298c, type: 3}
+      propertyPath: m_LocalRotation.w
+      value: -0.95187
+      objectReference: {fileID: 0}
+    - target: {fileID: 400084, guid: db0e58d0841b90c478cc919c554c298c, type: 3}
+      propertyPath: m_LocalRotation.x
+      value: -0.3062106
+      objectReference: {fileID: 0}
+    - target: {fileID: 400084, guid: db0e58d0841b90c478cc919c554c298c, type: 3}
+      propertyPath: m_LocalRotation.y
+      value: -0.011058209
+      objectReference: {fileID: 0}
+    - target: {fileID: 400084, guid: db0e58d0841b90c478cc919c554c298c, type: 3}
+      propertyPath: m_LocalRotation.z
+      value: -0.0075039403
+      objectReference: {fileID: 0}
+    - target: {fileID: 400086, guid: db0e58d0841b90c478cc919c554c298c, type: 3}
+      propertyPath: m_LocalPosition.x
+      value: 0.00000003410972
+      objectReference: {fileID: 0}
+    - target: {fileID: 400086, guid: db0e58d0841b90c478cc919c554c298c, type: 3}
+      propertyPath: m_LocalPosition.y
+      value: 0.028342267
+      objectReference: {fileID: 0}
+    - target: {fileID: 400086, guid: db0e58d0841b90c478cc919c554c298c, type: 3}
+      propertyPath: m_LocalPosition.z
+      value: 0.0000000633303
+      objectReference: {fileID: 0}
+    - target: {fileID: 400086, guid: db0e58d0841b90c478cc919c554c298c, type: 3}
+      propertyPath: m_LocalRotation.w
+      value: 0.9475827
+      objectReference: {fileID: 0}
+    - target: {fileID: 400086, guid: db0e58d0841b90c478cc919c554c298c, type: 3}
+      propertyPath: m_LocalRotation.x
+      value: 0.31787947
+      objectReference: {fileID: 0}
+    - target: {fileID: 400086, guid: db0e58d0841b90c478cc919c554c298c, type: 3}
+      propertyPath: m_LocalRotation.y
+      value: -0.027306061
+      objectReference: {fileID: 0}
+    - target: {fileID: 400086, guid: db0e58d0841b90c478cc919c554c298c, type: 3}
+      propertyPath: m_LocalRotation.z
+      value: 0.017148433
+      objectReference: {fileID: 0}
+    - target: {fileID: 400088, guid: db0e58d0841b90c478cc919c554c298c, type: 3}
+      propertyPath: m_LocalPosition.x
+      value: 0.00000008638029
+      objectReference: {fileID: 0}
+    - target: {fileID: 400088, guid: db0e58d0841b90c478cc919c554c298c, type: 3}
+      propertyPath: m_LocalPosition.y
+      value: 0.028342497
+      objectReference: {fileID: 0}
+    - target: {fileID: 400088, guid: db0e58d0841b90c478cc919c554c298c, type: 3}
+      propertyPath: m_LocalPosition.z
+      value: 0.00000015832525
+      objectReference: {fileID: 0}
+    - target: {fileID: 400088, guid: db0e58d0841b90c478cc919c554c298c, type: 3}
+      propertyPath: m_LocalRotation.w
+      value: -0.94782627
+      objectReference: {fileID: 0}
+    - target: {fileID: 400088, guid: db0e58d0841b90c478cc919c554c298c, type: 3}
+      propertyPath: m_LocalRotation.x
+      value: -0.31834093
+      objectReference: {fileID: 0}
+    - target: {fileID: 400088, guid: db0e58d0841b90c478cc919c554c298c, type: 3}
+      propertyPath: m_LocalRotation.y
+      value: 0.01669952
+      objectReference: {fileID: 0}
+    - target: {fileID: 400088, guid: db0e58d0841b90c478cc919c554c298c, type: 3}
+      propertyPath: m_LocalRotation.z
+      value: 0.0023780463
+      objectReference: {fileID: 0}
+    - target: {fileID: 400090, guid: db0e58d0841b90c478cc919c554c298c, type: 3}
+      propertyPath: m_LocalPosition.x
+      value: 0.010552426
+      objectReference: {fileID: 0}
+    - target: {fileID: 400090, guid: db0e58d0841b90c478cc919c554c298c, type: 3}
+      propertyPath: m_LocalPosition.y
+      value: 0.12939252
+      objectReference: {fileID: 0}
+    - target: {fileID: 400090, guid: db0e58d0841b90c478cc919c554c298c, type: 3}
+      propertyPath: m_LocalPosition.z
+      value: -0.017837357
+      objectReference: {fileID: 0}
+    - target: {fileID: 400090, guid: db0e58d0841b90c478cc919c554c298c, type: 3}
+      propertyPath: m_LocalRotation.w
+      value: 0.57852
+      objectReference: {fileID: 0}
+    - target: {fileID: 400090, guid: db0e58d0841b90c478cc919c554c298c, type: 3}
+      propertyPath: m_LocalRotation.x
+      value: 0.3702282
+      objectReference: {fileID: 0}
+    - target: {fileID: 400090, guid: db0e58d0841b90c478cc919c554c298c, type: 3}
+      propertyPath: m_LocalRotation.y
+      value: -0.4495011
+      objectReference: {fileID: 0}
+    - target: {fileID: 400090, guid: db0e58d0841b90c478cc919c554c298c, type: 3}
+      propertyPath: m_LocalRotation.z
+      value: 0.5711344
+      objectReference: {fileID: 0}
+    - target: {fileID: 400092, guid: db0e58d0841b90c478cc919c554c298c, type: 3}
+      propertyPath: m_LocalPosition.x
+      value: -0.010552275
+      objectReference: {fileID: 0}
+    - target: {fileID: 400092, guid: db0e58d0841b90c478cc919c554c298c, type: 3}
+      propertyPath: m_LocalPosition.y
+      value: 0.1293921
+      objectReference: {fileID: 0}
+    - target: {fileID: 400092, guid: db0e58d0841b90c478cc919c554c298c, type: 3}
+      propertyPath: m_LocalPosition.z
+      value: -0.01783682
+      objectReference: {fileID: 0}
+    - target: {fileID: 400092, guid: db0e58d0841b90c478cc919c554c298c, type: 3}
+      propertyPath: m_LocalRotation.w
+      value: -0.5502536
+      objectReference: {fileID: 0}
+    - target: {fileID: 400092, guid: db0e58d0841b90c478cc919c554c298c, type: 3}
+      propertyPath: m_LocalRotation.x
+      value: -0.4041236
+      objectReference: {fileID: 0}
+    - target: {fileID: 400092, guid: db0e58d0841b90c478cc919c554c298c, type: 3}
+      propertyPath: m_LocalRotation.y
+      value: -0.4836991
+      objectReference: {fileID: 0}
+    - target: {fileID: 400092, guid: db0e58d0841b90c478cc919c554c298c, type: 3}
+      propertyPath: m_LocalRotation.z
+      value: 0.54766804
+      objectReference: {fileID: 0}
+    - target: {fileID: 400094, guid: db0e58d0841b90c478cc919c554c298c, type: 3}
+      propertyPath: m_LocalPosition.x
+      value: 0.000000009313236
+      objectReference: {fileID: 0}
+    - target: {fileID: 400094, guid: db0e58d0841b90c478cc919c554c298c, type: 3}
+      propertyPath: m_LocalPosition.y
+      value: 0.038032584
+      objectReference: {fileID: 0}
+    - target: {fileID: 400094, guid: db0e58d0841b90c478cc919c554c298c, type: 3}
+      propertyPath: m_LocalPosition.z
+      value: 0.000000105240005
+      objectReference: {fileID: 0}
+    - target: {fileID: 400094, guid: db0e58d0841b90c478cc919c554c298c, type: 3}
+      propertyPath: m_LocalRotation.w
+      value: 0.88346606
+      objectReference: {fileID: 0}
+    - target: {fileID: 400094, guid: db0e58d0841b90c478cc919c554c298c, type: 3}
+      propertyPath: m_LocalRotation.x
+      value: 0.4590818
+      objectReference: {fileID: 0}
+    - target: {fileID: 400094, guid: db0e58d0841b90c478cc919c554c298c, type: 3}
+      propertyPath: m_LocalRotation.y
+      value: -0.04164886
+      objectReference: {fileID: 0}
+    - target: {fileID: 400094, guid: db0e58d0841b90c478cc919c554c298c, type: 3}
+      propertyPath: m_LocalRotation.z
+      value: 0.083648495
+      objectReference: {fileID: 0}
+    - target: {fileID: 400096, guid: db0e58d0841b90c478cc919c554c298c, type: 3}
+      propertyPath: m_LocalPosition.x
+      value: -0.000000020489122
+      objectReference: {fileID: 0}
+    - target: {fileID: 400096, guid: db0e58d0841b90c478cc919c554c298c, type: 3}
+      propertyPath: m_LocalPosition.y
+      value: 0.038033437
+      objectReference: {fileID: 0}
+    - target: {fileID: 400096, guid: db0e58d0841b90c478cc919c554c298c, type: 3}
+      propertyPath: m_LocalPosition.z
+      value: 0.00000042631407
+      objectReference: {fileID: 0}
+    - target: {fileID: 400096, guid: db0e58d0841b90c478cc919c554c298c, type: 3}
+      propertyPath: m_LocalRotation.w
+      value: -0.8836378
+      objectReference: {fileID: 0}
+    - target: {fileID: 400096, guid: db0e58d0841b90c478cc919c554c298c, type: 3}
+      propertyPath: m_LocalRotation.x
+      value: -0.46570486
+      objectReference: {fileID: 0}
+    - target: {fileID: 400096, guid: db0e58d0841b90c478cc919c554c298c, type: 3}
+      propertyPath: m_LocalRotation.y
+      value: -0.03778803
+      objectReference: {fileID: 0}
+    - target: {fileID: 400096, guid: db0e58d0841b90c478cc919c554c298c, type: 3}
+      propertyPath: m_LocalRotation.z
+      value: 0.02958719
+      objectReference: {fileID: 0}
+    - target: {fileID: 400098, guid: db0e58d0841b90c478cc919c554c298c, type: 3}
+      propertyPath: m_LocalPosition.x
+      value: -0.00000004656617
+      objectReference: {fileID: 0}
+    - target: {fileID: 400098, guid: db0e58d0841b90c478cc919c554c298c, type: 3}
+      propertyPath: m_LocalPosition.z
+      value: 0.00000016950152
+      objectReference: {fileID: 0}
+    - target: {fileID: 400098, guid: db0e58d0841b90c478cc919c554c298c, type: 3}
+      propertyPath: m_LocalRotation.w
+      value: 0.8789225
+      objectReference: {fileID: 0}
+    - target: {fileID: 400098, guid: db0e58d0841b90c478cc919c554c298c, type: 3}
+      propertyPath: m_LocalRotation.x
+      value: 0.47016525
+      objectReference: {fileID: 0}
+    - target: {fileID: 400098, guid: db0e58d0841b90c478cc919c554c298c, type: 3}
+      propertyPath: m_LocalRotation.y
+      value: 0.0015981346
+      objectReference: {fileID: 0}
+    - target: {fileID: 400098, guid: db0e58d0841b90c478cc919c554c298c, type: 3}
+      propertyPath: m_LocalRotation.z
+      value: 0.08023354
+      objectReference: {fileID: 0}
+    - target: {fileID: 400100, guid: db0e58d0841b90c478cc919c554c298c, type: 3}
+      propertyPath: m_LocalPosition.x
+      value: 0.000000066124
+      objectReference: {fileID: 0}
+    - target: {fileID: 400100, guid: db0e58d0841b90c478cc919c554c298c, type: 3}
+      propertyPath: m_LocalPosition.y
+      value: 0.04032459
+      objectReference: {fileID: 0}
+    - target: {fileID: 400100, guid: db0e58d0841b90c478cc919c554c298c, type: 3}
+      propertyPath: m_LocalPosition.z
+      value: -0.0000000032596394
+      objectReference: {fileID: 0}
+    - target: {fileID: 400100, guid: db0e58d0841b90c478cc919c554c298c, type: 3}
+      propertyPath: m_LocalRotation.w
+      value: -0.8789202
+      objectReference: {fileID: 0}
+    - target: {fileID: 400100, guid: db0e58d0841b90c478cc919c554c298c, type: 3}
+      propertyPath: m_LocalRotation.x
+      value: -0.47619647
+      objectReference: {fileID: 0}
+    - target: {fileID: 400100, guid: db0e58d0841b90c478cc919c554c298c, type: 3}
+      propertyPath: m_LocalRotation.y
+      value: 0.0017682312
+      objectReference: {fileID: 0}
+    - target: {fileID: 400100, guid: db0e58d0841b90c478cc919c554c298c, type: 3}
+      propertyPath: m_LocalRotation.z
+      value: 0.027078006
+      objectReference: {fileID: 0}
+    - target: {fileID: 400106, guid: db0e58d0841b90c478cc919c554c298c, type: 3}
+      propertyPath: m_RootOrder
+      value: 0
+      objectReference: {fileID: 0}
+    - target: {fileID: 400106, guid: db0e58d0841b90c478cc919c554c298c, type: 3}
+      propertyPath: m_LocalPosition.x
+      value: 0
+      objectReference: {fileID: 0}
+    - target: {fileID: 400106, guid: db0e58d0841b90c478cc919c554c298c, type: 3}
+      propertyPath: m_LocalPosition.y
+      value: 0
+      objectReference: {fileID: 0}
+    - target: {fileID: 400106, guid: db0e58d0841b90c478cc919c554c298c, type: 3}
+      propertyPath: m_LocalPosition.z
+      value: 0
+      objectReference: {fileID: 0}
+    - target: {fileID: 400106, guid: db0e58d0841b90c478cc919c554c298c, type: 3}
+      propertyPath: m_LocalRotation.w
+      value: 1
+      objectReference: {fileID: 0}
+    - target: {fileID: 400106, guid: db0e58d0841b90c478cc919c554c298c, type: 3}
+      propertyPath: m_LocalRotation.x
+      value: -0
+      objectReference: {fileID: 0}
+    - target: {fileID: 400106, guid: db0e58d0841b90c478cc919c554c298c, type: 3}
+      propertyPath: m_LocalRotation.y
+      value: -0
+      objectReference: {fileID: 0}
+    - target: {fileID: 400106, guid: db0e58d0841b90c478cc919c554c298c, type: 3}
+      propertyPath: m_LocalRotation.z
+      value: -0
+      objectReference: {fileID: 0}
+    - target: {fileID: 400106, guid: db0e58d0841b90c478cc919c554c298c, type: 3}
+      propertyPath: m_LocalEulerAnglesHint.x
+      value: 0
+      objectReference: {fileID: 0}
+    - target: {fileID: 400106, guid: db0e58d0841b90c478cc919c554c298c, type: 3}
+      propertyPath: m_LocalEulerAnglesHint.y
+      value: 0
+      objectReference: {fileID: 0}
+    - target: {fileID: 400106, guid: db0e58d0841b90c478cc919c554c298c, type: 3}
+      propertyPath: m_LocalEulerAnglesHint.z
+      value: 0
+      objectReference: {fileID: 0}
+    - target: {fileID: 400108, guid: db0e58d0841b90c478cc919c554c298c, type: 3}
+      propertyPath: m_LocalPosition.x
+      value: -0.000000005082928
+      objectReference: {fileID: 0}
+    - target: {fileID: 400108, guid: db0e58d0841b90c478cc919c554c298c, type: 3}
+      propertyPath: m_LocalPosition.y
+      value: 0.18220423
+      objectReference: {fileID: 0}
+    - target: {fileID: 400108, guid: db0e58d0841b90c478cc919c554c298c, type: 3}
+      propertyPath: m_LocalPosition.z
+      value: 0.00000006519258
+      objectReference: {fileID: 0}
+    - target: {fileID: 400108, guid: db0e58d0841b90c478cc919c554c298c, type: 3}
+      propertyPath: m_LocalRotation.w
+      value: 0.99870974
+      objectReference: {fileID: 0}
+    - target: {fileID: 400108, guid: db0e58d0841b90c478cc919c554c298c, type: 3}
+      propertyPath: m_LocalRotation.x
+      value: 0.048848413
+      objectReference: {fileID: 0}
+    - target: {fileID: 400108, guid: db0e58d0841b90c478cc919c554c298c, type: 3}
+      propertyPath: m_LocalRotation.y
+      value: 0.0063753272
+      objectReference: {fileID: 0}
+    - target: {fileID: 400108, guid: db0e58d0841b90c478cc919c554c298c, type: 3}
+      propertyPath: m_LocalRotation.z
+      value: -0.0123339575
+      objectReference: {fileID: 0}
+    - target: {fileID: 400110, guid: db0e58d0841b90c478cc919c554c298c, type: 3}
+      propertyPath: m_LocalPosition.x
+      value: 0
+      objectReference: {fileID: 0}
+    - target: {fileID: 400110, guid: db0e58d0841b90c478cc919c554c298c, type: 3}
+      propertyPath: m_LocalPosition.y
+      value: 0.08119912
+      objectReference: {fileID: 0}
+    - target: {fileID: 400110, guid: db0e58d0841b90c478cc919c554c298c, type: 3}
+      propertyPath: m_LocalPosition.z
+      value: 0.000000030733645
+      objectReference: {fileID: 0}
+    - target: {fileID: 400110, guid: db0e58d0841b90c478cc919c554c298c, type: 3}
+      propertyPath: m_LocalRotation.w
+      value: 0.9998917
+      objectReference: {fileID: 0}
+    - target: {fileID: 400110, guid: db0e58d0841b90c478cc919c554c298c, type: 3}
+      propertyPath: m_LocalRotation.x
+      value: -0.0048844335
+      objectReference: {fileID: 0}
+    - target: {fileID: 400110, guid: db0e58d0841b90c478cc919c554c298c, type: 3}
+      propertyPath: m_LocalRotation.y
+      value: 0.008059813
+      objectReference: {fileID: 0}
+    - target: {fileID: 400110, guid: db0e58d0841b90c478cc919c554c298c, type: 3}
+      propertyPath: m_LocalRotation.z
+      value: -0.011305911
+      objectReference: {fileID: 0}
+    - target: {fileID: 400112, guid: db0e58d0841b90c478cc919c554c298c, type: 3}
+      propertyPath: m_LocalPosition.x
+      value: -2.3283056e-10
+      objectReference: {fileID: 0}
+    - target: {fileID: 400112, guid: db0e58d0841b90c478cc919c554c298c, type: 3}
+      propertyPath: m_LocalPosition.y
+      value: 0.11609899
+      objectReference: {fileID: 0}
+    - target: {fileID: 400112, guid: db0e58d0841b90c478cc919c554c298c, type: 3}
+      propertyPath: m_LocalPosition.z
+      value: 0.000000027706857
+      objectReference: {fileID: 0}
+    - target: {fileID: 400112, guid: db0e58d0841b90c478cc919c554c298c, type: 3}
+      propertyPath: m_LocalRotation.w
+      value: 0.9999029
+      objectReference: {fileID: 0}
+    - target: {fileID: 400112, guid: db0e58d0841b90c478cc919c554c298c, type: 3}
+      propertyPath: m_LocalRotation.x
+      value: 0.0012288688
+      objectReference: {fileID: 0}
+    - target: {fileID: 400112, guid: db0e58d0841b90c478cc919c554c298c, type: 3}
+      propertyPath: m_LocalRotation.y
+      value: 0.0073822443
+      objectReference: {fileID: 0}
+    - target: {fileID: 400112, guid: db0e58d0841b90c478cc919c554c298c, type: 3}
+      propertyPath: m_LocalRotation.z
+      value: -0.011759699
+      objectReference: {fileID: 0}
+    - target: {fileID: 400114, guid: db0e58d0841b90c478cc919c554c298c, type: 3}
+      propertyPath: m_LocalPosition.y
+      value: 0.05532552
+      objectReference: {fileID: 0}
+    - target: {fileID: 400114, guid: db0e58d0841b90c478cc919c554c298c, type: 3}
+      propertyPath: m_LocalPosition.z
+      value: 0.011536595
+      objectReference: {fileID: 0}
+    - target: {fileID: 400114, guid: db0e58d0841b90c478cc919c554c298c, type: 3}
+      propertyPath: m_LocalRotation.w
+      value: 0.27602455
+      objectReference: {fileID: 0}
+    - target: {fileID: 400114, guid: db0e58d0841b90c478cc919c554c298c, type: 3}
+      propertyPath: m_LocalRotation.x
+      value: 0.9224199
+      objectReference: {fileID: 0}
+    - target: {fileID: 400114, guid: db0e58d0841b90c478cc919c554c298c, type: 3}
+      propertyPath: m_LocalRotation.y
+      value: -0.2363364
+      objectReference: {fileID: 0}
+    - target: {fileID: 400114, guid: db0e58d0841b90c478cc919c554c298c, type: 3}
+      propertyPath: m_LocalRotation.z
+      value: 0.13075602
+      objectReference: {fileID: 0}
+    - target: {fileID: 400116, guid: db0e58d0841b90c478cc919c554c298c, type: 3}
+      propertyPath: m_LocalPosition.y
+      value: 0.05532557
+      objectReference: {fileID: 0}
+    - target: {fileID: 400116, guid: db0e58d0841b90c478cc919c554c298c, type: 3}
+      propertyPath: m_LocalPosition.z
+      value: 0.011536599
+      objectReference: {fileID: 0}
+    - target: {fileID: 400116, guid: db0e58d0841b90c478cc919c554c298c, type: 3}
+      propertyPath: m_LocalRotation.w
+      value: 0.0445359
+      objectReference: {fileID: 0}
+    - target: {fileID: 400116, guid: db0e58d0841b90c478cc919c554c298c, type: 3}
+      propertyPath: m_LocalRotation.x
+      value: 0.9851272
+      objectReference: {fileID: 0}
+    - target: {fileID: 400116, guid: db0e58d0841b90c478cc919c554c298c, type: 3}
+      propertyPath: m_LocalRotation.y
+      value: 0.15986566
+      objectReference: {fileID: 0}
+    - target: {fileID: 400116, guid: db0e58d0841b90c478cc919c554c298c, type: 3}
+      propertyPath: m_LocalRotation.z
+      value: -0.0445415
+      objectReference: {fileID: 0}
+    - target: {fileID: 400122, guid: db0e58d0841b90c478cc919c554c298c, type: 3}
+      propertyPath: m_LocalPosition.x
+      value: -0.024371196
+      objectReference: {fileID: 0}
+    - target: {fileID: 400122, guid: db0e58d0841b90c478cc919c554c298c, type: 3}
+      propertyPath: m_LocalPosition.y
+      value: 0.04799605
+      objectReference: {fileID: 0}
+    - target: {fileID: 400122, guid: db0e58d0841b90c478cc919c554c298c, type: 3}
+      propertyPath: m_LocalPosition.z
+      value: 0.024950504
+      objectReference: {fileID: 0}
+    - target: {fileID: 400122, guid: db0e58d0841b90c478cc919c554c298c, type: 3}
+      propertyPath: m_LocalRotation.w
+      value: 0.2509074
+      objectReference: {fileID: 0}
+    - target: {fileID: 400122, guid: db0e58d0841b90c478cc919c554c298c, type: 3}
+      propertyPath: m_LocalRotation.x
+      value: -0.09848373
+      objectReference: {fileID: 0}
+    - target: {fileID: 400122, guid: db0e58d0841b90c478cc919c554c298c, type: 3}
+      propertyPath: m_LocalRotation.y
+      value: 0.83249086
+      objectReference: {fileID: 0}
+    - target: {fileID: 400122, guid: db0e58d0841b90c478cc919c554c298c, type: 3}
+      propertyPath: m_LocalRotation.z
+      value: 0.48405114
+      objectReference: {fileID: 0}
+    - target: {fileID: 400124, guid: db0e58d0841b90c478cc919c554c298c, type: 3}
+      propertyPath: m_LocalPosition.x
+      value: 0.024370866
+      objectReference: {fileID: 0}
+    - target: {fileID: 400124, guid: db0e58d0841b90c478cc919c554c298c, type: 3}
+      propertyPath: m_LocalPosition.y
+      value: 0.04799555
+      objectReference: {fileID: 0}
+    - target: {fileID: 400124, guid: db0e58d0841b90c478cc919c554c298c, type: 3}
+      propertyPath: m_LocalPosition.z
+      value: 0.024950702
+      objectReference: {fileID: 0}
+    - target: {fileID: 400124, guid: db0e58d0841b90c478cc919c554c298c, type: 3}
+      propertyPath: m_LocalRotation.w
+      value: -0.083111845
+      objectReference: {fileID: 0}
+    - target: {fileID: 400124, guid: db0e58d0841b90c478cc919c554c298c, type: 3}
+      propertyPath: m_LocalRotation.x
+      value: -0.2744939
+      objectReference: {fileID: 0}
+    - target: {fileID: 400124, guid: db0e58d0841b90c478cc919c554c298c, type: 3}
+      propertyPath: m_LocalRotation.y
+      value: -0.8655013
+      objectReference: {fileID: 0}
+    - target: {fileID: 400124, guid: db0e58d0841b90c478cc919c554c298c, type: 3}
+      propertyPath: m_LocalRotation.z
+      value: -0.41067398
+      objectReference: {fileID: 0}
+    - target: {fileID: 400126, guid: db0e58d0841b90c478cc919c554c298c, type: 3}
+      propertyPath: m_LocalPosition.x
+      value: -0.00000009499494
+      objectReference: {fileID: 0}
+    - target: {fileID: 400126, guid: db0e58d0841b90c478cc919c554c298c, type: 3}
+      propertyPath: m_LocalPosition.y
+      value: 0.05371407
+      objectReference: {fileID: 0}
+    - target: {fileID: 400126, guid: db0e58d0841b90c478cc919c554c298c, type: 3}
+      propertyPath: m_LocalPosition.z
+      value: -0.00000024587013
+      objectReference: {fileID: 0}
+    - target: {fileID: 400126, guid: db0e58d0841b90c478cc919c554c298c, type: 3}
+      propertyPath: m_LocalRotation.w
+      value: 0.86507434
+      objectReference: {fileID: 0}
+    - target: {fileID: 400126, guid: db0e58d0841b90c478cc919c554c298c, type: 3}
+      propertyPath: m_LocalRotation.x
+      value: 0.42941678
+      objectReference: {fileID: 0}
+    - target: {fileID: 400126, guid: db0e58d0841b90c478cc919c554c298c, type: 3}
+      propertyPath: m_LocalRotation.y
+      value: 0.06286934
+      objectReference: {fileID: 0}
+    - target: {fileID: 400126, guid: db0e58d0841b90c478cc919c554c298c, type: 3}
+      propertyPath: m_LocalRotation.z
+      value: -0.25158542
+      objectReference: {fileID: 0}
+    - target: {fileID: 400128, guid: db0e58d0841b90c478cc919c554c298c, type: 3}
+      propertyPath: m_LocalPosition.x
+      value: -0.0000002626332
+      objectReference: {fileID: 0}
+    - target: {fileID: 400128, guid: db0e58d0841b90c478cc919c554c298c, type: 3}
+      propertyPath: m_LocalPosition.z
+      value: -0.0000001192096
+      objectReference: {fileID: 0}
+    - target: {fileID: 400128, guid: db0e58d0841b90c478cc919c554c298c, type: 3}
+      propertyPath: m_LocalRotation.w
+      value: -0.8655909
+      objectReference: {fileID: 0}
+    - target: {fileID: 400128, guid: db0e58d0841b90c478cc919c554c298c, type: 3}
+      propertyPath: m_LocalRotation.x
+      value: -0.48361278
+      objectReference: {fileID: 0}
+    - target: {fileID: 400128, guid: db0e58d0841b90c478cc919c554c298c, type: 3}
+      propertyPath: m_LocalRotation.y
+      value: 0.05534553
+      objectReference: {fileID: 0}
+    - target: {fileID: 400128, guid: db0e58d0841b90c478cc919c554c298c, type: 3}
+      propertyPath: m_LocalRotation.z
+      value: 0.11750784
+      objectReference: {fileID: 0}
+    - target: {fileID: 400130, guid: db0e58d0841b90c478cc919c554c298c, type: 3}
+      propertyPath: m_LocalPosition.x
+      value: -0.00000008754441
+      objectReference: {fileID: 0}
+    - target: {fileID: 400130, guid: db0e58d0841b90c478cc919c554c298c, type: 3}
+      propertyPath: m_LocalPosition.y
+      value: 0.047133565
+      objectReference: {fileID: 0}
+    - target: {fileID: 400130, guid: db0e58d0841b90c478cc919c554c298c, type: 3}
+      propertyPath: m_LocalPosition.z
+      value: -0.00000007450612
+      objectReference: {fileID: 0}
+    - target: {fileID: 400130, guid: db0e58d0841b90c478cc919c554c298c, type: 3}
+      propertyPath: m_LocalRotation.w
+      value: 0.8077711
+      objectReference: {fileID: 0}
+    - target: {fileID: 400130, guid: db0e58d0841b90c478cc919c554c298c, type: 3}
+      propertyPath: m_LocalRotation.x
+      value: 0.5012366
+      objectReference: {fileID: 0}
+    - target: {fileID: 400130, guid: db0e58d0841b90c478cc919c554c298c, type: 3}
+      propertyPath: m_LocalRotation.y
+      value: 0.046344273
+      objectReference: {fileID: 0}
+    - target: {fileID: 400130, guid: db0e58d0841b90c478cc919c554c298c, type: 3}
+      propertyPath: m_LocalRotation.z
+      value: -0.3067899
+      objectReference: {fileID: 0}
+    - target: {fileID: 400132, guid: db0e58d0841b90c478cc919c554c298c, type: 3}
+      propertyPath: m_LocalPosition.x
+      value: -0.00000003818427
+      objectReference: {fileID: 0}
+    - target: {fileID: 400132, guid: db0e58d0841b90c478cc919c554c298c, type: 3}
+      propertyPath: m_LocalPosition.y
+      value: 0.04713353
+      objectReference: {fileID: 0}
+    - target: {fileID: 400132, guid: db0e58d0841b90c478cc919c554c298c, type: 3}
+      propertyPath: m_LocalPosition.z
+      value: 0.00000006705538
+      objectReference: {fileID: 0}
+    - target: {fileID: 400132, guid: db0e58d0841b90c478cc919c554c298c, type: 3}
+      propertyPath: m_LocalRotation.w
+      value: -0.8081269
+      objectReference: {fileID: 0}
+    - target: {fileID: 400132, guid: db0e58d0841b90c478cc919c554c298c, type: 3}
+      propertyPath: m_LocalRotation.x
+      value: -0.5756911
+      objectReference: {fileID: 0}
+    - target: {fileID: 400132, guid: db0e58d0841b90c478cc919c554c298c, type: 3}
+      propertyPath: m_LocalRotation.y
+      value: 0.03977555
+      objectReference: {fileID: 0}
+    - target: {fileID: 400132, guid: db0e58d0841b90c478cc919c554c298c, type: 3}
+      propertyPath: m_LocalRotation.z
+      value: 0.11801982
+      objectReference: {fileID: 0}
+    - target: {fileID: 400134, guid: db0e58d0841b90c478cc919c554c298c, type: 3}
+      propertyPath: m_LocalPosition.x
+      value: 0.009679112
+      objectReference: {fileID: 0}
+    - target: {fileID: 400134, guid: db0e58d0841b90c478cc919c554c298c, type: 3}
+      propertyPath: m_LocalPosition.y
+      value: 0.18696019
+      objectReference: {fileID: 0}
+    - target: {fileID: 400134, guid: db0e58d0841b90c478cc919c554c298c, type: 3}
+      propertyPath: m_LocalPosition.z
+      value: -0.019076584
+      objectReference: {fileID: 0}
+    - target: {fileID: 400134, guid: db0e58d0841b90c478cc919c554c298c, type: 3}
+      propertyPath: m_LocalRotation.w
+      value: 0.56486535
+      objectReference: {fileID: 0}
+    - target: {fileID: 400134, guid: db0e58d0841b90c478cc919c554c298c, type: 3}
+      propertyPath: m_LocalRotation.x
+      value: -0.37529707
+      objectReference: {fileID: 0}
+    - target: {fileID: 400134, guid: db0e58d0841b90c478cc919c554c298c, type: 3}
+      propertyPath: m_LocalRotation.y
+      value: -0.7063677
+      objectReference: {fileID: 0}
+    - target: {fileID: 400134, guid: db0e58d0841b90c478cc919c554c298c, type: 3}
+      propertyPath: m_LocalRotation.z
+      value: 0.20279077
+      objectReference: {fileID: 0}
+    - target: {fileID: 400136, guid: db0e58d0841b90c478cc919c554c298c, type: 3}
+      propertyPath: m_LocalPosition.x
+      value: -0.0096791405
+      objectReference: {fileID: 0}
+    - target: {fileID: 400136, guid: db0e58d0841b90c478cc919c554c298c, type: 3}
+      propertyPath: m_LocalPosition.y
+      value: 0.1869603
+      objectReference: {fileID: 0}
+    - target: {fileID: 400136, guid: db0e58d0841b90c478cc919c554c298c, type: 3}
+      propertyPath: m_LocalPosition.z
+      value: -0.019077087
+      objectReference: {fileID: 0}
+    - target: {fileID: 400136, guid: db0e58d0841b90c478cc919c554c298c, type: 3}
+      propertyPath: m_LocalRotation.w
+      value: 0.5810203
+      objectReference: {fileID: 0}
+    - target: {fileID: 400136, guid: db0e58d0841b90c478cc919c554c298c, type: 3}
+      propertyPath: m_LocalRotation.x
+      value: -0.17594269
+      objectReference: {fileID: 0}
+    - target: {fileID: 400136, guid: db0e58d0841b90c478cc919c554c298c, type: 3}
+      propertyPath: m_LocalRotation.y
+      value: 0.7775106
+      objectReference: {fileID: 0}
+    - target: {fileID: 400136, guid: db0e58d0841b90c478cc919c554c298c, type: 3}
+      propertyPath: m_LocalRotation.z
+      value: -0.16412455
+      objectReference: {fileID: 0}
+    - target: {fileID: 9500000, guid: db0e58d0841b90c478cc919c554c298c, type: 3}
+      propertyPath: m_Controller
+      value: 
+      objectReference: {fileID: 9100000, guid: e4d819d0facb81b439dc8589325d15a0, type: 2}
+    - target: {fileID: 9500000, guid: db0e58d0841b90c478cc919c554c298c, type: 3}
+      propertyPath: m_CullingMode
+      value: 0
+      objectReference: {fileID: 0}
+    - target: {fileID: 9500000, guid: db0e58d0841b90c478cc919c554c298c, type: 3}
+      propertyPath: m_ApplyRootMotion
+      value: 0
+      objectReference: {fileID: 0}
+    - target: {fileID: 13700000, guid: db0e58d0841b90c478cc919c554c298c, type: 3}
+      propertyPath: m_Materials.Array.size
+      value: 2
+      objectReference: {fileID: 0}
+    - target: {fileID: 13700000, guid: db0e58d0841b90c478cc919c554c298c, type: 3}
+      propertyPath: m_Materials.Array.data[0]
+      value: 
+      objectReference: {fileID: 2100000, guid: bfe19413bb9415d44a9706083520d2dd, type: 2}
+    - target: {fileID: 13700000, guid: db0e58d0841b90c478cc919c554c298c, type: 3}
+      propertyPath: m_Materials.Array.data[1]
+      value: 
+      objectReference: {fileID: 2100000, guid: 0f33f4c48f33e3541a630eb4195cdba3, type: 2}
+    - target: {fileID: 13700000, guid: db0e58d0841b90c478cc919c554c298c, type: 3}
+      propertyPath: m_Materials.Array.data[2]
+      value: 
+      objectReference: {fileID: 2100000, guid: 0c344c83faf185e49b4c6d3ebe54b64a, type: 2}
+    m_RemovedComponents: []
+  m_SourcePrefab: {fileID: 100100000, guid: db0e58d0841b90c478cc919c554c298c, type: 3}
+--- !u!137 &8025951267890890615 stripped
+SkinnedMeshRenderer:
+  m_CorrespondingSourceObject: {fileID: 13700000, guid: db0e58d0841b90c478cc919c554c298c,
+    type: 3}
+  m_PrefabInstance: {fileID: 8025951267902360791}
+  m_PrefabAsset: {fileID: 0}
+--- !u!95 &8025951267895015863 stripped
+Animator:
+  m_CorrespondingSourceObject: {fileID: 9500000, guid: db0e58d0841b90c478cc919c554c298c,
+    type: 3}
+  m_PrefabInstance: {fileID: 8025951267902360791}
+  m_PrefabAsset: {fileID: 0}
+--- !u!1 &8025951267902392833 stripped
+GameObject:
+  m_CorrespondingSourceObject: {fileID: 100054, guid: db0e58d0841b90c478cc919c554c298c,
+    type: 3}
+  m_PrefabInstance: {fileID: 8025951267902360791}
+  m_PrefabAsset: {fileID: 0}
+--- !u!54 &1763725657
+Rigidbody:
+  m_ObjectHideFlags: 0
+  m_CorrespondingSourceObject: {fileID: 0}
+  m_PrefabInstance: {fileID: 0}
+  m_PrefabAsset: {fileID: 0}
+  m_GameObject: {fileID: 8025951267902392833}
+  serializedVersion: 2
+  m_Mass: 4.375
+  m_Drag: 0
+  m_AngularDrag: 0.05
+  m_UseGravity: 1
+  m_IsKinematic: 0
+  m_Interpolate: 0
+  m_Constraints: 0
+  m_CollisionDetection: 0
+--- !u!136 &1763725658
+CapsuleCollider:
+  m_ObjectHideFlags: 0
+  m_CorrespondingSourceObject: {fileID: 0}
+  m_PrefabInstance: {fileID: 0}
+  m_PrefabAsset: {fileID: 0}
+  m_GameObject: {fileID: 8025951267902392833}
+  m_Material: {fileID: 0}
+  m_IsTrigger: 0
+  m_Enabled: 1
+  m_Radius: 0.0831602
+  m_Height: 0.28029427
+  m_Direction: 1
+  m_Center: {x: 0.0000010008868, y: 0.17384286, z: -0.00000018799261}
+--- !u!144 &1763725659
+CharacterJoint:
+  m_ObjectHideFlags: 0
+  m_CorrespondingSourceObject: {fileID: 0}
+  m_PrefabInstance: {fileID: 0}
+  m_PrefabAsset: {fileID: 0}
+  m_GameObject: {fileID: 8025951267902392833}
+  m_ConnectedBody: {fileID: 1489099882}
+  m_ConnectedArticulationBody: {fileID: 0}
+  m_Anchor: {x: 0, y: 0, z: 0}
+  m_Axis: {x: 0, y: 0, z: 1}
+  m_AutoConfigureConnectedAnchor: 1
+  m_ConnectedAnchor: {x: -0.0000003743914, y: 0.26198554, z: -0.00000023841855}
+  serializedVersion: 2
+  m_SwingAxis: {x: 0, y: -1, z: 0}
+  m_TwistLimitSpring:
+    spring: 0
+    damper: 0
+  m_LowTwistLimit:
+    limit: -90
+    bounciness: 0
+    contactDistance: 0
+  m_HighTwistLimit:
+    limit: 0
+    bounciness: 0
+    contactDistance: 0
+  m_SwingLimitSpring:
+    spring: 0
+    damper: 0
+  m_Swing1Limit:
+    limit: 0
+    bounciness: 0
+    contactDistance: 0
+  m_Swing2Limit:
+    limit: 0
+    bounciness: 0
+    contactDistance: 0
+  m_EnableProjection: 0
+  m_ProjectionDistance: 0.1
+  m_ProjectionAngle: 180
+  m_BreakForce: Infinity
+  m_BreakTorque: Infinity
+  m_EnableCollision: 0
+  m_EnablePreprocessing: 0
+  m_MassScale: 1
+  m_ConnectedMassScale: 1
+--- !u!1 &8025951267902392835 stripped
+GameObject:
+  m_CorrespondingSourceObject: {fileID: 100052, guid: db0e58d0841b90c478cc919c554c298c,
+    type: 3}
+  m_PrefabInstance: {fileID: 8025951267902360791}
+  m_PrefabAsset: {fileID: 0}
+--- !u!54 &1500748495
+Rigidbody:
+  m_ObjectHideFlags: 0
+  m_CorrespondingSourceObject: {fileID: 0}
+  m_PrefabInstance: {fileID: 0}
+  m_PrefabAsset: {fileID: 0}
+  m_GameObject: {fileID: 8025951267902392835}
+  serializedVersion: 2
+  m_Mass: 4.375
+  m_Drag: 0
+  m_AngularDrag: 0.05
+  m_UseGravity: 1
+  m_IsKinematic: 0
+  m_Interpolate: 0
+  m_Constraints: 0
+  m_CollisionDetection: 0
+--- !u!136 &1500748496
+CapsuleCollider:
+  m_ObjectHideFlags: 0
+  m_CorrespondingSourceObject: {fileID: 0}
+  m_PrefabInstance: {fileID: 0}
+  m_PrefabAsset: {fileID: 0}
+  m_GameObject: {fileID: 8025951267902392835}
+  m_Material: {fileID: 0}
+  m_IsTrigger: 0
+  m_Enabled: 1
+  m_Radius: 0.051437795
+  m_Height: 0.32867396
+  m_Direction: 1
+  m_Center: {x: 0.00000025882238, y: 0.12971112, z: 0.009999781}
+--- !u!144 &1500748497
+CharacterJoint:
+  m_ObjectHideFlags: 0
+  m_CorrespondingSourceObject: {fileID: 0}
+  m_PrefabInstance: {fileID: 0}
+  m_PrefabAsset: {fileID: 0}
+  m_GameObject: {fileID: 8025951267902392835}
+  m_ConnectedBody: {fileID: 1444100392}
+  m_ConnectedArticulationBody: {fileID: 0}
+  m_Anchor: {x: 0, y: 0, z: 0}
+  m_Axis: {x: 0, y: 0, z: 1}
+  m_AutoConfigureConnectedAnchor: 1
+  m_ConnectedAnchor: {x: 0.00000032037534, y: 0.26198402, z: -0.0000047683834}
+  serializedVersion: 2
+  m_SwingAxis: {x: 0, y: -1, z: 0}
+  m_TwistLimitSpring:
+    spring: 0
+    damper: 0
+  m_LowTwistLimit:
+    limit: -90
+    bounciness: 0
+    contactDistance: 0
+  m_HighTwistLimit:
+    limit: 0
+    bounciness: 0
+    contactDistance: 0
+  m_SwingLimitSpring:
+    spring: 0
+    damper: 0
+  m_Swing1Limit:
+    limit: 0
+    bounciness: 0
+    contactDistance: 0
+  m_Swing2Limit:
+    limit: 0
+    bounciness: 0
+    contactDistance: 0
+  m_EnableProjection: 0
+  m_ProjectionDistance: 0.1
+  m_ProjectionAngle: 180
+  m_BreakForce: Infinity
+  m_BreakTorque: Infinity
+  m_EnableCollision: 0
+  m_EnablePreprocessing: 0
+  m_MassScale: 1
+  m_ConnectedMassScale: 1
+--- !u!1 &8025951267902392891 stripped
+GameObject:
+  m_CorrespondingSourceObject: {fileID: 100076, guid: db0e58d0841b90c478cc919c554c298c,
+    type: 3}
+  m_PrefabInstance: {fileID: 8025951267902360791}
+  m_PrefabAsset: {fileID: 0}
+--- !u!54 &1023991629
+Rigidbody:
+  m_ObjectHideFlags: 0
+  m_CorrespondingSourceObject: {fileID: 0}
+  m_PrefabInstance: {fileID: 0}
+  m_PrefabAsset: {fileID: 0}
+  m_GameObject: {fileID: 8025951267902392891}
+  serializedVersion: 2
+  m_Mass: 50
+  m_Drag: 0
+  m_AngularDrag: 0.05
+  m_UseGravity: 1
+  m_IsKinematic: 0
+  m_Interpolate: 0
+  m_Constraints: 0
+  m_CollisionDetection: 0
+--- !u!65 &1023991630
+BoxCollider:
+  m_ObjectHideFlags: 0
+  m_CorrespondingSourceObject: {fileID: 0}
+  m_PrefabInstance: {fileID: 0}
+  m_PrefabAsset: {fileID: 0}
+  m_GameObject: {fileID: 8025951267902392891}
+  m_Material: {fileID: 0}
+  m_IsTrigger: 0
+  m_Enabled: 1
+  serializedVersion: 2
+  m_Size: {x: 0.2855962, y: 0.07729847, z: 0.26807696}
+  m_Center: {x: -0.0024500345, y: 0.13357295, z: -0.035020217}
+--- !u!1 &8025951267902392943 stripped
+GameObject:
+  m_CorrespondingSourceObject: {fileID: 100024, guid: db0e58d0841b90c478cc919c554c298c,
+    type: 3}
+  m_PrefabInstance: {fileID: 8025951267902360791}
+  m_PrefabAsset: {fileID: 0}
+--- !u!54 &1235855723
+Rigidbody:
+  m_ObjectHideFlags: 0
+  m_CorrespondingSourceObject: {fileID: 0}
+  m_PrefabInstance: {fileID: 0}
+  m_PrefabAsset: {fileID: 0}
+  m_GameObject: {fileID: 8025951267902392943}
+  serializedVersion: 2
+  m_Mass: 2
+  m_Drag: 15
+  m_AngularDrag: 0.05
+  m_UseGravity: 1
+  m_IsKinematic: 0
+  m_Interpolate: 0
+  m_Constraints: 0
+  m_CollisionDetection: 0
+--- !u!135 &1235855724
+SphereCollider:
+  m_ObjectHideFlags: 0
+  m_CorrespondingSourceObject: {fileID: 0}
+  m_PrefabInstance: {fileID: 0}
+  m_PrefabAsset: {fileID: 0}
+  m_GameObject: {fileID: 8025951267902392943}
+  m_Material: {fileID: 0}
+  m_IsTrigger: 0
+  m_Enabled: 1
+  serializedVersion: 2
+  m_Radius: 0.1311013
+  m_Center: {x: 0.000000011383889, y: 0.08458843, z: 0.0000000014501899}
+--- !u!144 &1235855725
+CharacterJoint:
+  m_ObjectHideFlags: 0
+  m_CorrespondingSourceObject: {fileID: 0}
+  m_PrefabInstance: {fileID: 0}
+  m_PrefabAsset: {fileID: 0}
+  m_GameObject: {fileID: 8025951267902392943}
+  m_ConnectedBody: {fileID: 1780393538}
+  m_ConnectedArticulationBody: {fileID: 0}
+  m_Anchor: {x: 0, y: 0, z: 0}
+  m_Axis: {x: 1, y: 0, z: 0}
+  m_AutoConfigureConnectedAnchor: 1
+  m_ConnectedAnchor: {x: 0.003965694, y: 0.4663628, z: 0.043588184}
+  serializedVersion: 2
+  m_SwingAxis: {x: 0, y: 0, z: 1}
+  m_TwistLimitSpring:
+    spring: 0
+    damper: 0
+  m_LowTwistLimit:
+    limit: -40
+    bounciness: 0
+    contactDistance: 0
+  m_HighTwistLimit:
+    limit: 25
+    bounciness: 0
+    contactDistance: 0
+  m_SwingLimitSpring:
+    spring: 0
+    damper: 0
+  m_Swing1Limit:
+    limit: 25
+    bounciness: 0
+    contactDistance: 0
+  m_Swing2Limit:
+    limit: 0
+    bounciness: 0
+    contactDistance: 0
+  m_EnableProjection: 0
+  m_ProjectionDistance: 0.1
+  m_ProjectionAngle: 180
+  m_BreakForce: Infinity
+  m_BreakTorque: Infinity
+  m_EnableCollision: 0
+  m_EnablePreprocessing: 0
+  m_MassScale: 1
+  m_ConnectedMassScale: 1
+--- !u!1 &8025951267902392945 stripped
+GameObject:
+  m_CorrespondingSourceObject: {fileID: 100006, guid: db0e58d0841b90c478cc919c554c298c,
+    type: 3}
+  m_PrefabInstance: {fileID: 8025951267902360791}
+  m_PrefabAsset: {fileID: 0}
+--- !u!54 &742640933
+Rigidbody:
+  m_ObjectHideFlags: 0
+  m_CorrespondingSourceObject: {fileID: 0}
+  m_PrefabInstance: {fileID: 0}
+  m_PrefabAsset: {fileID: 0}
+  m_GameObject: {fileID: 8025951267902392945}
+  serializedVersion: 2
+  m_Mass: 6.5625
+  m_Drag: 0
+  m_AngularDrag: 0.05
+  m_UseGravity: 1
+  m_IsKinematic: 0
+  m_Interpolate: 0
+  m_Constraints: 0
+  m_CollisionDetection: 0
+--- !u!136 &742640934
+CapsuleCollider:
+  m_ObjectHideFlags: 0
+  m_CorrespondingSourceObject: {fileID: 0}
+  m_PrefabInstance: {fileID: 0}
+  m_PrefabAsset: {fileID: 0}
+  m_GameObject: {fileID: 8025951267902392945}
+  m_Material: {fileID: 0}
+  m_IsTrigger: 0
+  m_Enabled: 1
+  m_Radius: 0.08576981
+  m_Height: 0.4321233
+  m_Direction: 1
+  m_Center: {x: -0.0000005921322, y: 0.21988368, z: 0.010000365}
+--- !u!144 &742640932
+CharacterJoint:
+  m_ObjectHideFlags: 0
+  m_CorrespondingSourceObject: {fileID: 0}
+  m_PrefabInstance: {fileID: 0}
+  m_PrefabAsset: {fileID: 0}
+  m_GameObject: {fileID: 8025951267902392945}
+  m_ConnectedBody: {fileID: 1213959537}
+  m_ConnectedArticulationBody: {fileID: 0}
+  m_Anchor: {x: 0, y: 0, z: 0}
+  m_Axis: {x: 1, y: 0, z: 0}
+  m_AutoConfigureConnectedAnchor: 1
+  m_ConnectedAnchor: {x: 0.000000014897092, y: 0.45922852, z: -0.00000015642213}
+  serializedVersion: 2
+  m_SwingAxis: {x: 0, y: 0, z: -1}
+  m_TwistLimitSpring:
+    spring: 0
+    damper: 0
+  m_LowTwistLimit:
+    limit: -80
+    bounciness: 0
+    contactDistance: 0
+  m_HighTwistLimit:
+    limit: 0
+    bounciness: 0
+    contactDistance: 0
+  m_SwingLimitSpring:
+    spring: 0
+    damper: 0
+  m_Swing1Limit:
+    limit: 0
+    bounciness: 0
+    contactDistance: 0
+  m_Swing2Limit:
+    limit: 0
+    bounciness: 0
+    contactDistance: 0
+  m_EnableProjection: 0
+  m_ProjectionDistance: 0.1
+  m_ProjectionAngle: 180
+  m_BreakForce: Infinity
+  m_BreakTorque: Infinity
+  m_EnableCollision: 0
+  m_EnablePreprocessing: 0
+  m_MassScale: 1
+  m_ConnectedMassScale: 1
+--- !u!1 &8025951267902392947 stripped
+GameObject:
+  m_CorrespondingSourceObject: {fileID: 100004, guid: db0e58d0841b90c478cc919c554c298c,
+    type: 3}
+  m_PrefabInstance: {fileID: 8025951267902360791}
+  m_PrefabAsset: {fileID: 0}
+--- !u!54 &1095523583
+Rigidbody:
+  m_ObjectHideFlags: 0
+  m_CorrespondingSourceObject: {fileID: 0}
+  m_PrefabInstance: {fileID: 0}
+  m_PrefabAsset: {fileID: 0}
+  m_GameObject: {fileID: 8025951267902392947}
+  serializedVersion: 2
+  m_Mass: 6.5625
+  m_Drag: 0
+  m_AngularDrag: 0.05
+  m_UseGravity: 1
+  m_IsKinematic: 0
+  m_Interpolate: 0
+  m_Constraints: 0
+  m_CollisionDetection: 0
+--- !u!136 &1095523584
+CapsuleCollider:
+  m_ObjectHideFlags: 0
+  m_CorrespondingSourceObject: {fileID: 0}
+  m_PrefabInstance: {fileID: 0}
+  m_PrefabAsset: {fileID: 0}
+  m_GameObject: {fileID: 8025951267902392947}
+  m_Material: {fileID: 0}
+  m_IsTrigger: 0
+  m_Enabled: 1
+  m_Radius: 0.08464307
+  m_Height: 0.42031923
+  m_Direction: 1
+  m_Center: {x: 0.0000004255427, y: 0.211035, z: 0.030000687}
+--- !u!144 &1095523582
+CharacterJoint:
+  m_ObjectHideFlags: 0
+  m_CorrespondingSourceObject: {fileID: 0}
+  m_PrefabInstance: {fileID: 0}
+  m_PrefabAsset: {fileID: 0}
+  m_GameObject: {fileID: 8025951267902392947}
+  m_ConnectedBody: {fileID: 1564067563}
+  m_ConnectedArticulationBody: {fileID: 0}
+  m_Anchor: {x: 0, y: 0, z: 0}
+  m_Axis: {x: 1, y: 0, z: 0}
+  m_AutoConfigureConnectedAnchor: 1
+  m_ConnectedAnchor: {x: 0.00000017876494, y: 0.4592279, z: 0}
+  serializedVersion: 2
+  m_SwingAxis: {x: 0, y: 0, z: -1}
+  m_TwistLimitSpring:
+    spring: 0
+    damper: 0
+  m_LowTwistLimit:
+    limit: -80
+    bounciness: 0
+    contactDistance: 0
+  m_HighTwistLimit:
+    limit: 0
+    bounciness: 0
+    contactDistance: 0
+  m_SwingLimitSpring:
+    spring: 0
+    damper: 0
+  m_Swing1Limit:
+    limit: 0
+    bounciness: 0
+    contactDistance: 0
+  m_Swing2Limit:
+    limit: 0
+    bounciness: 0
+    contactDistance: 0
+  m_EnableProjection: 0
+  m_ProjectionDistance: 0.1
+  m_ProjectionAngle: 180
+  m_BreakForce: Infinity
+  m_BreakTorque: Infinity
+  m_EnableCollision: 0
+  m_EnablePreprocessing: 0
+  m_MassScale: 1
+  m_ConnectedMassScale: 1
+--- !u!1 &8025951267902392949 stripped
+GameObject:
+  m_CorrespondingSourceObject: {fileID: 100002, guid: db0e58d0841b90c478cc919c554c298c,
+    type: 3}
+  m_PrefabInstance: {fileID: 8025951267902360791}
+  m_PrefabAsset: {fileID: 0}
+--- !u!54 &1456332522
+Rigidbody:
+  m_ObjectHideFlags: 0
+  m_CorrespondingSourceObject: {fileID: 0}
+  m_PrefabInstance: {fileID: 0}
+  m_PrefabAsset: {fileID: 0}
+  m_GameObject: {fileID: 8025951267902392949}
+  serializedVersion: 2
+  m_Mass: 1
+  m_Drag: 0
+  m_AngularDrag: 0.05
+  m_UseGravity: 1
+  m_IsKinematic: 0
+  m_Interpolate: 0
+  m_Constraints: 0
+  m_CollisionDetection: 0
+--- !u!136 &1456332523
+CapsuleCollider:
+  m_ObjectHideFlags: 0
+  m_CorrespondingSourceObject: {fileID: 0}
+  m_PrefabInstance: {fileID: 0}
+  m_PrefabAsset: {fileID: 0}
+  m_GameObject: {fileID: 8025951267902392949}
+  m_Material: {fileID: 0}
+  m_IsTrigger: 0
+  m_Enabled: 1
+  m_Radius: 0.048174817
+  m_Height: 0.2796233
+  m_Direction: 1
+  m_Center: {x: 0.00000038580268, y: -0.0427797, z: 0.014143414}
+--- !u!144 &1456332521
+CharacterJoint:
+  m_ObjectHideFlags: 0
+  m_CorrespondingSourceObject: {fileID: 0}
+  m_PrefabInstance: {fileID: 0}
+  m_PrefabAsset: {fileID: 0}
+  m_GameObject: {fileID: 8025951267902392949}
+  m_ConnectedBody: {fileID: 742640933}
+  m_ConnectedArticulationBody: {fileID: 0}
+  m_Anchor: {x: 0, y: 0, z: 0}
+  m_Axis: {x: 1, y: 0, z: 0}
+  m_AutoConfigureConnectedAnchor: 1
+  m_ConnectedAnchor: {x: -0.02759994, y: 0.395584, z: -0.1535735}
+  serializedVersion: 2
+  m_SwingAxis: {x: 0, y: 1, z: 0}
+  m_TwistLimitSpring:
+    spring: 0
+    damper: 0
+  m_LowTwistLimit:
+    limit: -20
+    bounciness: 0
+    contactDistance: 0
+  m_HighTwistLimit:
+    limit: 70
+    bounciness: 0
+    contactDistance: 0
+  m_SwingLimitSpring:
+    spring: 0
+    damper: 0
+  m_Swing1Limit:
+    limit: 40
+    bounciness: 0
+    contactDistance: 0
+  m_Swing2Limit:
+    limit: 40
+    bounciness: 0
+    contactDistance: 0
+  m_EnableProjection: 0
+  m_ProjectionDistance: 0.1
+  m_ProjectionAngle: 180
+  m_BreakForce: Infinity
+  m_BreakTorque: Infinity
+  m_EnableCollision: 0
+  m_EnablePreprocessing: 1
+  m_MassScale: 1
+  m_ConnectedMassScale: 1
+--- !u!1 &8025951267902392951 stripped
+GameObject:
+  m_CorrespondingSourceObject: {fileID: 100000, guid: db0e58d0841b90c478cc919c554c298c,
+    type: 3}
+  m_PrefabInstance: {fileID: 8025951267902360791}
+  m_PrefabAsset: {fileID: 0}
+--- !u!54 &1073876833
+Rigidbody:
+  m_ObjectHideFlags: 0
+  m_CorrespondingSourceObject: {fileID: 0}
+  m_PrefabInstance: {fileID: 0}
+  m_PrefabAsset: {fileID: 0}
+  m_GameObject: {fileID: 8025951267902392951}
+  serializedVersion: 2
+  m_Mass: 1
+  m_Drag: 0
+  m_AngularDrag: 0.05
+  m_UseGravity: 1
+  m_IsKinematic: 0
+  m_Interpolate: 0
+  m_Constraints: 0
+  m_CollisionDetection: 0
+--- !u!136 &1073876834
+CapsuleCollider:
+  m_ObjectHideFlags: 0
+  m_CorrespondingSourceObject: {fileID: 0}
+  m_PrefabInstance: {fileID: 0}
+  m_PrefabAsset: {fileID: 0}
+  m_GameObject: {fileID: 8025951267902392951}
+  m_Material: {fileID: 0}
+  m_IsTrigger: 0
+  m_Enabled: 1
+  m_Radius: 0.06268352
+  m_Height: 0.2752484
+  m_Direction: 1
+  m_Center: {x: 0.00000016052132, y: -0.040080715, z: 0.03}
+--- !u!144 &1073876832
+CharacterJoint:
+  m_ObjectHideFlags: 0
+  m_CorrespondingSourceObject: {fileID: 0}
+  m_PrefabInstance: {fileID: 0}
+  m_PrefabAsset: {fileID: 0}
+  m_GameObject: {fileID: 8025951267902392951}
+  m_ConnectedBody: {fileID: 1095523583}
+  m_ConnectedArticulationBody: {fileID: 0}
+  m_Anchor: {x: 0, y: 0, z: 0}
+  m_Axis: {x: 1, y: 0, z: 0}
+  m_AutoConfigureConnectedAnchor: 1
+  m_ConnectedAnchor: {x: 0.017114421, y: 0.43396866, z: -0.15689471}
+  serializedVersion: 2
+  m_SwingAxis: {x: 0, y: 1, z: 0}
+  m_TwistLimitSpring:
+    spring: 0
+    damper: 0
+  m_LowTwistLimit:
+    limit: -20
+    bounciness: 0
+    contactDistance: 0
+  m_HighTwistLimit:
+    limit: 70
+    bounciness: 0
+    contactDistance: 0
+  m_SwingLimitSpring:
+    spring: 0
+    damper: 0
+  m_Swing1Limit:
+    limit: 40
+    bounciness: 0
+    contactDistance: 0
+  m_Swing2Limit:
+    limit: 40
+    bounciness: 0
+    contactDistance: 0
+  m_EnableProjection: 0
+  m_ProjectionDistance: 0.1
+  m_ProjectionAngle: 180
+  m_BreakForce: Infinity
+  m_BreakTorque: Infinity
+  m_EnableCollision: 0
+  m_EnablePreprocessing: 1
+  m_MassScale: 1
+  m_ConnectedMassScale: 1
+--- !u!1 &8025951267902393283 stripped
+GameObject:
+  m_CorrespondingSourceObject: {fileID: 100116, guid: db0e58d0841b90c478cc919c554c298c,
+    type: 3}
+  m_PrefabInstance: {fileID: 8025951267902360791}
+  m_PrefabAsset: {fileID: 0}
+--- !u!54 &1213959537
+Rigidbody:
+  m_ObjectHideFlags: 0
+  m_CorrespondingSourceObject: {fileID: 0}
+  m_PrefabInstance: {fileID: 0}
+  m_PrefabAsset: {fileID: 0}
+  m_GameObject: {fileID: 8025951267902393283}
+  serializedVersion: 2
+  m_Mass: 6.5625
+  m_Drag: 0
+  m_AngularDrag: 0.05
+  m_UseGravity: 1
+  m_IsKinematic: 0
+  m_Interpolate: 0
+  m_Constraints: 0
+  m_CollisionDetection: 0
+--- !u!136 &1213959539
+CapsuleCollider:
+  m_ObjectHideFlags: 0
+  m_CorrespondingSourceObject: {fileID: 0}
+  m_PrefabInstance: {fileID: 0}
+  m_PrefabAsset: {fileID: 0}
+  m_GameObject: {fileID: 8025951267902393283}
+  m_Material: {fileID: 0}
+  m_IsTrigger: 0
+  m_Enabled: 1
+  m_Radius: 0.13776857
+  m_Height: 0.31255722
+  m_Direction: 1
+  m_Center: {x: -0.0000015736127, y: 0.2200511, z: -0.000000006060583}
+--- !u!144 &1213959538
+CharacterJoint:
+  m_ObjectHideFlags: 0
+  m_CorrespondingSourceObject: {fileID: 0}
+  m_PrefabInstance: {fileID: 0}
+  m_PrefabAsset: {fileID: 0}
+  m_GameObject: {fileID: 8025951267902393283}
+  m_ConnectedBody: {fileID: 1023991629}
+  m_ConnectedArticulationBody: {fileID: 0}
+  m_Anchor: {x: 0, y: 0, z: 0}
+  m_Axis: {x: 1, y: 0, z: 0}
+  m_AutoConfigureConnectedAnchor: 1
+  m_ConnectedAnchor: {x: 0.0904157, y: 0.05532553, z: 0.011536687}
+  serializedVersion: 2
+  m_SwingAxis: {x: 0, y: 0, z: -1}
+  m_TwistLimitSpring:
+    spring: 0
+    damper: 0
+  m_LowTwistLimit:
+    limit: -20
+    bounciness: 0
+    contactDistance: 0
+  m_HighTwistLimit:
+    limit: 70
+    bounciness: 0
+    contactDistance: 0
+  m_SwingLimitSpring:
+    spring: 0
+    damper: 0
+  m_Swing1Limit:
+    limit: 30
+    bounciness: 0
+    contactDistance: 0
+  m_Swing2Limit:
+    limit: 0
+    bounciness: 0
+    contactDistance: 0
+  m_EnableProjection: 0
+  m_ProjectionDistance: 0.1
+  m_ProjectionAngle: 180
+  m_BreakForce: Infinity
+  m_BreakTorque: Infinity
+  m_EnableCollision: 0
+  m_EnablePreprocessing: 0
+  m_MassScale: 1
+  m_ConnectedMassScale: 1
+--- !u!1 &8025951267902393285 stripped
+GameObject:
+  m_CorrespondingSourceObject: {fileID: 100114, guid: db0e58d0841b90c478cc919c554c298c,
+    type: 3}
+  m_PrefabInstance: {fileID: 8025951267902360791}
+  m_PrefabAsset: {fileID: 0}
+--- !u!54 &1564067563
+Rigidbody:
+  m_ObjectHideFlags: 0
+  m_CorrespondingSourceObject: {fileID: 0}
+  m_PrefabInstance: {fileID: 0}
+  m_PrefabAsset: {fileID: 0}
+  m_GameObject: {fileID: 8025951267902393285}
+  serializedVersion: 2
+  m_Mass: 6.5625
+  m_Drag: 0
+  m_AngularDrag: 0.05
+  m_UseGravity: 1
+  m_IsKinematic: 0
+  m_Interpolate: 0
+  m_Constraints: 0
+  m_CollisionDetection: 0
+--- !u!136 &1564067565
+CapsuleCollider:
+  m_ObjectHideFlags: 0
+  m_CorrespondingSourceObject: {fileID: 0}
+  m_PrefabInstance: {fileID: 0}
+  m_PrefabAsset: {fileID: 0}
+  m_GameObject: {fileID: 8025951267902393285}
+  m_Material: {fileID: 0}
+  m_IsTrigger: 0
+  m_Enabled: 1
+  m_Radius: 0.13776839
+  m_Height: 0.29890805
+  m_Direction: 1
+  m_Center: {x: -0.0000009733301, y: 0.21086057, z: -0.000000095035396}
+--- !u!144 &1564067564
+CharacterJoint:
+  m_ObjectHideFlags: 0
+  m_CorrespondingSourceObject: {fileID: 0}
+  m_PrefabInstance: {fileID: 0}
+  m_PrefabAsset: {fileID: 0}
+  m_GameObject: {fileID: 8025951267902393285}
+  m_ConnectedBody: {fileID: 1023991629}
+  m_ConnectedArticulationBody: {fileID: 0}
+  m_Anchor: {x: 0, y: 0, z: 0}
+  m_Axis: {x: 1, y: 0, z: 0}
+  m_AutoConfigureConnectedAnchor: 1
+  m_ConnectedAnchor: {x: -0.09041567, y: 0.05532546, z: 0.011536469}
+  serializedVersion: 2
+  m_SwingAxis: {x: 0, y: 0, z: -1}
+  m_TwistLimitSpring:
+    spring: 0
+    damper: 0
+  m_LowTwistLimit:
+    limit: -20
+    bounciness: 0
+    contactDistance: 0
+  m_HighTwistLimit:
+    limit: 70
+    bounciness: 0
+    contactDistance: 0
+  m_SwingLimitSpring:
+    spring: 0
+    damper: 0
+  m_Swing1Limit:
+    limit: 30
+    bounciness: 0
+    contactDistance: 0
+  m_Swing2Limit:
+    limit: 0
+    bounciness: 0
+    contactDistance: 0
+  m_EnableProjection: 0
+  m_ProjectionDistance: 0.1
+  m_ProjectionAngle: 180
+  m_BreakForce: Infinity
+  m_BreakTorque: Infinity
+  m_EnableCollision: 0
+  m_EnablePreprocessing: 0
+  m_MassScale: 1
+  m_ConnectedMassScale: 1
+--- !u!1 &8025951267902393305 stripped
+GameObject:
+  m_CorrespondingSourceObject: {fileID: 100110, guid: db0e58d0841b90c478cc919c554c298c,
+    type: 3}
+  m_PrefabInstance: {fileID: 8025951267902360791}
+  m_PrefabAsset: {fileID: 0}
+--- !u!54 &1780393538
+Rigidbody:
+  m_ObjectHideFlags: 0
+  m_CorrespondingSourceObject: {fileID: 0}
+  m_PrefabInstance: {fileID: 0}
+  m_PrefabAsset: {fileID: 0}
+  m_GameObject: {fileID: 8025951267902393305}
+  serializedVersion: 2
+  m_Mass: 10.9375
+  m_Drag: 0
+  m_AngularDrag: 0.05
+  m_UseGravity: 1
+  m_IsKinematic: 0
+  m_Interpolate: 0
+  m_Constraints: 0
+  m_CollisionDetection: 0
+--- !u!65 &1780393540
+BoxCollider:
+  m_ObjectHideFlags: 0
+  m_CorrespondingSourceObject: {fileID: 0}
+  m_PrefabInstance: {fileID: 0}
+  m_PrefabAsset: {fileID: 0}
+  m_GameObject: {fileID: 8025951267902393305}
+  m_Material: {fileID: 0}
+  m_IsTrigger: 0
+  m_Enabled: 1
+  serializedVersion: 2
+  m_Size: {x: 0.37857783, y: 0.25137183, z: 0.23659334}
+  m_Center: {x: -0.0036860101, y: 0.034636658, z: -0.040232886}
+--- !u!144 &1780393539
+CharacterJoint:
+  m_ObjectHideFlags: 0
+  m_CorrespondingSourceObject: {fileID: 0}
+  m_PrefabInstance: {fileID: 0}
+  m_PrefabAsset: {fileID: 0}
+  m_GameObject: {fileID: 8025951267902393305}
+  m_ConnectedBody: {fileID: 1023991629}
+  m_ConnectedArticulationBody: {fileID: 0}
+  m_Anchor: {x: 0, y: 0, z: 0}
+  m_Axis: {x: 1, y: 0, z: 0}
+  m_AutoConfigureConnectedAnchor: 1
+  m_ConnectedAnchor: {x: 0.0020508617, y: 0.26299116, z: 0.007909882}
+  serializedVersion: 2
+  m_SwingAxis: {x: 0, y: 0, z: 1}
+  m_TwistLimitSpring:
+    spring: 0
+    damper: 0
+  m_LowTwistLimit:
+    limit: -20
+    bounciness: 0
+    contactDistance: 0
+  m_HighTwistLimit:
+    limit: 20
+    bounciness: 0
+    contactDistance: 0
+  m_SwingLimitSpring:
+    spring: 0
+    damper: 0
+  m_Swing1Limit:
+    limit: 10
+    bounciness: 0
+    contactDistance: 0
+  m_Swing2Limit:
+    limit: 0
+    bounciness: 0
+    contactDistance: 0
+  m_EnableProjection: 0
+  m_ProjectionDistance: 0.1
+  m_ProjectionAngle: 180
+  m_BreakForce: Infinity
+  m_BreakTorque: Infinity
+  m_EnableCollision: 0
+  m_EnablePreprocessing: 0
+  m_MassScale: 1
+  m_ConnectedMassScale: 1
+--- !u!1 &8025951267902393309 stripped
+GameObject:
+  m_CorrespondingSourceObject: {fileID: 100106, guid: db0e58d0841b90c478cc919c554c298c,
+    type: 3}
+  m_PrefabInstance: {fileID: 8025951267902360791}
+  m_PrefabAsset: {fileID: 0}
+--- !u!114 &8025951267732772893
+MonoBehaviour:
+  m_ObjectHideFlags: 0
+  m_CorrespondingSourceObject: {fileID: 0}
+  m_PrefabInstance: {fileID: 0}
+  m_PrefabAsset: {fileID: 0}
+  m_GameObject: {fileID: 8025951267902393309}
+  m_Enabled: 1
+  m_EditorHideFlags: 0
+  m_Script: {fileID: 11500000, guid: 6241075a8a072334ab0ada098550eb4b, type: 3}
+  m_Name: 
+  m_EditorClassIdentifier: 
+  meleeEnemyAI: {fileID: 8025951268374177581}
+  swordHitbox: {fileID: 8025951267324572937}
+--- !u!1 &8025951267902393329 stripped
+GameObject:
+  m_CorrespondingSourceObject: {fileID: 100134, guid: db0e58d0841b90c478cc919c554c298c,
+    type: 3}
+  m_PrefabInstance: {fileID: 8025951267902360791}
+  m_PrefabAsset: {fileID: 0}
+--- !u!54 &1444100392
+Rigidbody:
+  m_ObjectHideFlags: 0
+  m_CorrespondingSourceObject: {fileID: 0}
+  m_PrefabInstance: {fileID: 0}
+  m_PrefabAsset: {fileID: 0}
+  m_GameObject: {fileID: 8025951267902393329}
+  serializedVersion: 2
+  m_Mass: 4.375
+  m_Drag: 0
+  m_AngularDrag: 0.05
+  m_UseGravity: 1
+  m_IsKinematic: 0
+  m_Interpolate: 0
+  m_Constraints: 0
+  m_CollisionDetection: 0
+--- !u!136 &1444100394
+CapsuleCollider:
+  m_ObjectHideFlags: 0
+  m_CorrespondingSourceObject: {fileID: 0}
+  m_PrefabInstance: {fileID: 0}
+  m_PrefabAsset: {fileID: 0}
+  m_GameObject: {fileID: 8025951267902393329}
+  m_Material: {fileID: 0}
+  m_IsTrigger: 0
+  m_Enabled: 1
+  m_Radius: 0.06549597
+  m_Height: 0.29175043
+  m_Direction: 1
+  m_Center: {x: -0.0000007507017, y: 0.134157, z: 0.0000005902432}
+--- !u!144 &1444100393
+CharacterJoint:
+  m_ObjectHideFlags: 0
+  m_CorrespondingSourceObject: {fileID: 0}
+  m_PrefabInstance: {fileID: 0}
+  m_PrefabAsset: {fileID: 0}
+  m_GameObject: {fileID: 8025951267902393329}
+  m_ConnectedBody: {fileID: 1780393538}
+  m_ConnectedArticulationBody: {fileID: 0}
+  m_Anchor: {x: 0, y: 0, z: 0}
+  m_Axis: {x: 0, y: -1, z: 0}
+  m_AutoConfigureConnectedAnchor: 1
+  m_ConnectedAnchor: {x: -0.19297506, y: 0.26245663, z: -0.037467435}
+  serializedVersion: 2
+  m_SwingAxis: {x: 0, y: 0, z: 1}
+  m_TwistLimitSpring:
+    spring: 0
+    damper: 0
+  m_LowTwistLimit:
+    limit: -70
+    bounciness: 0
+    contactDistance: 0
+  m_HighTwistLimit:
+    limit: 10
+    bounciness: 0
+    contactDistance: 0
+  m_SwingLimitSpring:
+    spring: 0
+    damper: 0
+  m_Swing1Limit:
+    limit: 50
+    bounciness: 0
+    contactDistance: 0
+  m_Swing2Limit:
+    limit: 0
+    bounciness: 0
+    contactDistance: 0
+  m_EnableProjection: 0
+  m_ProjectionDistance: 0.1
+  m_ProjectionAngle: 180
+  m_BreakForce: Infinity
+  m_BreakTorque: Infinity
+  m_EnableCollision: 0
+  m_EnablePreprocessing: 0
+  m_MassScale: 1
+  m_ConnectedMassScale: 1
+--- !u!1 &8025951267902393343 stripped
+GameObject:
+  m_CorrespondingSourceObject: {fileID: 100136, guid: db0e58d0841b90c478cc919c554c298c,
+    type: 3}
+  m_PrefabInstance: {fileID: 8025951267902360791}
+  m_PrefabAsset: {fileID: 0}
+--- !u!54 &1489099882
+Rigidbody:
+  m_ObjectHideFlags: 0
+  m_CorrespondingSourceObject: {fileID: 0}
+  m_PrefabInstance: {fileID: 0}
+  m_PrefabAsset: {fileID: 0}
+  m_GameObject: {fileID: 8025951267902393343}
+  serializedVersion: 2
+  m_Mass: 4.375
+  m_Drag: 0
+  m_AngularDrag: 0.05
+  m_UseGravity: 1
+  m_IsKinematic: 0
+  m_Interpolate: 0
+  m_Constraints: 0
+  m_CollisionDetection: 0
+--- !u!136 &1489099884
+CapsuleCollider:
+  m_ObjectHideFlags: 0
+  m_CorrespondingSourceObject: {fileID: 0}
+  m_PrefabInstance: {fileID: 0}
+  m_PrefabAsset: {fileID: 0}
+  m_GameObject: {fileID: 8025951267902393343}
+  m_Material: {fileID: 0}
+  m_IsTrigger: 0
+  m_Enabled: 1
+  m_Radius: 0.06549636
+  m_Height: 0.24352166
+  m_Direction: 1
+  m_Center: {x: 0.00000041567907, y: 0.121761166, z: -0.0000000066704056}
+--- !u!144 &1489099883
+CharacterJoint:
+  m_ObjectHideFlags: 0
+  m_CorrespondingSourceObject: {fileID: 0}
+  m_PrefabInstance: {fileID: 0}
+  m_PrefabAsset: {fileID: 0}
+  m_GameObject: {fileID: 8025951267902393343}
+  m_ConnectedBody: {fileID: 1780393538}
+  m_ConnectedArticulationBody: {fileID: 0}
+  m_Anchor: {x: 0, y: 0, z: 0}
+  m_Axis: {x: 0, y: -1, z: 0}
+  m_AutoConfigureConnectedAnchor: 1
+  m_ConnectedAnchor: {x: 0.18560317, y: 0.24038528, z: -0.104941666}
+  serializedVersion: 2
+  m_SwingAxis: {x: 0, y: 0, z: 1}
+  m_TwistLimitSpring:
+    spring: 0
+    damper: 0
+  m_LowTwistLimit:
+    limit: -70
+    bounciness: 0
+    contactDistance: 0
+  m_HighTwistLimit:
+    limit: 10
+    bounciness: 0
+    contactDistance: 0
+  m_SwingLimitSpring:
+    spring: 0
+    damper: 0
+  m_Swing1Limit:
+    limit: 50
+    bounciness: 0
+    contactDistance: 0
+  m_Swing2Limit:
+    limit: 0
+    bounciness: 0
+    contactDistance: 0
+  m_EnableProjection: 0
+  m_ProjectionDistance: 0.1
+  m_ProjectionAngle: 180
+  m_BreakForce: Infinity
+  m_BreakTorque: Infinity
+  m_EnableCollision: 0
+  m_EnablePreprocessing: 0
+  m_MassScale: 1
+  m_ConnectedMassScale: 1
+--- !u!4 &8025951267902494265 stripped
+Transform:
+  m_CorrespondingSourceObject: {fileID: 400110, guid: db0e58d0841b90c478cc919c554c298c,
+    type: 3}
+  m_PrefabInstance: {fileID: 8025951267902360791}
+  m_PrefabAsset: {fileID: 0}
+--- !u!4 &8025951267902494269 stripped
+Transform:
+  m_CorrespondingSourceObject: {fileID: 400106, guid: db0e58d0841b90c478cc919c554c298c,
+    type: 3}
+  m_PrefabInstance: {fileID: 8025951267902360791}
+  m_PrefabAsset: {fileID: 0}
+--- !u!4 &8025951267902494273 stripped
+Transform:
+  m_CorrespondingSourceObject: {fileID: 400022, guid: db0e58d0841b90c478cc919c554c298c,
+    type: 3}
+  m_PrefabInstance: {fileID: 8025951267902360791}
+  m_PrefabAsset: {fileID: 0}