--- conflicted
+++ resolved
@@ -1,143 +1,139 @@
-%YAML 1.1
-%TAG !u! tag:unity3d.com,2011:
---- !u!30 &1
-GraphicsSettings:
-  m_ObjectHideFlags: 0
-  serializedVersion: 14
-  m_Deferred:
-    m_Mode: 1
-    m_Shader: {fileID: 69, guid: 0000000000000000f000000000000000, type: 0}
-  m_DeferredReflections:
-    m_Mode: 1
-    m_Shader: {fileID: 74, guid: 0000000000000000f000000000000000, type: 0}
-  m_ScreenSpaceShadows:
-    m_Mode: 1
-    m_Shader: {fileID: 64, guid: 0000000000000000f000000000000000, type: 0}
-  m_LegacyDeferred:
-    m_Mode: 1
-    m_Shader: {fileID: 63, guid: 0000000000000000f000000000000000, type: 0}
-  m_DepthNormals:
-    m_Mode: 1
-    m_Shader: {fileID: 62, guid: 0000000000000000f000000000000000, type: 0}
-  m_MotionVectors:
-    m_Mode: 1
-    m_Shader: {fileID: 75, guid: 0000000000000000f000000000000000, type: 0}
-  m_LightHalo:
-    m_Mode: 1
-    m_Shader: {fileID: 105, guid: 0000000000000000f000000000000000, type: 0}
-  m_LensFlare:
-    m_Mode: 1
-    m_Shader: {fileID: 102, guid: 0000000000000000f000000000000000, type: 0}
-  m_VideoShadersIncludeMode: 2
-  m_AlwaysIncludedShaders:
-  - {fileID: 7, guid: 0000000000000000f000000000000000, type: 0}
-  - {fileID: 15104, guid: 0000000000000000f000000000000000, type: 0}
-  - {fileID: 15105, guid: 0000000000000000f000000000000000, type: 0}
-  - {fileID: 15106, guid: 0000000000000000f000000000000000, type: 0}
-  - {fileID: 10753, guid: 0000000000000000f000000000000000, type: 0}
-  - {fileID: 10770, guid: 0000000000000000f000000000000000, type: 0}
-  - {fileID: 16000, guid: 0000000000000000f000000000000000, type: 0}
-  - {fileID: 16001, guid: 0000000000000000f000000000000000, type: 0}
-  - {fileID: 17000, guid: 0000000000000000f000000000000000, type: 0}
-  m_PreloadedShaders: []
-  m_PreloadShadersBatchTimeLimit: -1
-  m_SpritesDefaultMaterial: {fileID: 10754, guid: 0000000000000000f000000000000000, type: 0}
-  m_CustomRenderPipeline: {fileID: 11400000, guid: 36dd385e759c96147b6463dcd1149c11, type: 2}
-  m_TransparencySortMode: 0
-  m_TransparencySortAxis: {x: 0, y: 0, z: 1}
-  m_DefaultRenderingPath: 1
-  m_DefaultMobileRenderingPath: 1
-  m_TierSettings:
-  - serializedVersion: 5
-    m_BuildTarget: 1
-    m_Tier: 0
-    m_Settings:
-      standardShaderQuality: 2
-      renderingPath: 3
-      hdrMode: 1
-      realtimeGICPUUsage: 25
-      useReflectionProbeBoxProjection: 1
-      useReflectionProbeBlending: 1
-      useHDR: 1
-      useDetailNormalMap: 1
-      useCascadedShadowMaps: 1
-      prefer32BitShadowMaps: 0
-      enableLPPV: 1
-      useDitherMaskForAlphaBlendedShadows: 1
-    m_Automatic: 1
-  - serializedVersion: 5
-    m_BuildTarget: 1
-    m_Tier: 1
-    m_Settings:
-      standardShaderQuality: 2
-      renderingPath: 3
-      hdrMode: 1
-      realtimeGICPUUsage: 25
-      useReflectionProbeBoxProjection: 1
-      useReflectionProbeBlending: 1
-      useHDR: 1
-      useDetailNormalMap: 1
-      useCascadedShadowMaps: 1
-      prefer32BitShadowMaps: 0
-      enableLPPV: 1
-      useDitherMaskForAlphaBlendedShadows: 1
-    m_Automatic: 1
-  - serializedVersion: 5
-    m_BuildTarget: 1
-    m_Tier: 2
-    m_Settings:
-      standardShaderQuality: 2
-      renderingPath: 3
-      hdrMode: 1
-      realtimeGICPUUsage: 50
-      useReflectionProbeBoxProjection: 1
-      useReflectionProbeBlending: 1
-      useHDR: 1
-      useDetailNormalMap: 1
-      useCascadedShadowMaps: 1
-      prefer32BitShadowMaps: 0
-      enableLPPV: 1
-      useDitherMaskForAlphaBlendedShadows: 1
-    m_Automatic: 1
-  - serializedVersion: 5
-    m_BuildTarget: 4
-    m_Tier: 0
-    m_Settings:
-      standardShaderQuality: 0
-      renderingPath: 1
-      hdrMode: 2
-      realtimeGICPUUsage: 25
-      useReflectionProbeBoxProjection: 0
-      useReflectionProbeBlending: 0
-      useHDR: 0
-      useDetailNormalMap: 0
-      useCascadedShadowMaps: 0
-      prefer32BitShadowMaps: 0
-      enableLPPV: 0
-      useDitherMaskForAlphaBlendedShadows: 0
-    m_Automatic: 1
-  m_LightmapStripping: 0
-  m_FogStripping: 0
-  m_InstancingStripping: 0
-  m_LightmapKeepPlain: 0
-  m_LightmapKeepDirCombined: 1
-  m_LightmapKeepDynamicPlain: 0
-  m_LightmapKeepDynamicDirCombined: 0
-  m_LightmapKeepShadowMask: 0
-  m_LightmapKeepSubtractive: 0
-  m_FogKeepLinear: 0
-  m_FogKeepExp: 0
-  m_FogKeepExp2: 0
-  m_AlbedoSwatchInfos: []
-  m_LightsUseLinearIntensity: 1
-  m_LightsUseColorTemperature: 1
-  m_DefaultRenderingLayerMask: 257
-  m_LogWhenShaderIsCompiled: 0
-  m_SRPDefaultSettings:
-<<<<<<< HEAD
-    UnityEngine.Rendering.HighDefinition.HDRenderPipeline: {fileID: 11400000, guid: fddfcbe55bdcfcb4697f419a0ee750f5, type: 2}
-=======
-    UnityEngine.Rendering.HighDefinition.HDRenderPipeline: {fileID: 11400000, guid: 465fc1bc2449eb24d8591f044e05f672, type: 2}
->>>>>>> bf893a74
-  m_CameraRelativeLightCulling: 1
-  m_CameraRelativeShadowCulling: 1+%YAML 1.1
+%TAG !u! tag:unity3d.com,2011:
+--- !u!30 &1
+GraphicsSettings:
+  m_ObjectHideFlags: 0
+  serializedVersion: 14
+  m_Deferred:
+    m_Mode: 1
+    m_Shader: {fileID: 69, guid: 0000000000000000f000000000000000, type: 0}
+  m_DeferredReflections:
+    m_Mode: 1
+    m_Shader: {fileID: 74, guid: 0000000000000000f000000000000000, type: 0}
+  m_ScreenSpaceShadows:
+    m_Mode: 1
+    m_Shader: {fileID: 64, guid: 0000000000000000f000000000000000, type: 0}
+  m_LegacyDeferred:
+    m_Mode: 1
+    m_Shader: {fileID: 63, guid: 0000000000000000f000000000000000, type: 0}
+  m_DepthNormals:
+    m_Mode: 1
+    m_Shader: {fileID: 62, guid: 0000000000000000f000000000000000, type: 0}
+  m_MotionVectors:
+    m_Mode: 1
+    m_Shader: {fileID: 75, guid: 0000000000000000f000000000000000, type: 0}
+  m_LightHalo:
+    m_Mode: 1
+    m_Shader: {fileID: 105, guid: 0000000000000000f000000000000000, type: 0}
+  m_LensFlare:
+    m_Mode: 1
+    m_Shader: {fileID: 102, guid: 0000000000000000f000000000000000, type: 0}
+  m_VideoShadersIncludeMode: 2
+  m_AlwaysIncludedShaders:
+  - {fileID: 7, guid: 0000000000000000f000000000000000, type: 0}
+  - {fileID: 15104, guid: 0000000000000000f000000000000000, type: 0}
+  - {fileID: 15105, guid: 0000000000000000f000000000000000, type: 0}
+  - {fileID: 15106, guid: 0000000000000000f000000000000000, type: 0}
+  - {fileID: 10753, guid: 0000000000000000f000000000000000, type: 0}
+  - {fileID: 10770, guid: 0000000000000000f000000000000000, type: 0}
+  - {fileID: 16000, guid: 0000000000000000f000000000000000, type: 0}
+  - {fileID: 16001, guid: 0000000000000000f000000000000000, type: 0}
+  - {fileID: 17000, guid: 0000000000000000f000000000000000, type: 0}
+  m_PreloadedShaders: []
+  m_PreloadShadersBatchTimeLimit: -1
+  m_SpritesDefaultMaterial: {fileID: 10754, guid: 0000000000000000f000000000000000, type: 0}
+  m_CustomRenderPipeline: {fileID: 11400000, guid: 36dd385e759c96147b6463dcd1149c11, type: 2}
+  m_TransparencySortMode: 0
+  m_TransparencySortAxis: {x: 0, y: 0, z: 1}
+  m_DefaultRenderingPath: 1
+  m_DefaultMobileRenderingPath: 1
+  m_TierSettings:
+  - serializedVersion: 5
+    m_BuildTarget: 1
+    m_Tier: 0
+    m_Settings:
+      standardShaderQuality: 2
+      renderingPath: 3
+      hdrMode: 1
+      realtimeGICPUUsage: 25
+      useReflectionProbeBoxProjection: 1
+      useReflectionProbeBlending: 1
+      useHDR: 1
+      useDetailNormalMap: 1
+      useCascadedShadowMaps: 1
+      prefer32BitShadowMaps: 0
+      enableLPPV: 1
+      useDitherMaskForAlphaBlendedShadows: 1
+    m_Automatic: 1
+  - serializedVersion: 5
+    m_BuildTarget: 1
+    m_Tier: 1
+    m_Settings:
+      standardShaderQuality: 2
+      renderingPath: 3
+      hdrMode: 1
+      realtimeGICPUUsage: 25
+      useReflectionProbeBoxProjection: 1
+      useReflectionProbeBlending: 1
+      useHDR: 1
+      useDetailNormalMap: 1
+      useCascadedShadowMaps: 1
+      prefer32BitShadowMaps: 0
+      enableLPPV: 1
+      useDitherMaskForAlphaBlendedShadows: 1
+    m_Automatic: 1
+  - serializedVersion: 5
+    m_BuildTarget: 1
+    m_Tier: 2
+    m_Settings:
+      standardShaderQuality: 2
+      renderingPath: 3
+      hdrMode: 1
+      realtimeGICPUUsage: 50
+      useReflectionProbeBoxProjection: 1
+      useReflectionProbeBlending: 1
+      useHDR: 1
+      useDetailNormalMap: 1
+      useCascadedShadowMaps: 1
+      prefer32BitShadowMaps: 0
+      enableLPPV: 1
+      useDitherMaskForAlphaBlendedShadows: 1
+    m_Automatic: 1
+  - serializedVersion: 5
+    m_BuildTarget: 4
+    m_Tier: 0
+    m_Settings:
+      standardShaderQuality: 0
+      renderingPath: 1
+      hdrMode: 2
+      realtimeGICPUUsage: 25
+      useReflectionProbeBoxProjection: 0
+      useReflectionProbeBlending: 0
+      useHDR: 0
+      useDetailNormalMap: 0
+      useCascadedShadowMaps: 0
+      prefer32BitShadowMaps: 0
+      enableLPPV: 0
+      useDitherMaskForAlphaBlendedShadows: 0
+    m_Automatic: 1
+  m_LightmapStripping: 0
+  m_FogStripping: 0
+  m_InstancingStripping: 0
+  m_LightmapKeepPlain: 0
+  m_LightmapKeepDirCombined: 1
+  m_LightmapKeepDynamicPlain: 0
+  m_LightmapKeepDynamicDirCombined: 0
+  m_LightmapKeepShadowMask: 0
+  m_LightmapKeepSubtractive: 0
+  m_FogKeepLinear: 0
+  m_FogKeepExp: 0
+  m_FogKeepExp2: 0
+  m_AlbedoSwatchInfos: []
+  m_LightsUseLinearIntensity: 1
+  m_LightsUseColorTemperature: 1
+  m_DefaultRenderingLayerMask: 257
+  m_LogWhenShaderIsCompiled: 0
+  m_SRPDefaultSettings:
+    UnityEngine.Rendering.HighDefinition.HDRenderPipeline: {fileID: 11400000, guid: 465fc1bc2449eb24d8591f044e05f672, type: 2}
+  m_CameraRelativeLightCulling: 1
+  m_CameraRelativeShadowCulling: 1